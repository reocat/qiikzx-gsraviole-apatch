// SPDX-License-Identifier: GPL-2.0
/*
 * memory_group_manager.c
 *
 * C) COPYRIGHT 2019 ARM Limited. All rights reserved.
 * C) COPYRIGHT 2019-2021 Google LLC
 *
 */

/* Turn this on for more debug */
//#define DEBUG


#include <linux/atomic.h>
#ifdef CONFIG_DEBUG_FS
#include <linux/debugfs.h>
#endif
#include <linux/fs.h>
#include <linux/kobject.h>
#include <linux/mm.h>
#include <linux/module.h>
#include <linux/of.h>
#include <linux/platform_device.h>
#include <linux/slab.h>
#include <linux/version.h>

#include <linux/memory_group_manager.h>

#include <soc/google/pt.h>

#define PBHA_BIT_POS  (36)
#define PBHA_BIT_MASK (0xf)

#define MGM_PBHA_DEFAULT 0
#define GROUP_ID_TO_PT_IDX(x) ((x)-1)

/* The Mali driver requires that allocations made on one of the groups
 * are not treated specially.
 */
#define MGM_RESERVED_GROUP_ID 0

/* Imported memory is handled by the allocator of the memory, and the Mali
 * DDK will request a group_id for such memory via mgm_get_import_memory_id().
 * We specify which group we want to use for this here.
 */
#define MGM_IMPORTED_MEMORY_GROUP_ID (MEMORY_GROUP_MANAGER_NR_GROUPS - 1)

#define INVALID_GROUP_ID(group_id) \
	(WARN_ON((group_id) < 0) || \
	WARN_ON((group_id) >= MEMORY_GROUP_MANAGER_NR_GROUPS))

#if (KERNEL_VERSION(4, 20, 0) > LINUX_VERSION_CODE)
static inline vm_fault_t vmf_insert_pfn_prot(struct vm_area_struct *vma,
			unsigned long addr, unsigned long pfn, pgprot_t pgprot)
{
	int err = vm_insert_pfn_prot(vma, addr, pfn, pgprot);

	if (unlikely(err == -ENOMEM))
		return VM_FAULT_OOM;
	if (unlikely(err < 0 && err != -EBUSY))
		return VM_FAULT_SIGBUS;

	return VM_FAULT_NOPAGE;
}
#endif

/**
 * struct mgm_group - Structure to keep track of the number of allocated
 *                    pages per group
 *
 * @size:  The number of allocated small(4KB) pages
 * @lp_size:  The number of allocated large(2MB) pages
 * @insert_pfn: The number of calls to map pages for CPU access.
 * @update_gpu_pte: The number of calls to update GPU page table entries.
 * @ptid: The partition ID for this group
 * @pbha: The PBHA bits assigned to this group,
 * @state: The lifecycle state of the partition associated with this group
 * This structure allows page allocation information to be displayed via
 * debugfs. Display is organized per group with small and large sized pages.
 */
struct mgm_group {
	atomic_t size;
	atomic_t lp_size;
	atomic_t insert_pfn;
	atomic_t update_gpu_pte;

	ptid_t ptid;
	ptpbha_t pbha;
	enum {
		MGM_GROUP_STATE_NEW = 0,
		MGM_GROUP_STATE_ENABLED = 10,
		MGM_GROUP_STATE_DISABLED_NOT_FREED = 20,
		MGM_GROUP_STATE_DISABLED = 30,
	} state;
};

/**
 * struct mgm_groups - Structure for groups of memory group manager
 *
 * @groups: To keep track of the number of allocated pages of all groups
 * @dev: device attached
 * @pt_handle: Link to SLC partition data
 * @kobj: &sruct kobject used for linking to pixel_stats_sysfs node
 * @mgm_debugfs_root: debugfs root directory of memory group manager
 *
 * This structure allows page allocation information to be displayed via
 * debugfs. Display is organized per group with small and large sized pages.
 */
struct mgm_groups {
	struct mgm_group groups[MEMORY_GROUP_MANAGER_NR_GROUPS];
	struct device *dev;
	struct pt_handle *pt_handle;
	struct kobject kobj;
#ifdef CONFIG_DEBUG_FS
	struct dentry *mgm_debugfs_root;
#endif
};

/*
 * DebugFS
 */

#ifdef CONFIG_DEBUG_FS

static int mgm_debugfs_state_get(void *data, u64 *val)
{
	struct mgm_group *group = data;
	*val = (int)group->state;
	return 0;
}

static int mgm_debugfs_size_get(void *data, u64 *val)
{
	struct mgm_group *group = data;
	*val = atomic_read(&group->size);
	return 0;
}

static int mgm_debugfs_lp_size_get(void *data, u64 *val)
{
	struct mgm_group *group = data;
	*val = atomic_read(&group->lp_size);
	return 0;
}

static int mgm_debugfs_insert_pfn_get(void *data, u64 *val)
{
	struct mgm_group *group = data;
	*val = atomic_read(&group->insert_pfn);
	return 0;
}

static int mgm_debugfs_update_gpu_pte_get(void *data, u64 *val)
{
	struct mgm_group *group = data;
	*val = atomic_read(&group->update_gpu_pte);
	return 0;
}

DEFINE_SIMPLE_ATTRIBUTE(fops_mgm_state, mgm_debugfs_state_get,
	NULL, "%llu\n");
DEFINE_SIMPLE_ATTRIBUTE(fops_mgm_size, mgm_debugfs_size_get,
	NULL, "%llu\n");
DEFINE_SIMPLE_ATTRIBUTE(fops_mgm_lp_size, mgm_debugfs_lp_size_get,
	NULL, "%llu\n");
DEFINE_SIMPLE_ATTRIBUTE(fops_mgm_insert_pfn, mgm_debugfs_insert_pfn_get,
	NULL, "%llu\n");
DEFINE_SIMPLE_ATTRIBUTE(fops_mgm_update_gpu_pte, mgm_debugfs_update_gpu_pte_get,
	NULL, "%llu\n");

static void mgm_debugfs_term(struct mgm_groups *data)
{
	debugfs_remove_recursive(data->mgm_debugfs_root);
}

#define MGM_DEBUGFS_GROUP_NAME_MAX 10

/*
 * attribs - An array of the debug fs files present for each group
 */
static struct {
	const char *name;
	const struct file_operations *fops;
} attribs[] = {
	{ "state", &fops_mgm_state},
	{ "size", &fops_mgm_size},
	{ "lp_size", &fops_mgm_lp_size},
	{ "insert_pfn", &fops_mgm_insert_pfn},
	{ "update_gpu_pte", &fops_mgm_update_gpu_pte},
};

static int mgm_debugfs_init(struct mgm_groups *mgm_data)
{
	int i, j;
	struct dentry *e, *g;
	char debugfs_group_name[MGM_DEBUGFS_GROUP_NAME_MAX];

	/*
	 * Create root directory of memory-group-manager
	 */
	mgm_data->mgm_debugfs_root =
		debugfs_create_dir("physical-memory-group-manager", NULL);
	if (IS_ERR(mgm_data->mgm_debugfs_root)) {
		dev_err(mgm_data->dev,
			"debugfs: Failed to create root directory\n");
		return -ENODEV;
	}

	/*
	 * Create debugfs files per group
	 */
	for (i = 0; i < MEMORY_GROUP_MANAGER_NR_GROUPS; i++) {
		scnprintf(debugfs_group_name, MGM_DEBUGFS_GROUP_NAME_MAX,
				"group_%02d", i);
		g = debugfs_create_dir(debugfs_group_name,
				mgm_data->mgm_debugfs_root);
		if (IS_ERR(g)) {
			dev_err(mgm_data->dev,
				"debugfs: Couldn't create group[%d]\n", i);
			goto remove_debugfs;
		}

		for (j=0; j < ARRAY_SIZE(attribs); j++) {
			e = debugfs_create_file(attribs[j].name, 0444, g,
				&mgm_data->groups[i], attribs[j].fops);

			if (IS_ERR(e)) {
				dev_err(mgm_data->dev,
					"debugfs: Couldn't create %s[%d]\n",
					attribs[j].name, i);
				goto remove_debugfs;
			}
		}
	}

	return 0;

remove_debugfs:
	mgm_debugfs_term(mgm_data);
	return -ENODEV;
}

#else

static void mgm_debugfs_term(struct mgm_groups *data)
{
}

static int mgm_debugfs_init(struct mgm_groups *mgm_data)
{
	return 0;
}

#endif /* CONFIG_DEBUG_FS */

/*
 * Pixel Stats sysfs
 */
#ifdef CONFIG_MALI_PIXEL_STATS

extern struct kobject *pixel_stat_gpu_kobj;

#define ORDER_SMALL_PAGE 0
#define ORDER_LARGE_PAGE 9

#define MGM_ATTR_RO(_name) \
	static struct kobj_attribute _name##_attr = __ATTR_RO(_name)

static ssize_t total_page_count_show(struct kobject *kobj,
				struct kobj_attribute *attr, char *buf)
{
	struct mgm_groups *data = container_of(kobj, struct mgm_groups, kobj);
	int i, pages = 0;

	/* count pages as 4K unit */
	for (i = 0; i < MEMORY_GROUP_MANAGER_NR_GROUPS; i++)
		pages += (atomic_read(&data->groups[i].size) << ORDER_SMALL_PAGE) +
			 (atomic_read(&data->groups[i].lp_size) << ORDER_LARGE_PAGE);

	return sysfs_emit(buf, "%d\n", pages);
}
MGM_ATTR_RO(total_page_count);

static ssize_t small_page_count_show(struct kobject *kobj,
				struct kobj_attribute *attr, char *buf)
{
	struct mgm_groups *data = container_of(kobj, struct mgm_groups, kobj);
	int i, pages = 0;

	for (i = 0; i < MEMORY_GROUP_MANAGER_NR_GROUPS; i++)
		pages += atomic_read(&data->groups[i].size);

	return sysfs_emit(buf, "%d\n", pages);
}
MGM_ATTR_RO(small_page_count);

static ssize_t large_page_count_show(struct kobject *kobj,
				struct kobj_attribute *attr, char *buf)
{
	struct mgm_groups *data = container_of(kobj, struct mgm_groups, kobj);
	int i, pages = 0;

	for (i = 0; i < MEMORY_GROUP_MANAGER_NR_GROUPS; i++)
		pages += atomic_read(&data->groups[i].lp_size);

	return sysfs_emit(buf, "%d\n", pages);
}
MGM_ATTR_RO(large_page_count);

static struct attribute *mgm_attrs[] = {
	&total_page_count_attr.attr,
	&small_page_count_attr.attr,
	&large_page_count_attr.attr,
	NULL,
};
ATTRIBUTE_GROUPS(mgm);

static void mgm_kobj_release(struct kobject *kobj)
{
	/* Nothing to be done */
}

static struct kobj_type mgm_ktype = {
	.release = mgm_kobj_release,
	.sysfs_ops = &kobj_sysfs_ops,
	.default_groups = mgm_groups,
};

static int mgm_sysfs_init(struct mgm_groups *data)
{
	int ret;
	struct kobject *pixel_gpu_stat = pixel_stat_gpu_kobj;

	WARN_ON(pixel_gpu_stat == NULL);

	ret = kobject_init_and_add(&data->kobj, &mgm_ktype, pixel_gpu_stat, "mem");
	if (ret) {
		kobject_put(&data->kobj);
		return ret;
	}

	return 0;
}

static void mgm_sysfs_term(struct mgm_groups *data)
{
	kobject_put(&data->kobj);
}

<<<<<<< HEAD
#else
static int mgm_sysfs_init(struct mgm_groups *data)
{
	return 0;
}

static void mgm_sysfs_term(struct mgm_groups *data)
{}

#endif /* CONFIG_MALI_PIXEL_STATS */


#define ORDER_SMALL_PAGE 0
#define ORDER_LARGE_PAGE 9
=======
static atomic64_t total_gpu_pages = ATOMIC64_INIT(0);

>>>>>>> ea892218
static void update_size(struct memory_group_manager_device *mgm_dev, int
		group_id, int order, bool alloc)
{
	static DEFINE_RATELIMIT_STATE(gpu_alloc_rs, 10*HZ, 1);
	struct mgm_groups *data = mgm_dev->data;

	switch (order) {
	case ORDER_SMALL_PAGE:
		if (alloc) {
			atomic_inc(&data->groups[group_id].size);
			atomic64_inc(&total_gpu_pages);
		} else {
			WARN_ON(atomic_read(&data->groups[group_id].size) == 0);
			atomic_dec(&data->groups[group_id].size);
			atomic64_dec(&total_gpu_pages);
		}
	break;

	case ORDER_LARGE_PAGE:
		if (alloc) {
			atomic_inc(&data->groups[group_id].lp_size);
			atomic64_add(1 << ORDER_LARGE_PAGE, &total_gpu_pages);
		} else {
			WARN_ON(atomic_read(
				&data->groups[group_id].lp_size) == 0);
			atomic_dec(&data->groups[group_id].lp_size);
			atomic64_sub(1 << ORDER_LARGE_PAGE, &total_gpu_pages);
		}
	break;

	default:
		dev_err(data->dev, "Unknown order(%d)\n", order);
	break;
	}

	if (atomic64_read(&total_gpu_pages) >= (4 << (30 - PAGE_SHIFT)) &&
			  __ratelimit(&gpu_alloc_rs))
		pr_warn("total_gpu_pages %lld\n", atomic64_read(&total_gpu_pages));
}

static struct page *mgm_alloc_page(
	struct memory_group_manager_device *mgm_dev, int group_id,
	gfp_t gfp_mask, unsigned int order)
{
	struct mgm_groups *const data = mgm_dev->data;
	struct page *p;

	dev_dbg(data->dev,
		"%s(mgm_dev=%p, group_id=%d gfp_mask=0x%x order=%u\n",
		__func__, (void *)mgm_dev, group_id, gfp_mask, order);

	if (INVALID_GROUP_ID(group_id))
		return NULL;

	/* We don't expect to be allocting pages into the group used for
	 * external or imported memory
	 */
	if (WARN_ON(group_id == MGM_IMPORTED_MEMORY_GROUP_ID))
		return NULL;

	/* If we are allocating a page in this group for the first time then
	 *  ensure that we have enabled the relevant partitions for it.
	 */
	if (group_id != MGM_RESERVED_GROUP_ID) {
		int ptid, pbha;
		switch (data->groups[group_id].state) {
		case MGM_GROUP_STATE_NEW:
			ptid = pt_client_enable(data->pt_handle,
				GROUP_ID_TO_PT_IDX(group_id));
			if (ptid == -EINVAL) {
				dev_err(data->dev,
					"Failed to get partition for group: "
					"%d\n", group_id);
			} else {
				dev_info(data->dev,
					"pt_client_enable returned ptid=%d for"
					" group=%d",
					ptid, group_id);
			}

			pbha = pt_pbha(data->dev->of_node,
				GROUP_ID_TO_PT_IDX(group_id));
			if (pbha == PT_PBHA_INVALID) {
				dev_err(data->dev,
					"Failed to get PBHA for group: %d\n",
					 group_id);
			} else {
				dev_info(data->dev,
					"pt_pbha returned PBHA=%d for group=%d",
					pbha, group_id);
			}

			data->groups[group_id].ptid = ptid;
			data->groups[group_id].pbha = pbha;
			data->groups[group_id].state = MGM_GROUP_STATE_ENABLED;

			break;
		case MGM_GROUP_STATE_ENABLED:
		case MGM_GROUP_STATE_DISABLED_NOT_FREED:
		case MGM_GROUP_STATE_DISABLED:
			/* Everything should already be set up*/
			break;
		default:
			dev_err(data->dev, "Group %d in invalid state %d\n",
				group_id, data->groups[group_id].state);
		}
	}

	p = alloc_pages(gfp_mask, order);

	if (p) {
		update_size(mgm_dev, group_id, order, true);
	} else {
		struct mgm_groups *data = mgm_dev->data;
		dev_err(data->dev, "alloc_pages failed\n");
	}

	return p;
}

static void mgm_free_page(
	struct memory_group_manager_device *mgm_dev, int group_id,
	struct page *page, unsigned int order)
{
	struct mgm_groups *const data = mgm_dev->data;

	dev_dbg(data->dev, "%s(mgm_dev=%p, group_id=%d page=%p order=%u\n",
		__func__, (void *)mgm_dev, group_id, (void *)page, order);

	if (INVALID_GROUP_ID(group_id))
		return;

	__free_pages(page, order);

	/* TODO: Determine the logic of when we disable a partition depending
	 *       on when pages in that group drop to zero? Or after a timeout?
	 */

	update_size(mgm_dev, group_id, order, false);
}

static int mgm_get_import_memory_id(
	struct memory_group_manager_device *mgm_dev,
	struct memory_group_manager_import_data *import_data)
{
	struct mgm_groups *const data = mgm_dev->data;

	dev_dbg(data->dev, "%s(mgm_dev=%p, import_data=%p (type=%d)\n",
		__func__, (void *)mgm_dev, (void *)import_data,
		(int)import_data->type);

	if (!WARN_ON(!import_data)) {
		WARN_ON(!import_data->u.dma_buf);

		WARN_ON(import_data->type !=
				MEMORY_GROUP_MANAGER_IMPORT_TYPE_DMA_BUF);
	}

	return MGM_IMPORTED_MEMORY_GROUP_ID;
}

static u64 mgm_update_gpu_pte(
	struct memory_group_manager_device *const mgm_dev, int const group_id,
	int const mmu_level, u64 pte)
{
	struct mgm_groups *const data = mgm_dev->data;
	unsigned int pbha;

	dev_dbg(data->dev,
		"%s(mgm_dev=%p, group_id=%d, mmu_level=%d, pte=0x%llx)\n",
		__func__, (void *)mgm_dev, group_id, mmu_level, pte);

	if (INVALID_GROUP_ID(group_id))
		return pte;

	/* Clear any bits set in the PBHA range */
	if (pte & ((u64)PBHA_BIT_MASK << PBHA_BIT_POS)) {
		dev_warn(data->dev,
			"%s: updating pte with bits already set in PBHA range",
			__func__);
		pte &= ~((u64)PBHA_BIT_MASK << PBHA_BIT_POS);
	}

	switch (group_id) {
	case MGM_RESERVED_GROUP_ID:
	case  MGM_IMPORTED_MEMORY_GROUP_ID:
		/* The reserved group doesn't set PBHA bits */
		/* TODO: Determine what to do with imported memory */
		break;
	default:
		/* All other groups will have PBHA bits */
		if (data->groups[group_id].state > MGM_GROUP_STATE_NEW) {
			u64 old_pte = pte;
			pbha = data->groups[group_id].pbha;

			pte |= ((u64)pbha & PBHA_BIT_MASK) << PBHA_BIT_POS;

			dev_dbg(data->dev,
				"%s: group_id=%d pbha=%d "
				"pte=0x%llx -> 0x%llx\n",
				__func__, group_id, pbha, old_pte, pte);

		} else {
			dev_err(data->dev,
				"Tried to get PBHA of uninitialized group=%d",
				group_id);
		}
	}

	atomic_inc(&data->groups[group_id].update_gpu_pte);

	return pte;
}

static vm_fault_t mgm_vmf_insert_pfn_prot(
	struct memory_group_manager_device *const mgm_dev, int const group_id,
	struct vm_area_struct *const vma, unsigned long const addr,
	unsigned long const pfn, pgprot_t const prot)
{
	struct mgm_groups *const data = mgm_dev->data;
	vm_fault_t fault;

	dev_dbg(data->dev,
		"%s(mgm_dev=%p, group_id=%d, vma=%p, addr=0x%lx, pfn=0x%lx,"
		" prot=0x%llx)\n",
		__func__, (void *)mgm_dev, group_id, (void *)vma, addr, pfn,
		pgprot_val(prot));

	if (INVALID_GROUP_ID(group_id))
		return VM_FAULT_SIGBUS;

	fault = vmf_insert_pfn_prot(vma, addr, pfn, prot);

	if (fault == VM_FAULT_NOPAGE)
		atomic_inc(&data->groups[group_id].insert_pfn);
	else
		dev_err(data->dev, "vmf_insert_pfn_prot failed\n");

	return fault;
}

static void mgm_resize_callback(void *data, int id, size_t size_allocated)
{
	/* Currently we don't do anything on partition resize */
	struct mgm_groups *const mgm_data = (struct mgm_groups *)data;
	dev_dbg(mgm_data->dev, "Resize callback called, size_allocated: %zu\n",
		size_allocated);
}

static int mgm_initialize_data(struct mgm_groups *mgm_data)
{
	int i, ret;

	for (i = 0; i < MEMORY_GROUP_MANAGER_NR_GROUPS; i++) {
		atomic_set(&mgm_data->groups[i].size, 0);
		atomic_set(&mgm_data->groups[i].lp_size, 0);
		atomic_set(&mgm_data->groups[i].insert_pfn, 0);
		atomic_set(&mgm_data->groups[i].update_gpu_pte, 0);

		mgm_data->groups[i].pbha = MGM_PBHA_DEFAULT;
		mgm_data->groups[i].state = MGM_GROUP_STATE_NEW;
	}

	/*
	 * Initialize SLC partitions. We don't enable partitions until
	 * we actually allocate memory to the corresponding memory
	 * group
	 */
	mgm_data->pt_handle = pt_client_register(
		mgm_data->dev->of_node,
		(void *)mgm_data, &mgm_resize_callback);

	if (IS_ERR(mgm_data->pt_handle)) {
		ret = PTR_ERR(mgm_data->pt_handle);
		dev_err(mgm_data->dev, "pt_client_register returned %d\n", ret);
		return ret;
	}

	/* We don't use PBHA bits for the reserved memory group, and so
	 * it is effectively already initialized.
	 */
	mgm_data->groups[MGM_RESERVED_GROUP_ID].state = MGM_GROUP_STATE_ENABLED;

	ret = mgm_debugfs_init(mgm_data);
	if (ret)
		goto out;

	ret = mgm_sysfs_init(mgm_data);

out:
	return ret;
}

static void mgm_term_data(struct mgm_groups *data)
{
	int i;
	struct mgm_group *group;

	for (i = 0; i < MEMORY_GROUP_MANAGER_NR_GROUPS; i++) {
		group = &data->groups[i];

		/* Shouldn't have outstanding page allocations at this stage*/
		if (atomic_read(&group->size) != 0)
			dev_warn(data->dev,
				"%zu 0-order pages in group(%d) leaked\n",
				(size_t)atomic_read(&group->size), i);
		if (atomic_read(&group->lp_size) != 0)
			dev_warn(data->dev,
				"%zu 9 order pages in group(%d) leaked\n",
				(size_t)atomic_read(&group->lp_size), i);

		/* Disable partition indices and free the partition */
		switch (group->state) {

		case MGM_GROUP_STATE_NEW:
		case MGM_GROUP_STATE_DISABLED:
			/* Nothing to do */
			break;

		case MGM_GROUP_STATE_ENABLED:
		case MGM_GROUP_STATE_DISABLED_NOT_FREED:
			pt_client_free(data->pt_handle, group->ptid);
			break;

		default:
			dev_err(data->dev, "Group %d in invalid state %d\n",
				i, group->state);
		}
	}

	pt_client_unregister(data->pt_handle);

	mgm_debugfs_term(data);
	mgm_sysfs_term(data);
}

static int memory_group_manager_probe(struct platform_device *pdev)
{
	struct memory_group_manager_device *mgm_dev;
	struct mgm_groups *mgm_data;
	int ret;

	mgm_dev = kzalloc(sizeof(*mgm_dev), GFP_KERNEL);
	if (!mgm_dev)
		return -ENOMEM;

	mgm_dev->owner = THIS_MODULE;
	mgm_dev->ops.mgm_alloc_page = mgm_alloc_page;
	mgm_dev->ops.mgm_free_page = mgm_free_page;
	mgm_dev->ops.mgm_get_import_memory_id =
			mgm_get_import_memory_id;
	mgm_dev->ops.mgm_vmf_insert_pfn_prot = mgm_vmf_insert_pfn_prot;
	mgm_dev->ops.mgm_update_gpu_pte = mgm_update_gpu_pte;

	mgm_data = kzalloc(sizeof(*mgm_data), GFP_KERNEL);
	if (!mgm_data) {
		kfree(mgm_dev);
		return -ENOMEM;
	}

	mgm_dev->data = mgm_data;
	mgm_data->dev = &pdev->dev;

	ret = mgm_initialize_data(mgm_data);
	if (ret) {
		kfree(mgm_data);
		kfree(mgm_dev);
		return ret;
	}

	platform_set_drvdata(pdev, mgm_dev);
	dev_info(&pdev->dev, "Memory group manager probed successfully\n");

	return 0;
}

static int memory_group_manager_remove(struct platform_device *pdev)
{
	struct memory_group_manager_device *mgm_dev =
		platform_get_drvdata(pdev);
	struct mgm_groups *mgm_data = mgm_dev->data;

	mgm_term_data(mgm_data);
	kfree(mgm_data);

	kfree(mgm_dev);

	dev_info(&pdev->dev, "Memory group manager removed successfully\n");

	return 0;
}

static const struct of_device_id memory_group_manager_dt_ids[] = {
	{ .compatible = "arm,physical-memory-group-manager" },
	{ /* sentinel */ }
};
MODULE_DEVICE_TABLE(of, memory_group_manager_dt_ids);

struct platform_driver memory_group_manager_driver = {
	.probe = memory_group_manager_probe,
	.remove = memory_group_manager_remove,
	.driver = {
		.name = "mali-mgm",
		.owner = THIS_MODULE,
		.of_match_table = of_match_ptr(memory_group_manager_dt_ids),
		/*
		 * Prevent the mgm_dev from being unbound and freed, as others
		 * may have pointers to it and would get confused, or crash, if
		 * it suddenly disappeared.
		 */
		.suppress_bind_attrs = true,
	}
};<|MERGE_RESOLUTION|>--- conflicted
+++ resolved
@@ -27,6 +27,9 @@
 #include <linux/memory_group_manager.h>
 
 #include <soc/google/pt.h>
+
+#define ORDER_SMALL_PAGE 0
+#define ORDER_LARGE_PAGE 9
 
 #define PBHA_BIT_POS  (36)
 #define PBHA_BIT_MASK (0xf)
@@ -260,9 +263,6 @@
 
 extern struct kobject *pixel_stat_gpu_kobj;
 
-#define ORDER_SMALL_PAGE 0
-#define ORDER_LARGE_PAGE 9
-
 #define MGM_ATTR_RO(_name) \
 	static struct kobj_attribute _name##_attr = __ATTR_RO(_name)
 
@@ -347,8 +347,8 @@
 	kobject_put(&data->kobj);
 }
 
-<<<<<<< HEAD
-#else
+#else /* CONFIG_MALI_PIXEL_STATS */
+
 static int mgm_sysfs_init(struct mgm_groups *data)
 {
 	return 0;
@@ -360,12 +360,8 @@
 #endif /* CONFIG_MALI_PIXEL_STATS */
 
 
-#define ORDER_SMALL_PAGE 0
-#define ORDER_LARGE_PAGE 9
-=======
 static atomic64_t total_gpu_pages = ATOMIC64_INIT(0);
 
->>>>>>> ea892218
 static void update_size(struct memory_group_manager_device *mgm_dev, int
 		group_id, int order, bool alloc)
 {
