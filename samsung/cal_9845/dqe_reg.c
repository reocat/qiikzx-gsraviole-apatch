--- conflicted
+++ resolved
@@ -31,83 +31,7 @@
 	regs_dqe[dqe_id].version = ver;
 }
 
-<<<<<<< HEAD
 static void dqe_reg_set_img_size(u32 dqe_id, u32 width, u32 height)
-=======
-#define DITHER_OFFSET_B0       0x400 /* CGC and disp dither */
-#define MATRIX_OFFSET_B0       0x800 /* linear and gamma matrix */
-#define DEGAMMA_LUT_OFFSET_B0  0x800
-#define CGC_CON_OFFSET_B0      0x800
-#define REGAMMA_LUT_OFFSET_B0  0x400
-#define HIST_OFFSET_B0         0x400
-
-struct cal_regs_dqe {
-	struct cal_regs_desc desc;
-	enum dqe_version version;
-};
-
-static struct cal_regs_dqe regs_dqe;
-
-#define dqe_read(offset)	cal_read((&regs_dqe.desc), offset)
-#define dqe_write(offset, val)	cal_write((&regs_dqe.desc), offset, val)
-#define dqe_read_mask(offset, mask)		\
-		cal_read_mask((&regs_dqe.desc), offset, mask)
-#define dqe_write_mask(offset, val, mask)	\
-		cal_write_mask((&regs_dqe.desc), offset, val, mask)
-#define dqe_read_relaxed(offset)		\
-		cal_read_relaxed((&regs_dqe.desc), offset)
-#define dqe_write_relaxed(offset, val)		\
-		cal_write_relaxed((&regs_dqe.desc), offset, val)
-
-#define dither_offset	(regs_dqe.version > DQE_V1 ? DITHER_OFFSET_B0 : 0)
-#define dither_read(offset)		dqe_read(offset + dither_offset)
-#define dither_write(offset, val)	dqe_write(offset + dither_offset, val)
-
-#define matrix_offset	(regs_dqe.version > DQE_V1 ? MATRIX_OFFSET_B0 : 0)
-#define matrix_write(offset, val)	dqe_write(offset + matrix_offset, val)
-#define matrix_write_relaxed(offset, val)	\
-		dqe_write_relaxed(offset + matrix_offset, val)
-#define matrix_read_mask(offset, mask)	\
-	dqe_read_mask(offset + matrix_offset, mask)
-
-#define degamma_offset	(regs_dqe.version > DQE_V1 ? DEGAMMA_LUT_OFFSET_B0 : 0)
-#define degamma_read(offset)		dqe_read(offset + degamma_offset)
-#define degamma_write(offset, val)	dqe_write(offset + degamma_offset, val)
-#define degamma_write_relaxed(offset, val)	\
-		dqe_write_relaxed(offset + degamma_offset, val)
-
-#define cgc_offset	(regs_dqe.version > DQE_V1 ? CGC_CON_OFFSET_B0 : 0)
-#define cgc_read_mask(offset, mask)	dqe_read_mask(offset + cgc_offset, mask)
-#define cgc_write_mask(offset, val, mask)	\
-	dqe_write_mask(offset + cgc_offset, val, mask)
-
-#define regamma_offset	(regs_dqe.version > DQE_V1 ? REGAMMA_LUT_OFFSET_B0 : 0)
-#define regamma_read(offset)		dqe_read(offset + regamma_offset)
-#define regamma_write(offset, val)	dqe_write(offset + regamma_offset, val)
-#define regamma_write_relaxed(offset, val)	\
-		dqe_write_relaxed(offset + regamma_offset, val)
-
-#define hist_offset	(regs_dqe.version > DQE_V1 ? HIST_OFFSET_B0 : 0)
-#define hist_read(offset)		dqe_read(offset + hist_offset)
-#define hist_read_mask(offset, mask)	\
-	dqe_read_mask(offset + hist_offset, mask)
-#define hist_write(offset, val)		dqe_write(offset + hist_offset, val)
-#define hist_write_mask(offset, val, mask)	\
-	dqe_write_mask(offset + hist_offset, val, mask)
-#define hist_read_relaxed(offset)	dqe_read_relaxed(offset + hist_offset)
-
-void
-dqe_regs_desc_init(void __iomem *regs, phys_addr_t start, const char *name,
-		   enum dqe_version ver)
-{
-	regs_dqe.version = ver;
-	regs_dqe.desc.regs = regs;
-	regs_dqe.desc.name = name;
-	regs_dqe.desc.start = start;
-}
-
-static void dqe_reg_set_img_size(u32 width, u32 height)
->>>>>>> 7f63b41b
 {
 	u32 val;
 
@@ -696,7 +620,6 @@
 
 	cal_log_info(0, "\n=== DQE_%d SFR ===\n", dqe_id);
 	dpu_print_hex_dump(dqe_regs, dqe_regs, 0x20);
-<<<<<<< HEAD
 
 	cal_log_info(0, "\n=== DQE_%d RCD SFR ===\n", dqe_id);
 	dpu_print_hex_dump(dqe_regs, dqe_regs + 0x3000, 0x4);
@@ -705,11 +628,9 @@
 void dqe_reg_set_rcd_en(u32 dqe_id, bool en)
 {
 	dqe_reg_set_rcd_en_internal(dqe_id, en);
-=======
 }
 
 void dqe_reg_set_drm_write_protected(bool protected)
 {
 	cal_set_write_protected(&regs_dqe.desc, protected);
->>>>>>> 7f63b41b
 }