--- conflicted
+++ resolved
@@ -388,16 +388,12 @@
 	@$(VECHO) BISON $@
 	$(BISON) -b $(basename $(basename $@)) -d $<
 
-<<<<<<< HEAD
 # Some checks expect dtc-parser.h, so create link
 dtc-parser.h: dtc-parser.tab.h
 	ln -s $^ $@
 
 FORCE:
-=======
-FORCE:
 
 ifeq ($(MAKE_RESTARTS),10)
 $(error "Make re-executed itself $(MAKE_RESTARTS) times. Infinite recursion?")
-endif
->>>>>>> 039a9941
+endif