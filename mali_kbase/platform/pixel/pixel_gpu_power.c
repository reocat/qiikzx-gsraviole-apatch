// SPDX-License-Identifier: GPL-2.0
/*
 * Copyright 2020-2021 Google LLC.
 *
 * Author: Sidath Senanayake <sidaths@google.com>
 */

/* Linux includes */
#include <linux/of_device.h>
#ifdef CONFIG_OF
#include <linux/of.h>
#endif
#include <linux/pm_domain.h>

/* SOC includes */
#include <soc/google/exynos-pmu-if.h>
#include <soc/google/cal-if.h>

/* Mali core includes */
#include <mali_kbase.h>

/* Pixel integration includes */
#include "mali_kbase_config_platform.h"
#include "pixel_gpu_control.h"
#include "pixel_gpu_trace.h"

/*
 * GPU_PM_DOMAIN_NAMES - names for GPU power domains.
 *
 * This array of names is used to match up devicetree defined power domains with their
 * representation in the Mali GPU driver. The names here must have a one to one mapping with the
 * 'power-domain-names' entry in the GPU's devicetree entry.
 */
static const char * const GPU_PM_DOMAIN_NAMES[GPU_PM_DOMAIN_COUNT] = {
	"top", "cores"
};

/**
 * gpu_pm_power_on_cores() - Powers on the GPU shader cores.
 *
 * @kbdev: The &struct kbase_device for the GPU.
 *
 * Powers off the CORES domain and issues trace points and events. Also powers on TOP and cancels
 * any pending suspend operations on it.
 *
 * Context: Process context.
 */
static void gpu_pm_power_on_cores(struct kbase_device *kbdev)
{
<<<<<<< HEAD
	int ret;
=======
>>>>>>> ea892218
	struct pixel_context *pc = kbdev->platform_context;
	u64 start_ns = ktime_get_ns();

	pm_runtime_get_sync(pc->pm.domain_devs[GPU_PM_DOMAIN_TOP]);
	pm_runtime_get_sync(pc->pm.domain_devs[GPU_PM_DOMAIN_CORES]);

	trace_gpu_power_state(ktime_get_ns() - start_ns,
		GPU_POWER_LEVEL_GLOBAL, GPU_POWER_LEVEL_STACKS);
#ifdef CONFIG_MALI_MIDGARD_DVFS
	gpu_dvfs_event_power_on(kbdev);
#endif
<<<<<<< HEAD
#ifdef CONFIG_GOOGLE_BCL
		if (pc->pm.bcl_dev)
			gs101_init_gpu_ratio(pc->pm.bcl_dev);
#endif
	}

	return ret;
=======
	if (pc->pm.bcl_dev)
		gs101_init_gpu_ratio(pc->pm.bcl_dev);
>>>>>>> ea892218
}

/**
 * gpu_pm_power_off_cores() - Powers off the GPU shader cores.
 *
 * @kbdev: The &struct kbase_device for the GPU.
 *
 * Powers off the CORES domain and issues trace points and events. Also marks the TOP domain for
 * delayed suspend.
 *
 * Context: Process context.
 */
static void gpu_pm_power_off_cores(struct kbase_device *kbdev)
{
<<<<<<< HEAD
	int ret;
=======
>>>>>>> ea892218
	struct pixel_context *pc = kbdev->platform_context;
	u64 start_ns = ktime_get_ns();

	pm_runtime_put_sync(pc->pm.domain_devs[GPU_PM_DOMAIN_CORES]);

	pm_runtime_mark_last_busy(pc->pm.domain_devs[GPU_PM_DOMAIN_TOP]);
	pm_runtime_put_autosuspend(pc->pm.domain_devs[GPU_PM_DOMAIN_TOP]);

	trace_gpu_power_state(ktime_get_ns() - start_ns,
		GPU_POWER_LEVEL_STACKS, GPU_POWER_LEVEL_GLOBAL);
#ifdef CONFIG_MALI_MIDGARD_DVFS
	gpu_dvfs_event_power_off(kbdev);
#endif
}

/**
 * gpu_pm_callback_power_on() - Called when the GPU needs to be powered on.
 *
 * @kbdev: The &struct kbase_device for the GPU.
 *
 * This callback is called by the core Mali driver when it identifies that the GPU is about to
 * become active.
 *
 * Since we are using idle hints to power down the GPU in &pm_callback_power_off we will need to
 * power up the GPU when we receive this callback.
 *
 * If we detect that we are being called after TOP has been powered off, we indicate to the caller
 * that the GPU state has been lost.
 *
 * Return: If GPU state has been lost, 1 is returned. Otherwise 0 is returned.
 */
static int gpu_pm_callback_power_on(struct kbase_device *kbdev)
{
	struct pixel_context *pc = kbdev->platform_context;
	int ret = (pc->pm.state_lost ? 1 : 0);

	dev_dbg(kbdev->dev, "%s\n", __func__);

	if (pc->pm.state_lost)
		pc->pm.state_lost = false;

	gpu_pm_power_on_cores(kbdev);

	return ret;
}

/**
 * gpu_pm_callback_power_off() - Called when the GPU is idle and may be powered off
 *
 * @kbdev: The &struct kbase_device for the GPU.
 *
 * This callback is called by the core Mali driver when it identifies that the GPU is idle and may
 * be powered off.
 *
 * We take this opportunity to power down the CORES domain to allow for inter-frame power downs that
 * save power.
 */
static void gpu_pm_callback_power_off(struct kbase_device *kbdev)
{
	dev_dbg(kbdev->dev, "%s\n", __func__);

	gpu_pm_power_off_cores(kbdev);
}

/**
 * gpu_pm_callback_power_suspend() - Called when the system is going to suspend
 *
 * @kbdev: The &struct kbase_device for the GPU.
 *
 * This callback is called by the core Mali driver when it is notified that the system is about to
 * suspend and the GPU needs to be powered down.
 *
 * We manage 2 logical power domains; an SOC might have more physical domains, but they will be
 * grouped into these two domains.
 *
 *   1. the TOP or front-end domain, which holds useful state even when the GPU is idle.
 *   2. the CORES or back-end domain, which has no persistent state between tasks.
 *
 * GPU state is stored in the TOP power domain. This domain is powered whenever the SOC is not in
 * suspend, so that we don't have to restore state when we have new work. The CORES domain is
 * powered off when the GPU is idle in order to save power.
 *
 * This callback is called when the SOC is about to suspend which will result in GPU state being
 * lost. As the core Mali driver doesn't guarantee that &gpu_pm_callback_power_off will be called as
 * well, all operations made in that function are made in this callback too if CORES is still
 * powered. In addition, we also record that state will be lost and power down the TOP domain.
 *
 * Logging the GPU state in this way enables an optimization where GPU state is only reconstructed
 * if necessary when the GPU is powered on by &gpu_pm_callback_power_on. This saves CPU cycles and
 * reduces power on latency.
 */
static void gpu_pm_callback_power_suspend(struct kbase_device *kbdev)
{
	struct pixel_context *pc = kbdev->platform_context;

	dev_dbg(kbdev->dev, "%s\n", __func__);

	if (pc->pm.state_lost)
		return;

	if (gpu_pm_get_power_state(kbdev))
		gpu_pm_power_off_cores(kbdev);

	pc->pm.state_lost = true;
}

#ifdef KBASE_PM_RUNTIME

/**
 * gpu_pm_callback_power_runtime_suspend() - Called when a TOP domain is going to runtime suspend
 *
 * @dev: The device that is going to runtime suspend
 *
 * This callback is made when @dev is about to enter runtime suspend. In our case, this occurs when
 * the TOP domain of GPU is about to enter runtime suspend. At this point we take the opportunity
 * to store that state will be lost and disable DVFS metrics gathering.
 *
 * Return: Always returns 0.
 */
static int gpu_pm_callback_power_runtime_suspend(struct device *dev)
{
	struct kbase_device *kbdev = dev_get_drvdata(dev);
	struct pixel_context *pc = kbdev->platform_context;

	dev_dbg(kbdev->dev, "%s\n", __func__);

	WARN_ON(pc->pm.state_lost);

	pc->pm.state_lost = true;

#ifdef CONFIG_MALI_MIDGARD_DVFS
	kbase_pm_metrics_stop(kbdev);
#endif

	return 0;
}

/**
 * gpu_pm_callback_power_runtime_resume() - Called when a TOP domain is going to runtime resume
 *
 * @dev: The device that is going to runtime suspend
 *
 * This callback is made when @dev is about to runtime resume. In our case, this occurs when
 * the TOP domain of GPU is about to runtime resume. We use this callback to enable DVFS metrics
 * gathering.
 *
 * Return: Always returns 0.
 */
static int gpu_pm_callback_power_runtime_resume(struct device *dev)
{
#ifdef CONFIG_MALI_MIDGARD_DVFS
	struct kbase_device *kbdev = dev_get_drvdata(dev);

	kbase_pm_metrics_start(kbdev);
#endif
	return 0;
}

/**
 * gpu_pm_callback_power_runtime_init() - Initialize runtime power management.
 *
 * @kbdev: The &struct kbase_device for the GPU.
 *
 * This callback is made by the core Mali driver at the point where runtime power management is
 * being initialized early on in the probe of the Mali device.
 *
 * We enable autosuspend for the TOP domain so that after the autosuspend delay, the core Mali
 * driver knows to disable the collection of GPU utilization data used for DVFS purposes.
 *
 * Return: Returns 0 on success, or an error code on failure.
 */
static int gpu_pm_callback_power_runtime_init(struct kbase_device *kbdev)
{
	struct pixel_context *pc = kbdev->platform_context;

	dev_dbg(kbdev->dev, "%s\n", __func__);

	pm_runtime_set_autosuspend_delay(pc->pm.domain_devs[GPU_PM_DOMAIN_TOP],
		pc->pm.autosuspend_delay);
	pm_runtime_use_autosuspend(pc->pm.domain_devs[GPU_PM_DOMAIN_TOP]);

	if (!pm_runtime_enabled(pc->pm.domain_devs[GPU_PM_DOMAIN_TOP]) ||
		!pm_runtime_enabled(pc->pm.domain_devs[GPU_PM_DOMAIN_CORES])) {
		dev_warn(kbdev->dev, "pm_runtime not enabled\n");
		return -ENOSYS;
	}

	return 0;
}

/**
 * kbase_device_runtime_term() - Initialize runtime power management.
 *
 * @kbdev: The &struct kbase_device for the GPU.
 *
 * This callback is made via the core Mali driver at the point where runtime power management needs
 * to be de-initialized. Currently this only happens if the device probe fails at a point after
 * which runtime power management has been initialized.
 */
static void gpu_pm_callback_power_runtime_term(struct kbase_device *kbdev)
{
	struct pixel_context *pc = kbdev->platform_context;

	dev_dbg(kbdev->dev, "%s\n", __func__);

	pm_runtime_disable(pc->pm.domain_devs[GPU_PM_DOMAIN_CORES]);
	pm_runtime_disable(pc->pm.domain_devs[GPU_PM_DOMAIN_TOP]);
}

#endif /* KBASE_PM_RUNTIME */

/*
 * struct pm_callbacks - Callbacks for linking to core Mali KMD power management
 *
 * Callbacks linking power management code in the core Mali driver with code in The Pixel
 * integration. For more information on the fields below, see the documentation for each function
 * assigned below, and &struct kbase_pm_callback_conf.
 *
 * Currently we power down the GPU when the core Mali driver indicates that the GPU is idle. This is
 * indicated by the core Mali driver via &power_off_callback and actioned in this integration via
 * &gpu_pm_callback_power_off. Similarly, the GPU is powered on in the mirror callback
 * &power_on_callback and actioned by &gpu_pm_callback_power_on.
 *
 * We also provide a callback for &power_suspend_callback since this call is made when the system is
 * going to suspend which will result in the GPU state being lost. We need to log this so that when
 * the GPU comes on again we can indicate to the core Mali driver that the GPU state needs to be
 * reconstructed. See the documentation for &gpu_pm_callback_power_suspend for more information.
 *
 * Since all power operations are handled in the most aggressive manner, &power_resume_callback, is
 * not needed and set to NULL.
 *
 * For runtime PM operations, we use virtual devices mapped to the two GPU power domains (TOP and
 * CORES) instead, and so all runtime PM callbacks as defined in &struct dev_pm_ops are set to NULL
 * here. Note that &power_runtime_init_callback and &power_runtime_term_callback are constructs of
 * the Mali GPU driver and not present in &struct dev_pm_ops despite their naming similarity. We do
 * define these as they link initialization in this file with the probe of the GPU device.
 *
 * Finally, we set &soft_reset_callback to NULL as we do not need to perform a custom soft reset,
 * and can rely on this being handled in the default way by the core Mali driver.
 */
struct kbase_pm_callback_conf pm_callbacks = {
	.power_off_callback = gpu_pm_callback_power_off,
	.power_on_callback = gpu_pm_callback_power_on,
	.power_suspend_callback = gpu_pm_callback_power_suspend,
	.power_resume_callback = NULL,
#ifdef KBASE_PM_RUNTIME
	.power_runtime_init_callback = gpu_pm_callback_power_runtime_init,
	.power_runtime_term_callback = gpu_pm_callback_power_runtime_term,
	.power_runtime_off_callback = NULL,
	.power_runtime_on_callback = NULL,
	.power_runtime_idle_callback = NULL,
#else /* KBASE_PM_RUNTIME */
	.power_runtime_init_callback = NULL,
	.power_runtime_term_callback = NULL,
	.power_runtime_off_callback = NULL,
	.power_runtime_on_callback = NULL,
	.power_runtime_idle_callback = NULL,
#endif /* KBASE_PM_RUNTIME */
	.soft_reset_callback = NULL
};

/**
 * gpu_pm_get_pm_cores_domain() - Find the GPU's power domain.
 *
 * @g3d_genpd_name: A string containing the name of the power domain
 *
 * Searches through the available power domains in device tree for one that
 * matched @g3d_genpd_name and returns it if found.
 *
 * Return: A pointer to the power domain if found, NULL otherwise.
 */
static struct exynos_pm_domain *gpu_pm_get_pm_cores_domain(const char *g3d_genpd_name)
{
	struct device_node *np;
	struct platform_device *pdev;
	struct exynos_pm_domain *pd;

	for_each_compatible_node(np, NULL, "samsung,exynos-pd") {
		if (of_device_is_available(np)) {
			pdev = of_find_device_by_node(np);
			pd = (struct exynos_pm_domain *)platform_get_drvdata(pdev);
			if (strcmp(g3d_genpd_name, (const char *)(pd->genpd.name)) == 0)
				return pd;
		}
	}

	return NULL;
}

/**
 * gpu_pm_get_power_state() - Returns the current power state of a GPU.
 *
 * @kbdev: The &struct kbase_device for the GPU.
 *
 * Context: Process context. Takes and releases the power domain access lock.
 *
 * Return: Returns true if the GPU is powered on, false if not.
 */
bool gpu_pm_get_power_state(struct kbase_device *kbdev)
{
	bool ret;
	unsigned int val = 0;
	struct pixel_context *pc = kbdev->platform_context;

	mutex_lock(&pc->pm.domain->access_lock);
	exynos_pmu_read(pc->pm.status_reg_offset, &val);
	ret = ((val & pc->pm.status_local_power_mask) == pc->pm.status_local_power_mask);
	mutex_unlock(&pc->pm.domain->access_lock);

	return ret;
}


/**
 * gpu_pm_init() - Initializes power management control for a GPU.
 *
 * @kbdev: The &struct kbase_device for the GPU.
 *
 * Return: An error code, or 0 on success.
 */
int gpu_pm_init(struct kbase_device *kbdev)
{
	struct pixel_context *pc = kbdev->platform_context;
	struct device_node *np = kbdev->dev->of_node;
	const char *g3d_power_domain_name;
	int i, num_pm_domains;
	int ret = 0;

	num_pm_domains = of_count_phandle_with_args(np, "power-domains", "#power-domain-cells");
	if (num_pm_domains != GPU_PM_DOMAIN_COUNT) {
		dev_err(kbdev->dev, "incorrect number of power domains in DT actual=%d expected=%d",
				num_pm_domains, GPU_PM_DOMAIN_COUNT);
		return -EINVAL;
	}

	for (i = 0; i < GPU_PM_DOMAIN_COUNT; i++) {
		pc->pm.domain_devs[i] = dev_pm_domain_attach_by_name(kbdev->dev,
			GPU_PM_DOMAIN_NAMES[i]);

		if (IS_ERR_OR_NULL(pc->pm.domain_devs[i])) {
			if (IS_ERR(pc->pm.domain_devs[i]))
				ret = PTR_ERR(pc->pm.domain_devs[i]);
			else
				ret = -EINVAL;

			dev_err(kbdev->dev, "failed to attach pm domain %s: %d\n",
				GPU_PM_DOMAIN_NAMES[i], ret);

			pc->pm.domain_devs[i] = NULL;
			goto error;
		}

		dev_set_drvdata(pc->pm.domain_devs[i], kbdev);

		pc->pm.domain_links[i] = device_link_add(kbdev->dev,
			pc->pm.domain_devs[i], DL_FLAG_STATELESS | DL_FLAG_PM_RUNTIME);

		if (!pc->pm.domain_links[i]) {
			dev_err(kbdev->dev, "failed to link pm domain device");
			ret = -EINVAL;
			goto error;
		}
	}

	/*
	 * We set up runtime pm callbacks specifically for the TOP domain. This is so that when we
	 * use autosupend it will only affect the TOP domain and not CORES as we control the power
	 * state of CORES directly.
	 */
	pc->pm.domain_devs[GPU_PM_DOMAIN_TOP]->pm_domain->ops.runtime_suspend =
		&gpu_pm_callback_power_runtime_suspend;
	pc->pm.domain_devs[GPU_PM_DOMAIN_TOP]->pm_domain->ops.runtime_resume =
		&gpu_pm_callback_power_runtime_resume;

	if (of_property_read_u32(np, "gpu_pm_autosuspend_delay", &pc->pm.autosuspend_delay)) {
		pc->pm.autosuspend_delay = AUTO_SUSPEND_DELAY;
		dev_info(kbdev->dev, "autosuspend delay not set in DT, using default of %dms\n",
			AUTO_SUSPEND_DELAY);
	}

	if (of_property_read_u32(np, "gpu_pmu_status_reg_offset", &pc->pm.status_reg_offset)) {
		dev_err(kbdev->dev, "PMU status register offset not set in DT\n");
		ret = -EINVAL;
		goto error;
	}

	if (of_property_read_u32(np, "gpu_pmu_status_local_pwr_mask",
		&pc->pm.status_local_power_mask)) {
		dev_err(kbdev->dev, "PMU status register power mask not set in DT\n");
		ret = -EINVAL;
		goto error;
	}

	if (of_property_read_string(np, "g3d_genpd_name", &g3d_power_domain_name)) {
		dev_err(kbdev->dev, "GPU power domain name not set in DT\n");
		ret = -EINVAL;
		goto error;
	}

	pc->pm.domain = gpu_pm_get_pm_cores_domain(g3d_power_domain_name);
	if (pc->pm.domain == NULL) {
		dev_err(kbdev->dev, "Failed to find GPU cores power domain '%s'\n",
			g3d_power_domain_name);
		return -ENODEV;
	}

#ifdef CONFIG_GOOGLE_BCL
	pc->pm.bcl_dev = gs101_retrieve_bcl_handle();
#endif

	return 0;

error:
	gpu_pm_term(kbdev);
	return ret;
}

/**
 * gpu_pm_term() - Terminates power control for a GPU
 *
 * @kbdev: The &struct kbase_device for the GPU.
 *
 * This function is called from the error-handling path of &gpu_pm_init, so must handle a
 * partially-initialized device.
 */
void gpu_pm_term(struct kbase_device *kbdev)
{
	struct pixel_context *pc = kbdev->platform_context;
	int i;

	for (i = 0; i < GPU_PM_DOMAIN_COUNT; i++) {
		if (pc->pm.domain_devs[i]) {
			if (pc->pm.domain_links[i])
				device_link_del(pc->pm.domain_links[i]);
			dev_pm_domain_detach(pc->pm.domain_devs[i], true);
		}
	}
}<|MERGE_RESOLUTION|>--- conflicted
+++ resolved
@@ -47,10 +47,6 @@
  */
 static void gpu_pm_power_on_cores(struct kbase_device *kbdev)
 {
-<<<<<<< HEAD
-	int ret;
-=======
->>>>>>> ea892218
 	struct pixel_context *pc = kbdev->platform_context;
 	u64 start_ns = ktime_get_ns();
 
@@ -62,18 +58,10 @@
 #ifdef CONFIG_MALI_MIDGARD_DVFS
 	gpu_dvfs_event_power_on(kbdev);
 #endif
-<<<<<<< HEAD
 #ifdef CONFIG_GOOGLE_BCL
-		if (pc->pm.bcl_dev)
-			gs101_init_gpu_ratio(pc->pm.bcl_dev);
-#endif
-	}
-
-	return ret;
-=======
 	if (pc->pm.bcl_dev)
 		gs101_init_gpu_ratio(pc->pm.bcl_dev);
->>>>>>> ea892218
+#endif
 }
 
 /**
@@ -88,10 +76,6 @@
  */
 static void gpu_pm_power_off_cores(struct kbase_device *kbdev)
 {
-<<<<<<< HEAD
-	int ret;
-=======
->>>>>>> ea892218
 	struct pixel_context *pc = kbdev->platform_context;
 	u64 start_ns = ktime_get_ns();
 
