/* SPDX-License-Identifier: GPL-2.0 */
/*
 *
 * (C) COPYRIGHT 2011-2021 ARM Limited. All rights reserved.
 *
 * This program is free software and is provided to you under the terms of the
 * GNU General Public License version 2 as published by the Free Software
 * Foundation, and any use by you of this program is subject to the terms
 * of such GNU license.
 *
 * This program is distributed in the hope that it will be useful,
 * but WITHOUT ANY WARRANTY; without even the implied warranty of
 * MERCHANTABILITY or FITNESS FOR A PARTICULAR PURPOSE. See the
 * GNU General Public License for more details.
 *
 * You should have received a copy of the GNU General Public License
 * along with this program; if not, you can access it online at
 * http://www.gnu.org/licenses/gpl-2.0.html.
 *
 */

/**
 * DOC: Defintions (types, defines, etcs) common to Kbase. They are placed here
 * to allow the hierarchy of header files to work.
 */

#ifndef _KBASE_DEFS_H_
#define _KBASE_DEFS_H_

#include <mali_kbase_config.h>
#include <mali_base_hwconfig_features.h>
#include <mali_base_hwconfig_issues.h>
#include <mali_kbase_mem_lowlevel.h>
#include <mmu/mali_kbase_mmu_hw.h>
#include <mali_kbase_instr_defs.h>
#include <mali_kbase_pm.h>
#include <mali_kbase_gpuprops_types.h>
#if MALI_USE_CSF
#include <mali_kbase_hwcnt_backend_csf.h>
#else
#include <mali_kbase_hwcnt_backend_jm.h>
#endif
#include <protected_mode_switcher.h>

#include <linux/atomic.h>
#include <linux/mempool.h>
#include <linux/slab.h>
#include <linux/file.h>
#include <linux/sizes.h>


#if defined(CONFIG_SYNC)
#include <sync.h>
#else
#include "mali_kbase_fence_defs.h"
#endif

#ifdef CONFIG_DEBUG_FS
#include <linux/debugfs.h>
#endif /* CONFIG_DEBUG_FS */

#ifdef CONFIG_MALI_DEVFREQ
#include <linux/devfreq.h>
#endif /* CONFIG_MALI_DEVFREQ */

#ifdef CONFIG_MALI_ARBITER_SUPPORT
#include <arbiter/mali_kbase_arbiter_defs.h>
#endif /* CONFIG_MALI_ARBITER_SUPPORT */

#include <linux/clk.h>
#include <linux/regulator/consumer.h>
#include <linux/memory_group_manager.h>

#if defined(CONFIG_PM_RUNTIME) || defined(CONFIG_PM)
#define KBASE_PM_RUNTIME 1
#endif

#include "debug/mali_kbase_debug_ktrace_defs.h"

/** Number of milliseconds before we time out on a GPU soft/hard reset */
#define RESET_TIMEOUT           500

/**
 * The maximum number of Job Slots to support in the Hardware.
 *
 * You can optimize this down if your target devices will only ever support a
 * small number of job slots.
 */
#define BASE_JM_MAX_NR_SLOTS        3

/**
 * The maximum number of Address Spaces to support in the Hardware.
 *
 * You can optimize this down if your target devices will only ever support a
 * small number of Address Spaces
 */
#define BASE_MAX_NR_AS              16

/* mmu */
#define MIDGARD_MMU_LEVEL(x) (x)

#define MIDGARD_MMU_TOPLEVEL    MIDGARD_MMU_LEVEL(0)

#define MIDGARD_MMU_BOTTOMLEVEL MIDGARD_MMU_LEVEL(3)

#define GROWABLE_FLAGS_REQUIRED (KBASE_REG_PF_GROW | KBASE_REG_GPU_WR)

/** setting in kbase_context::as_nr that indicates it's invalid */
#define KBASEP_AS_NR_INVALID     (-1)

/**
 * Maximum size in bytes of a MMU lock region, as a logarithm
 */
#define KBASE_LOCK_REGION_MAX_SIZE_LOG2 (64)

/**
 * Minimum size in bytes of a MMU lock region, as a logarithm
 */
#define KBASE_LOCK_REGION_MIN_SIZE_LOG2 (15)

/**
 * Maximum number of GPU memory region zones
 */
#define KBASE_REG_ZONE_MAX 4ul

/**
 * Priority level for realtime worker threads
 */
#define KBASE_RT_THREAD_PRIO (2)

/* TODO(b/181145264) get the following two numbers from device tree */
/**
 * First CPU in the contiguous CPU mask used for realtime worker threads.
 */
#define KBASE_RT_THREAD_CPUMASK_MIN (0)

/**
 * Last CPU in the contiguous CPU mask used for realtime worker threads.
 */
#define KBASE_RT_THREAD_CPUMASK_MAX (3)

/**
 * Minimum allowed wake duration in usec for apc request.
 */
#define KBASE_APC_MIN_DUR_USEC (100)

/**
 * Maximum allowed wake duration in usec for apc request.
 */
#define KBASE_APC_MAX_DUR_USEC (4000)

#include "mali_kbase_hwaccess_defs.h"

/* Maximum number of pages of memory that require a permanent mapping, per
 * kbase_context
 */
#define KBASE_PERMANENTLY_MAPPED_MEM_LIMIT_PAGES ((32 * 1024ul * 1024ul) >> \
								PAGE_SHIFT)
/* Minimum threshold period for hwcnt dumps between different hwcnt virtualizer
 * clients, to reduce undesired system load.
 * If a virtualizer client requests a dump within this threshold period after
 * some other client has performed a dump, a new dump won't be performed and
 * the accumulated counter values for that client will be returned instead.
 */
#define KBASE_HWCNT_GPU_VIRTUALIZER_DUMP_THRESHOLD_NS (200 * NSEC_PER_USEC)

#if MALI_USE_CSF
/* The buffer count of CSF hwcnt backend ring buffer, which is used when CSF
 * hwcnt backend allocate the ring buffer to communicate with CSF firmware for
 * HWC dump samples.
 * To meet the hardware requirement, this number MUST be power of 2, otherwise,
 * CSF hwcnt backend creation will be failed.
 */
#define KBASE_HWCNT_BACKEND_CSF_RING_BUFFER_COUNT (128)
#endif

/* Maximum number of clock/regulator pairs that may be referenced by
 * the device node.
 * This is dependent on support for of_property_read_u64_array() in the
 * kernel.
 */
#define BASE_MAX_NR_CLOCKS_REGULATORS (2)

/* Forward declarations */
struct kbase_context;
struct kbase_device;
struct kbase_as;
struct kbase_mmu_setup;
struct kbase_kinstr_jm;

/**
 * struct kbase_io_access - holds information about 1 register access
 *
 * @addr: first bit indicates r/w (r=0, w=1)
 * @value: value written or read
 */
struct kbase_io_access {
	uintptr_t addr;
	u32 value;
};

/**
 * struct kbase_io_history - keeps track of all recent register accesses
 *
 * @enabled: true if register accesses are recorded, false otherwise
 * @lock: spinlock protecting kbase_io_access array
 * @count: number of registers read/written
 * @size: number of elements in kbase_io_access array
 * @buf: array of kbase_io_access
 */
struct kbase_io_history {
	bool enabled;

	spinlock_t lock;
	size_t count;
	u16 size;
	struct kbase_io_access *buf;
};

/**
 * struct kbase_debug_copy_buffer - information about the buffer to be copied.
 *
 * @size:	size of the buffer in bytes
 * @pages:	pointer to an array of pointers to the pages which contain
 *		the buffer
 * @is_vmalloc: true if @pages was allocated with vzalloc. false if @pages was
 *              allocated with kcalloc
 * @nr_pages:	number of pages
 * @offset:	offset into the pages
 * @gpu_alloc:	pointer to physical memory allocated by the GPU
 * @extres_pages: array of pointers to the pages containing external resources
 *		for this buffer
 * @nr_extres_pages: number of pages in @extres_pages
 */
struct kbase_debug_copy_buffer {
	size_t size;
	struct page **pages;
	bool is_vmalloc;
	int nr_pages;
	size_t offset;
	struct kbase_mem_phy_alloc *gpu_alloc;

	struct page **extres_pages;
	int nr_extres_pages;
};

struct kbase_device_info {
	u32 features;
};

struct kbase_mmu_setup {
	u64	transtab;
	u64	memattr;
	u64	transcfg;
};

/**
 * struct kbase_fault - object containing data relating to a page or bus fault.
 * @addr:           Records the faulting address.
 * @extra_addr:     Records the secondary fault address.
 * @status:         Records the fault status as reported by Hw.
 * @protected_mode: Flag indicating whether the fault occurred in protected mode
 *                  or not.
 */
struct kbase_fault {
	u64 addr;
	u64 extra_addr;
	u32 status;
	bool protected_mode;
};

/**
 * struct kbase_mmu_table  - object representing a set of GPU page tables
 * @mmu_teardown_pages:   Buffer of 4 Pages in size, used to cache the entries
 *                        of top & intermediate level page tables to avoid
 *                        repeated calls to kmap_atomic during the MMU teardown.
 * @mmu_lock:             Lock to serialize the accesses made to multi level GPU
 *                        page tables
 * @pgd:                  Physical address of the page allocated for the top
 *                        level page table of the context, this is used for
 *                        MMU HW programming as the address translation will
 *                        start from the top level page table.
 * @group_id:             A memory group ID to be passed to a platform-specific
 *                        memory group manager.
 *                        Valid range is 0..(MEMORY_GROUP_MANAGER_NR_GROUPS-1).
 * @kctx:                 If this set of MMU tables belongs to a context then
 *                        this is a back-reference to the context, otherwise
 *                        it is NULL
 */
struct kbase_mmu_table {
	u64 *mmu_teardown_pages;
	struct mutex mmu_lock;
	phys_addr_t pgd;
	u8 group_id;
	struct kbase_context *kctx;
};

#if MALI_USE_CSF
#include "csf/mali_kbase_csf_defs.h"
#else
#include "jm/mali_kbase_jm_defs.h"
#endif

static inline int kbase_as_has_bus_fault(struct kbase_as *as,
	struct kbase_fault *fault)
{
	return (fault == &as->bf_data);
}

static inline int kbase_as_has_page_fault(struct kbase_as *as,
	struct kbase_fault *fault)
{
	return (fault == &as->pf_data);
}

/**
 * struct kbasep_mem_device - Data stored per device for memory allocation
 *
 * @used_pages:   Tracks usage of OS shared memory. Updated when OS memory is
 *                allocated/freed.
 * @ir_threshold: Fraction of the maximum size of an allocation that grows
 *                on GPU page fault that can be used before the driver
 *                switches to incremental rendering, in 1/256ths.
 *                0 means disabled.
 */
struct kbasep_mem_device {
	atomic_t used_pages;
	atomic_t ir_threshold;
};

struct kbase_clk_rate_listener;

/**
 * typedef kbase_clk_rate_listener_on_change_t() - Frequency change callback
 *
 * @listener:     Clock frequency change listener.
 * @clk_index:    Index of the clock for which the change has occurred.
 * @clk_rate_hz:  Clock frequency(Hz).
 *
 * A callback to call when clock rate changes. The function must not
 * sleep. No clock rate manager functions must be called from here, as
 * its lock is taken.
 */
typedef void (*kbase_clk_rate_listener_on_change_t)(
	struct kbase_clk_rate_listener *listener,
	u32 clk_index,
	u32 clk_rate_hz);

/**
 * struct kbase_clk_rate_listener - Clock frequency listener
 *
 * @node:        List node.
 * @notify:    Callback to be called when GPU frequency changes.
 */
struct kbase_clk_rate_listener {
	struct list_head node;
	kbase_clk_rate_listener_on_change_t notify;
};

/**
 * struct kbase_clk_rate_trace_manager - Data stored per device for GPU clock
 *                                       rate trace manager.
 *
 * @gpu_idle:           Tracks the idle state of GPU.
 * @clks:               Array of pointer to structures storing data for every
 *                      enumerated GPU clock.
 * @clk_rate_trace_ops: Pointer to the platform specific GPU clock rate trace
 *                      operations.
 * @gpu_clk_rate_trace_write: Pointer to the function that would emit the
 *                            tracepoint for the clock rate change.
 * @listeners:          List of listener attached.
 * @lock:               Lock to serialize the actions of GPU clock rate trace
 *                      manager.
 */
struct kbase_clk_rate_trace_manager {
	bool gpu_idle;
	struct kbase_clk_data *clks[BASE_MAX_NR_CLOCKS_REGULATORS];
	struct kbase_clk_rate_trace_op_conf *clk_rate_trace_ops;
	struct list_head listeners;
	spinlock_t lock;
};

/**
 * struct kbase_pm_device_data - Data stored per device for power management.
 * @lock: The lock protecting Power Management structures accessed outside of
 * IRQ.
 * This lock must also be held whenever the GPU is being powered on or
 * off.
 * @active_count: The reference count of active contexts on this device. Note
 * 	that some code paths keep shaders/the tiler powered whilst this is 0.
 * 	Use kbase_pm_is_active() instead to check for such cases.
 * @suspending: Flag indicating suspending/suspended
 * @gpu_lost: Flag indicating gpu lost
 * 	This structure contains data for the power management framework. There
 * 	is one instance of this structure per device in the system.
 * @zero_active_count_wait: Wait queue set when active_count == 0
 * @resume_wait: system resume of GPU device.
 * @debug_core_mask: Bit masks identifying the available shader cores that are
 * 	specified via sysfs. One mask per job slot.
 * @debug_core_mask_all: Bit masks identifying the available shader cores that
 * 	are specified via sysfs.
 * @callback_power_runtime_init: Callback for initializing the runtime power
 * 	management. Return 0 on success, else error code
 * @callback_power_runtime_term: Callback for terminating the runtime power
 * 	management.
 * @dvfs_period: Time in milliseconds between each dvfs sample
 * @backend: KBase PM backend data
 * @arb_vm_state: The state of the arbiter VM machine
 * @gpu_users_waiting: Used by virtualization to notify the arbiter that there
 * 	are users waiting for the GPU so that it can request and resume the
 * 	driver.
 * @clk_rtm: The state of the GPU clock rate trace manager
 */
struct kbase_pm_device_data {
	struct mutex lock;
	int active_count;
	bool suspending;
#ifdef CONFIG_MALI_ARBITER_SUPPORT
	atomic_t gpu_lost;
#endif /* CONFIG_MALI_ARBITER_SUPPORT */
	wait_queue_head_t zero_active_count_wait;
	wait_queue_head_t resume_wait;

#if MALI_USE_CSF
	u64 debug_core_mask;
#else
	/* One mask per job slot. */
	u64 debug_core_mask[BASE_JM_MAX_NR_SLOTS];
	u64 debug_core_mask_all;
#endif /* MALI_USE_CSF */

	int (*callback_power_runtime_init)(struct kbase_device *kbdev);
	void (*callback_power_runtime_term)(struct kbase_device *kbdev);
	u32 dvfs_period;
	struct kbase_pm_backend_data backend;
#ifdef CONFIG_MALI_ARBITER_SUPPORT
	struct kbase_arbiter_vm_state *arb_vm_state;
	atomic_t gpu_users_waiting;
#endif /* CONFIG_MALI_ARBITER_SUPPORT */
	struct kbase_clk_rate_trace_manager clk_rtm;
};

/**
 * struct kbase_mem_pool - Page based memory pool for kctx/kbdev
 * @kbdev:        Kbase device where memory is used
 * @cur_size:     Number of free pages currently in the pool (may exceed
 *                @max_size in some corner cases)
 * @max_size:     Maximum number of free pages in the pool
 * @order:        order = 0 refers to a pool of 4 KB pages
 *                order = 9 refers to a pool of 2 MB pages (2^9 * 4KB = 2 MB)
 * @group_id:     A memory group ID to be passed to a platform-specific
 *                memory group manager, if present. Immutable.
 *                Valid range is 0..(MEMORY_GROUP_MANAGER_NR_GROUPS-1).
 * @pool_lock:    Lock protecting the pool - must be held when modifying
 *                @cur_size and @page_list
 * @page_list:    List of free pages in the pool
 * @reclaim:      Shrinker for kernel reclaim of free pages
 * @next_pool:    Pointer to next pool where pages can be allocated when this
 *                pool is empty. Pages will spill over to the next pool when
 *                this pool is full. Can be NULL if there is no next pool.
 * @dying:        true if the pool is being terminated, and any ongoing
 *                operations should be abandoned
 * @dont_reclaim: true if the shrinker is forbidden from reclaiming memory from
 *                this pool, eg during a grow operation
 */
struct kbase_mem_pool {
	struct kbase_device *kbdev;
	size_t              cur_size;
	size_t              max_size;
	u8                  order;
	u8                  group_id;
	spinlock_t          pool_lock;
	struct list_head    page_list;
	struct shrinker     reclaim;

	struct kbase_mem_pool *next_pool;

	bool dying;
	bool dont_reclaim;
};

/**
 * struct kbase_mem_pool_group - a complete set of physical memory pools.
 *
 * Memory pools are used to allow efficient reallocation of previously-freed
 * physical pages. A pair of memory pools is initialized for each physical
 * memory group: one for 4 KiB pages and one for 2 MiB pages. These arrays
 * should be indexed by physical memory group ID, the meaning of which is
 * defined by the systems integrator.
 *
 * @small: Array of objects containing the state for pools of 4 KiB size
 *         physical pages.
 * @large: Array of objects containing the state for pools of 2 MiB size
 *         physical pages.
 */
struct kbase_mem_pool_group {
	struct kbase_mem_pool small[MEMORY_GROUP_MANAGER_NR_GROUPS];
	struct kbase_mem_pool large[MEMORY_GROUP_MANAGER_NR_GROUPS];
};

/**
 * struct kbase_mem_pool_config - Initial configuration for a physical memory
 *                                pool
 *
 * @max_size: Maximum number of free pages that the pool can hold.
 */
struct kbase_mem_pool_config {
	size_t max_size;
};

/**
 * struct kbase_mem_pool_group_config - Initial configuration for a complete
 *                                      set of physical memory pools
 *
 * This array should be indexed by physical memory group ID, the meaning
 * of which is defined by the systems integrator.
 *
 * @small: Array of initial configuration for pools of 4 KiB pages.
 * @large: Array of initial configuration for pools of 2 MiB pages.
 */
struct kbase_mem_pool_group_config {
	struct kbase_mem_pool_config small[MEMORY_GROUP_MANAGER_NR_GROUPS];
	struct kbase_mem_pool_config large[MEMORY_GROUP_MANAGER_NR_GROUPS];
};

/**
 * struct kbase_devfreq_opp - Lookup table for converting between nominal OPP
 *                            frequency, real frequencies and core mask
 * @real_freqs: Real GPU frequencies.
 * @opp_volts: OPP voltages.
 * @opp_freq:  Nominal OPP frequency
 * @core_mask: Shader core mask
 */
struct kbase_devfreq_opp {
	u64 opp_freq;
	u64 core_mask;
	u64 real_freqs[BASE_MAX_NR_CLOCKS_REGULATORS];
	u32 opp_volts[BASE_MAX_NR_CLOCKS_REGULATORS];
};

/* MMU mode flags */
#define KBASE_MMU_MODE_HAS_NON_CACHEABLE (1ul << 0) /* Has NON_CACHEABLE MEMATTR */

/**
 * struct kbase_mmu_mode - object containing pointer to methods invoked for
 *                         programming the MMU, as per the MMU mode supported
 *                         by Hw.
 * @update:           enable & setup/configure one of the GPU address space.
 * @get_as_setup:     retrieve the configuration of one of the GPU address space.
 * @disable_as:       disable one of the GPU address space.
 * @pte_to_phy_addr:  retrieve the physical address encoded in the page table entry.
 * @ate_is_valid:     check if the pte is a valid address translation entry
 *                    encoding the physical address of the actual mapped page.
 * @pte_is_valid:     check if the pte is a valid entry encoding the physical
 *                    address of the next lower level page table.
 * @entry_set_ate:    program the pte to be a valid address translation entry to
 *                    encode the physical address of the actual page being mapped.
 * @entry_set_pte:    program the pte to be a valid entry to encode the physical
 *                    address of the next lower level page table.
 * @entry_invalidate: clear out or invalidate the pte.
 * @flags:            bitmask of MMU mode flags. Refer to KBASE_MMU_MODE_ constants.
 */
struct kbase_mmu_mode {
	void (*update)(struct kbase_device *kbdev,
			struct kbase_mmu_table *mmut,
			int as_nr);
	void (*get_as_setup)(struct kbase_mmu_table *mmut,
			struct kbase_mmu_setup * const setup);
	void (*disable_as)(struct kbase_device *kbdev, int as_nr);
	phys_addr_t (*pte_to_phy_addr)(u64 entry);
	int (*ate_is_valid)(u64 ate, int level);
	int (*pte_is_valid)(u64 pte, int level);
	void (*entry_set_ate)(u64 *entry, struct tagged_addr phy,
			unsigned long flags, int level);
	void (*entry_set_pte)(u64 *entry, phys_addr_t phy);
	void (*entry_invalidate)(u64 *entry);
	unsigned long flags;
};

struct kbase_mmu_mode const *kbase_mmu_mode_get_aarch64(void);

#define DEVNAME_SIZE	16

/**
 * enum kbase_devfreq_work_type - The type of work to perform in the devfreq
 *                                suspend/resume worker.
 * @DEVFREQ_WORK_NONE:    Initilisation state.
 * @DEVFREQ_WORK_SUSPEND: Call devfreq_suspend_device().
 * @DEVFREQ_WORK_RESUME:  Call devfreq_resume_device().
 */
enum kbase_devfreq_work_type {
	DEVFREQ_WORK_NONE,
	DEVFREQ_WORK_SUSPEND,
	DEVFREQ_WORK_RESUME
};

/**
 * struct kbase_devfreq_queue_info - Object representing an instance for managing
 *                                   the queued devfreq suspend/resume works.
 * @workq:                 Workqueue for devfreq suspend/resume requests
 * @work:                  Work item for devfreq suspend & resume
 * @req_type:              Requested work type to be performed by the devfreq
 *                         suspend/resume worker
 * @acted_type:            Work type has been acted on by the worker, i.e. the
 *                         internal recorded state of the suspend/resume
 */
struct kbase_devfreq_queue_info {
	struct workqueue_struct *workq;
	struct work_struct work;
	enum kbase_devfreq_work_type req_type;
	enum kbase_devfreq_work_type acted_type;
};

/**
 * struct kbase_process - Representing an object of a kbase process instantiated
 *                        when the first kbase context is created under it.
 * @tgid:               Thread group ID.
 * @total_gpu_pages:    Total gpu pages allocated across all the contexts
 *                      of this process, it accounts for both native allocations
 *                      and dma_buf imported allocations.
 * @kctx_list:          List of kbase contexts created for the process.
 * @kprcs_node:         Node to a rb_tree, kbase_device will maintain a rb_tree
 *                      based on key tgid, kprcs_node is the node link to
 *                      &struct_kbase_device.process_root.
 * @dma_buf_root:       RB tree of the dma-buf imported allocations, imported
 *                      across all the contexts created for this process.
 *                      Used to ensure that pages of allocation are accounted
 *                      only once for the process, even if the allocation gets
 *                      imported multiple times for the process.
 */
struct kbase_process {
	pid_t tgid;
	size_t total_gpu_pages;
	struct list_head kctx_list;

	struct rb_node kprcs_node;
	struct rb_root dma_buf_root;
};

/**
 * struct kbase_device   - Object representing an instance of GPU platform device,
 *                         allocated from the probe method of mali driver.
 * @hw_quirks_sc:          Configuration to be used for the shader cores as per
 *                         the HW issues present in the GPU.
 * @hw_quirks_tiler:       Configuration to be used for the Tiler as per the HW
 *                         issues present in the GPU.
 * @hw_quirks_mmu:         Configuration to be used for the MMU as per the HW
 *                         issues present in the GPU.
 * @hw_quirks_gpu:         Configuration to be used for the Job Manager or CSF/MCU
 *                         subsystems as per the HW issues present in the GPU.
 * @entry:                 Links the device instance to the global list of GPU
 *                         devices. The list would have as many entries as there
 *                         are GPU device instances.
 * @dev:                   Pointer to the kernel's generic/base representation
 *                         of the GPU platform device.
 * @mdev:                  Pointer to the miscellaneous device registered to
 *                         provide Userspace access to kernel driver through the
 *                         device file /dev/malixx.
 * @reg_start:             Base address of the region in physical address space
 *                         where GPU registers have been mapped.
 * @reg_size:              Size of the region containing GPU registers
 * @reg:                   Kernel virtual address of the region containing GPU
 *                         registers, using which Driver will access the registers.
 * @irqs:                  Array containing IRQ resource info for 3 types of
 *                         interrupts : Job scheduling, MMU & GPU events (like
 *                         power management, cache etc.)
 * @irqs.irq:              irq number
 * @irqs.flags:            irq flags
 * @clocks:                Pointer to the input clock resources referenced by
 *                         the GPU device node.
 * @nr_clocks:             Number of clocks set in the clocks array.
 * @regulators:            Pointer to the structs corresponding to the
 *                         regulators referenced by the GPU device node.
 * @nr_regulators:         Number of regulators set in the regulators array.
 * @opp_table:             Pointer to the device OPP structure maintaining the
 *                         link to OPPs attached to a device. This is obtained
 *                         after setting regulator names for the device.
 * @devname:               string containing the name used for GPU device instance,
 *                         miscellaneous device is registered using the same name.
 * @id:                    Unique identifier for the device, indicates the number of
 *                         devices which have been created so far.
 * @model:                 Pointer, valid only when Driver is compiled to not access
 *                         the real GPU Hw, to the dummy model which tries to mimic
 *                         to some extent the state & behavior of GPU Hw in response
 *                         to the register accesses made by the Driver.
 * @irq_slab:              slab cache for allocating the work items queued when
 *                         model mimics raising of IRQ to cause an interrupt on CPU.
 * @irq_workq:             workqueue for processing the irq work items.
 * @serving_job_irq:       function to execute work items queued when model mimics
 *                         the raising of JS irq, mimics the interrupt handler
 *                         processing JS interrupts.
 * @serving_gpu_irq:       function to execute work items queued when model mimics
 *                         the raising of GPU irq, mimics the interrupt handler
 *                         processing GPU interrupts.
 * @serving_mmu_irq:       function to execute work items queued when model mimics
 *                         the raising of MMU irq, mimics the interrupt handler
 *                         processing MMU interrupts.
 * @reg_op_lock:           lock used by model to serialize the handling of register
 *                         accesses made by the driver.
 * @pm:                    Per device object for storing data for power management
 *                         framework.
 * @csf:                   CSF object for the GPU device.
 * @js_data:               Per device object encapsulating the current context of
 *                         Job Scheduler, which is global to the device and is not
 *                         tied to any particular struct kbase_context running on
 *                         the device
 * @mem_pools:             Global pools of free physical memory pages which can
 *                         be used by all the contexts.
 * @memdev:                keeps track of the in use physical pages allocated by
 *                         the Driver.
 * @mmu_mode:              Pointer to the object containing methods for programming
 *                         the MMU, depending on the type of MMU supported by Hw.
 * @mgm_dev:               Pointer to the memory group manager device attached
 *                         to the GPU device. This points to an internal memory
 *                         group manager if no platform-specific memory group
 *                         manager was retrieved through device tree.
 * @as:                    Array of objects representing address spaces of GPU.
 * @as_free:               Bitpattern of free/available GPU address spaces.
 * @as_to_kctx:            Array of pointers to struct kbase_context, having
 *                         GPU adrress spaces assigned to them.
 * @mmu_mask_change:       Lock to serialize the access to MMU interrupt mask
 *                         register used in the handling of Bus & Page faults.
 * @gpu_props:             Object containing complete information about the
 *                         configuration/properties of GPU HW device in use.
 * @hw_issues_mask:        List of SW workarounds for HW issues
 * @hw_features_mask:      List of available HW features.
 * @disjoint_event:        struct for keeping track of the disjoint information,
 *                         that whether the GPU is in a disjoint state and the
 *                         number of disjoint events that have occurred on GPU.
 * @disjoint_event.count:  disjoint event count
 * @disjoint_event.state:  disjoint event state
 * @nr_hw_address_spaces:  Number of address spaces actually available in the
 *                         GPU, remains constant after driver initialisation.
 * @nr_user_address_spaces: Number of address spaces available to user contexts
 * @hwcnt_backend_csf_if_fw: Firmware interface to access CSF GPU performance
 *                         counters.
 * @hwcnt:                  Structure used for instrumentation and HW counters
 *                         dumping
 * @hwcnt.lock:            The lock should be used when accessing any of the
 *                         following members
 * @hwcnt.kctx:            kbase context
 * @hwcnt.addr:            HW counter address
 * @hwcnt.addr_bytes:      HW counter size in bytes
 * @hwcnt.backend:         Kbase instrumentation backend
 * @hwcnt_gpu_iface:       Backend interface for GPU hardware counter access.
 * @hwcnt_gpu_ctx:         Context for GPU hardware counter access.
 *                         @hwaccess_lock must be held when calling
 *                         kbase_hwcnt_context_enable() with @hwcnt_gpu_ctx.
 * @hwcnt_gpu_virt:        Virtualizer for GPU hardware counters.
 * @vinstr_ctx:            vinstr context created per device.
 * @timeline_flags:        Bitmask defining which sets of timeline tracepoints
 *                         are enabled. If zero, there is no timeline client and
 *                         therefore timeline is disabled.
 * @timeline:              Timeline context created per device.
 * @ktrace:                kbase device's ktrace
 * @trace_lock:            Lock to serialize the access to trace buffer.
 * @trace_first_out:       Index/offset in the trace buffer at which the first
 *                         unread message is present.
 * @trace_next_in:         Index/offset in the trace buffer at which the new
 *                         message will be written.
 * @trace_rbuf:            Pointer to the buffer storing debug messages/prints
 *                         tracing the various events in Driver.
 *                         The buffer is filled in circular fashion.
 * @reset_timeout_ms:      Number of milliseconds to wait for the soft stop to
 *                         complete for the GPU jobs before proceeding with the
 *                         GPU reset.
 * @cache_clean_in_progress: Set when a cache clean has been started, and
 *                         cleared when it has finished. This prevents multiple
 *                         cache cleans being done simultaneously.
 * @cache_clean_queued:    Set if a cache clean is invoked while another is in
 *                         progress. If this happens, another cache clean needs
 *                         to be triggered immediately after completion of the
 *                         current one.
 * @cache_clean_wait:      Signalled when a cache clean has finished.
 * @platform_context:      Platform specific private data to be accessed by
 *                         platform specific config files only.
 * @kctx_list:             List of kbase_contexts created for the device,
 *                         including any contexts that might be created for
 *                         hardware counters.
 * @kctx_list_lock:        Lock protecting concurrent accesses to @kctx_list.
 * @group_max_uid_in_devices: Max value of any queue group UID in any kernel
 *                            context in the kbase device.
 * @devfreq_profile:       Describes devfreq profile for the Mali GPU device, passed
 *                         to devfreq_add_device() to add devfreq feature to Mali
 *                         GPU device.
 * @devfreq:               Pointer to devfreq structure for Mali GPU device,
 *                         returned on the call to devfreq_add_device().
 * @current_freqs:         The real frequencies, corresponding to
 *                         @current_nominal_freq, at which the Mali GPU device
 *                         is currently operating, as retrieved from
 *                         @devfreq_table in the target callback of
 *                         @devfreq_profile.
 * @current_nominal_freq:  The nominal frequency currently used for the Mali GPU
 *                         device as retrieved through devfreq_recommended_opp()
 *                         using the freq value passed as an argument to target
 *                         callback of @devfreq_profile
 * @current_voltages:      The voltages corresponding to @current_nominal_freq,
 *                         as retrieved from @devfreq_table in the target
 *                         callback of @devfreq_profile.
 * @current_core_mask:     bitmask of shader cores that are currently desired &
 *                         enabled, corresponding to @current_nominal_freq as
 *                         retrieved from @devfreq_table in the target callback
 *                         of @devfreq_profile.
 * @devfreq_table:         Pointer to the lookup table for converting between
 *                         nominal OPP (operating performance point) frequency,
 *                         and real frequency and core mask. This table is
 *                         constructed according to operating-points-v2-mali
 *                         table in devicetree.
 * @num_opps:              Number of operating performance points available for the Mali
 *                         GPU device.
 * @last_devfreq_metrics:  last PM metrics
 * @devfreq_queue:         Per device object for storing data that manages devfreq
 *                         suspend & resume request queue and the related items.
 * @devfreq_cooling:       Pointer returned on registering devfreq cooling device
 *                         corresponding to @devfreq.
 * @ipa_protection_mode_switched: is set to TRUE when GPU is put into protected
 *                         mode. It is a sticky flag which is cleared by IPA
 *                         once it has made use of information that GPU had
 *                         previously entered protected mode.
 * @ipa:                   Top level structure for IPA, containing pointers to both
 *                         configured & fallback models.
 * @ipa.lock:              Access to this struct must be with ipa.lock held
 * @ipa.configured_model:  ipa model to use
 * @ipa.fallback_model:    ipa fallback model
 * @ipa.last_metrics:      Values of the PM utilization metrics from last time
 *                         the power model was invoked. The utilization is
 *                         calculated as the difference between last_metrics
 *                         and the current values.
 * @ipa.force_fallback_model: true if use of fallback model has been forced by
 *                            the User
 * @ipa.last_sample_time:  Records the time when counters, used for dynamic
 *                         energy estimation, were last sampled.
 * @previous_frequency:    Previous frequency of GPU clock used for
 *                         BASE_HW_ISSUE_GPU2017_1336 workaround, This clock is
 *                         restored when L2 is powered on.
 * @job_fault_debug:       Flag to control the dumping of debug data for job faults,
 *                         set when the 'job_fault' debugfs file is opened.
 * @mali_debugfs_directory: Root directory for the debugfs files created by the driver
 * @debugfs_ctx_directory: Directory inside the @mali_debugfs_directory containing
 *                         a sub-directory for every context.
 * @debugfs_instr_directory: Instrumentation debugfs directory
 * @debugfs_as_read_bitmap: bitmap of address spaces for which the bus or page fault
 *                         has occurred.
 * @job_fault_wq:          Waitqueue to block the job fault dumping daemon till the
 *                         occurrence of a job fault.
 * @job_fault_resume_wq:   Waitqueue on which every context with a faulty job wait
 *                         for the job fault dumping to complete before they can
 *                         do bottom half of job done for the atoms which followed
 *                         the faulty atom.
 * @job_fault_resume_workq: workqueue to process the work items queued for the faulty
 *                         atoms, whereby the work item function waits for the dumping
 *                         to get completed.
 * @job_fault_event_list:  List of atoms, each belonging to a different context, which
 *                         generated a job fault.
 * @job_fault_event_lock:  Lock to protect concurrent accesses to @job_fault_event_list
 * @regs_dump_debugfs_data: Contains the offset of register to be read through debugfs
 *                         file "read_register".
 * @regs_dump_debugfs_data.reg_offset: Contains the offset of register to be
 *                         read through debugfs file "read_register".
 * @ctx_num:               Total number of contexts created for the device.
 * @io_history:            Pointer to an object keeping a track of all recent
 *                         register accesses. The history of register accesses
 *                         can be read through "regs_history" debugfs file.
 * @hwaccess:              Contains a pointer to active kbase context and GPU
 *                         backend specific data for HW access layer.
 * @faults_pending:        Count of page/bus faults waiting for bottom half processing
 *                         via workqueues.
 * @poweroff_pending:      Set when power off operation for GPU is started, reset when
 *                         power on for GPU is started.
 * @infinite_cache_active_default: Set to enable using infinite cache for all the
 *                         allocations of a new context.
 * @mem_pool_defaults:     Default configuration for the group of memory pools
 *                         created for a new context.
 * @current_gpu_coherency_mode: coherency mode in use, which can be different
 *                         from @system_coherency, when using protected mode.
 * @system_coherency:      coherency mode as retrieved from the device tree.
 * @cci_snoop_enabled:     Flag to track when CCI snoops have been enabled.
 * @snoop_enable_smc:      SMC function ID to call into Trusted firmware to
 *                         enable cache snooping. Value of 0 indicates that it
 *                         is not used.
 * @snoop_disable_smc:     SMC function ID to call disable cache snooping.
 * @protected_ops:         Pointer to the methods for switching in or out of the
 *                         protected mode, as per the @protected_dev being used.
 * @protected_dev:         Pointer to the protected mode switcher device attached
 *                         to the GPU device retrieved through device tree if
 *                         GPU do not support protected mode switching natively.
 * @protected_mode:        set to TRUE when GPU is put into protected mode
 * @protected_mode_transition: set to TRUE when GPU is transitioning into or
 *                         out of protected mode.
 * @protected_mode_hwcnt_desired: True if we want GPU hardware counters to be
 *                         enabled. Counters must be disabled before transition
 *                         into protected mode.
 * @protected_mode_hwcnt_disabled: True if GPU hardware counters are not
 *                         enabled.
 * @protected_mode_hwcnt_disable_work: Work item to disable GPU hardware
 *                         counters, used if atomic disable is not possible.
 * @buslogger:              Pointer to the structure required for interfacing
 *                          with the bus logger module to set the size of buffer
 *                          used by the module for capturing bus logs.
 * @irq_reset_flush:        Flag to indicate that GPU reset is in-flight and flush of
 *                          IRQ + bottom half is being done, to prevent the writes
 *                          to MMU_IRQ_CLEAR & MMU_IRQ_MASK registers.
 * @inited_subsys:          Bitmap of inited sub systems at the time of device probe.
 *                          Used during device remove or for handling error in probe.
 * @hwaccess_lock:          Lock, which can be taken from IRQ context, to serialize
 *                          the updates made to Job dispatcher + scheduler states.
 * @mmu_hw_mutex:           Protects access to MMU operations and address space
 *                          related state.
 * @serialize_jobs:         Currently used mode for serialization of jobs, both
 *                          intra & inter slots serialization is supported.
 * @backup_serialize_jobs:  Copy of the original value of @serialize_jobs taken
 *                          when GWT is enabled. Used to restore the original value
 *                          on disabling of GWT.
 * @js_ctx_scheduling_mode: Context scheduling mode currently being used by
 *                          Job Scheduler
 * @l2_size_override:       Used to set L2 cache size via device tree blob
 * @l2_hash_override:       Used to set L2 cache hash via device tree blob
 * @l2_hash_values_override: true if @l2_hash_values is valid.
 * @l2_hash_values:         Used to set L2 asn_hash via device tree blob
 * @process_root:           rb_tree root node for maintaining a rb_tree of
 *                          kbase_process based on key tgid(thread group ID).
 * @dma_buf_root:           rb_tree root node for maintaining a rb_tree of
 *                          &struct kbase_dma_buf based on key dma_buf.
 *                          We maintain a rb_tree of dma_buf mappings under
 *                          kbase_device and kbase_process, one indicates a
 *                          mapping and gpu memory usage at device level and
 *                          other one at process level.
 * @total_gpu_pages:        Total GPU pages used for the complete GPU device.
 * @dma_buf_lock:           This mutex should be held while accounting for
 *                          @total_gpu_pages from imported dma buffers.
 * @gpu_mem_usage_lock:     This spinlock should be held while accounting
 *                          @total_gpu_pages for both native and dma-buf imported
 *                          allocations.
 * @job_done_worker:        Worker for job_done work.
 * @job_done_worker_thread: Thread for job_done work.
 * @event_worker:           Worker for event work.
 * @event_worker_thread:    Thread for event work.
 * @apc.worker:             Worker for async power control work.
 * @apc.thread:             Thread for async power control work.
 * @apc.power_on_work:      Work struct for powering on the GPU.
 * @apc.power_off_work:     Work struct for powering off the GPU.
 * @apc.end_ts:             The latest end timestamp to power off the GPU.
 * @apc.timer:              A hrtimer for powering off based on wake duration.
 * @apc.pending:            Whether an APC power on request is active and not handled yet.
 * @apc.lock:               Lock for @apc.end_ts, @apc.timer and @apc.pending.
 * @dummy_job_wa:           struct for dummy job execution workaround for the
 *                          GPU hang issue
 * @dummy_job_wa.ctx:       dummy job workaround context
 * @dummy_job_wa.jc:        dummy job workaround job
 * @dummy_job_wa.slot:      dummy job workaround slot
 * @dummy_job_wa.flags:     dummy job workaround flags
 * @arb:                    Pointer to the arbiter device
 * @pcm_dev:                The priority control manager device.
 */
struct kbase_device {
	u32 hw_quirks_sc;
	u32 hw_quirks_tiler;
	u32 hw_quirks_mmu;
	u32 hw_quirks_gpu;

	struct list_head entry;
	struct device *dev;
	struct miscdevice mdev;
	u64 reg_start;
	size_t reg_size;
	void __iomem *reg;

	struct {
		int irq;
		int flags;
	} irqs[3];

	struct clk *clocks[BASE_MAX_NR_CLOCKS_REGULATORS];
	unsigned int nr_clocks;
#ifdef CONFIG_REGULATOR
	struct regulator *regulators[BASE_MAX_NR_CLOCKS_REGULATORS];
	unsigned int nr_regulators;
#if (KERNEL_VERSION(4, 10, 0) <= LINUX_VERSION_CODE)
	struct opp_table *opp_table;
#endif /* (KERNEL_VERSION(4, 10, 0) <= LINUX_VERSION_CODE */
#endif /* CONFIG_REGULATOR */
	char devname[DEVNAME_SIZE];
	u32  id;

#ifdef CONFIG_MALI_NO_MALI
	void *model;
	struct kmem_cache *irq_slab;
	struct workqueue_struct *irq_workq;
	atomic_t serving_job_irq;
	atomic_t serving_gpu_irq;
	atomic_t serving_mmu_irq;
	spinlock_t reg_op_lock;
#endif	/* CONFIG_MALI_NO_MALI */

	struct kbase_pm_device_data pm;

	struct kbase_mem_pool_group mem_pools;
	struct kbasep_mem_device memdev;
	struct kbase_mmu_mode const *mmu_mode;

	struct memory_group_manager_device *mgm_dev;

	struct kbase_as as[BASE_MAX_NR_AS];
	u16 as_free; /* Bitpattern of free Address Spaces */
	struct kbase_context *as_to_kctx[BASE_MAX_NR_AS];

	spinlock_t mmu_mask_change;

	struct kbase_gpu_props gpu_props;

	unsigned long hw_issues_mask[(BASE_HW_ISSUE_END + BITS_PER_LONG - 1) / BITS_PER_LONG];
	unsigned long hw_features_mask[(BASE_HW_FEATURE_END + BITS_PER_LONG - 1) / BITS_PER_LONG];

	struct {
		atomic_t count;
		atomic_t state;
	} disjoint_event;

	s8 nr_hw_address_spaces;
	s8 nr_user_address_spaces;

#if MALI_USE_CSF
	struct kbase_hwcnt_backend_csf_if hwcnt_backend_csf_if_fw;
#else
	struct kbase_hwcnt {
		spinlock_t lock;

		struct kbase_context *kctx;
		u64 addr;
		u64 addr_bytes;

		struct kbase_instr_backend backend;
	} hwcnt;
#endif

	struct kbase_hwcnt_backend_interface hwcnt_gpu_iface;
	struct kbase_hwcnt_context *hwcnt_gpu_ctx;
	struct kbase_hwcnt_virtualizer *hwcnt_gpu_virt;
	struct kbase_vinstr_context *vinstr_ctx;

	atomic_t               timeline_flags;
	struct kbase_timeline *timeline;

#if KBASE_KTRACE_TARGET_RBUF
	struct kbase_ktrace ktrace;
#endif
	u32 reset_timeout_ms;

	bool cache_clean_in_progress;
	bool cache_clean_queued;
	wait_queue_head_t cache_clean_wait;

	void *platform_context;

	struct list_head        kctx_list;
	struct mutex            kctx_list_lock;
	atomic_t                group_max_uid_in_devices;

#ifdef CONFIG_MALI_DEVFREQ
	struct devfreq_dev_profile devfreq_profile;
	struct devfreq *devfreq;
	unsigned long current_freqs[BASE_MAX_NR_CLOCKS_REGULATORS];
	unsigned long current_nominal_freq;
	unsigned long current_voltages[BASE_MAX_NR_CLOCKS_REGULATORS];
	u64 current_core_mask;
	struct kbase_devfreq_opp *devfreq_table;
	int num_opps;
	struct kbasep_pm_metrics last_devfreq_metrics;
	struct kbase_devfreq_queue_info devfreq_queue;

#ifdef CONFIG_DEVFREQ_THERMAL
	struct thermal_cooling_device *devfreq_cooling;
	bool ipa_protection_mode_switched;
	struct {
		/* Access to this struct must be with ipa.lock held */
		struct mutex lock;
		struct kbase_ipa_model *configured_model;
		struct kbase_ipa_model *fallback_model;

		/* Values of the PM utilization metrics from last time the
		 * power model was invoked. The utilization is calculated as
		 * the difference between last_metrics and the current values.
		 */
		struct kbasep_pm_metrics last_metrics;

		/* true if use of fallback model has been forced by the User */
		bool force_fallback_model;
		/* Records the time when counters, used for dynamic energy
		 * estimation, were last sampled.
		 */
		ktime_t last_sample_time;
	} ipa;
#endif /* CONFIG_DEVFREQ_THERMAL */
#endif /* CONFIG_MALI_DEVFREQ */
	unsigned long previous_frequency;

	atomic_t job_fault_debug;

#ifdef CONFIG_DEBUG_FS
	struct dentry *mali_debugfs_directory;
	struct dentry *debugfs_ctx_directory;
	struct dentry *debugfs_instr_directory;

#ifdef CONFIG_MALI_DEBUG
	u64 debugfs_as_read_bitmap;
#endif /* CONFIG_MALI_DEBUG */

	wait_queue_head_t job_fault_wq;
	wait_queue_head_t job_fault_resume_wq;
	struct workqueue_struct *job_fault_resume_workq;
	struct list_head job_fault_event_list;
	spinlock_t job_fault_event_lock;

#if !MALI_CUSTOMER_RELEASE
	struct {
		u32 reg_offset;
	} regs_dump_debugfs_data;
#endif /* !MALI_CUSTOMER_RELEASE */
#endif /* CONFIG_DEBUG_FS */

	atomic_t ctx_num;

#ifdef CONFIG_DEBUG_FS
	struct kbase_io_history io_history;
#endif /* CONFIG_DEBUG_FS */

	struct kbase_hwaccess_data hwaccess;

	atomic_t faults_pending;

	bool poweroff_pending;

#if (KERNEL_VERSION(4, 4, 0) <= LINUX_VERSION_CODE)
	bool infinite_cache_active_default;
#else
	u32 infinite_cache_active_default;
#endif
	struct kbase_mem_pool_group_config mem_pool_defaults;

	u32 current_gpu_coherency_mode;
	u32 system_coherency;

	bool cci_snoop_enabled;

	u32 snoop_enable_smc;
	u32 snoop_disable_smc;

	const struct protected_mode_ops *protected_ops;

	struct protected_mode_device *protected_dev;

	bool protected_mode;

	bool protected_mode_transition;

	bool protected_mode_hwcnt_desired;

	bool protected_mode_hwcnt_disabled;

	struct work_struct protected_mode_hwcnt_disable_work;


	bool irq_reset_flush;

	u32 inited_subsys;

	spinlock_t hwaccess_lock;

	struct mutex mmu_hw_mutex;

	u8 l2_size_override;
	u8 l2_hash_override;
	bool l2_hash_values_override;
	u32 l2_hash_values[ASN_HASH_COUNT];

#if MALI_USE_CSF
	/* CSF object for the GPU device. */
	struct kbase_csf_device csf;
#else
	struct kbasep_js_device_data js_data;

	struct kthread_worker job_done_worker;
	struct task_struct *job_done_worker_thread;
	struct kthread_worker event_worker;
	struct task_struct *event_worker_thread;

	/* See KBASE_JS_*_PRIORITY_MODE for details. */
	u32 js_ctx_scheduling_mode;

	/* See KBASE_SERIALIZE_* for details */
	u8 serialize_jobs;

#ifdef CONFIG_MALI_CINSTR_GWT
	u8 backup_serialize_jobs;
#endif /* CONFIG_MALI_CINSTR_GWT */

#endif /* MALI_USE_CSF */

	struct {
		struct kthread_worker worker;
		struct task_struct *thread;
		struct kthread_work power_on_work;
		struct kthread_work power_off_work;
		ktime_t end_ts;
		struct hrtimer timer;
		bool pending;
		struct mutex lock;
	} apc;

	struct rb_root process_root;
	struct rb_root dma_buf_root;

	size_t total_gpu_pages;
	struct mutex dma_buf_lock;
	spinlock_t gpu_mem_usage_lock;

	struct {
		struct kbase_context *ctx;
		u64 jc;
		int slot;
		u64 flags;
	} dummy_job_wa;

#ifdef CONFIG_MALI_ARBITER_SUPPORT
		struct kbase_arbiter_device arb;
#endif
	/* Priority Control Manager device */
	struct priority_control_manager_device *pcm_dev;
};

/**
 * enum kbase_file_state - Initialization state of a file opened by @kbase_open
 *
 * @KBASE_FILE_NEED_VSN:        Initial state, awaiting API version.
 * @KBASE_FILE_VSN_IN_PROGRESS: Indicates if setting an API version is in
 *                              progress and other setup calls shall be
 *                              rejected.
 * @KBASE_FILE_NEED_CTX:        Indicates if the API version handshake has
 *                              completed, awaiting context creation flags.
 * @KBASE_FILE_CTX_IN_PROGRESS: Indicates if the context's setup is in progress
 *                              and other setup calls shall be rejected.
 * @KBASE_FILE_COMPLETE:        Indicates if the setup for context has
 *                              completed, i.e. flags have been set for the
 *                              context.
 *
 * The driver allows only limited interaction with user-space until setup
 * is complete.
 */
enum kbase_file_state {
	KBASE_FILE_NEED_VSN,
	KBASE_FILE_VSN_IN_PROGRESS,
	KBASE_FILE_NEED_CTX,
	KBASE_FILE_CTX_IN_PROGRESS,
	KBASE_FILE_COMPLETE
};

/**
 * struct kbase_file - Object representing a file opened by @kbase_open
 *
 * @kbdev:               Object representing an instance of GPU platform device,
 *                       allocated from the probe method of the Mali driver.
 * @filp:                Pointer to the struct file corresponding to device file
 *                       /dev/malixx instance, passed to the file's open method.
 * @kctx:                Object representing an entity, among which GPU is
 *                       scheduled and which gets its own GPU address space.
 *                       Invalid until @setup_state is KBASE_FILE_COMPLETE.
 * @api_version:         Contains the version number for User/kernel interface,
 *                       used for compatibility check. Invalid until
 *                       @setup_state is KBASE_FILE_NEED_CTX.
 * @setup_state:         Initialization state of the file. Values come from
 *                       the kbase_file_state enumeration.
 */
struct kbase_file {
	struct kbase_device  *kbdev;
	struct file          *filp;
	struct kbase_context *kctx;
	unsigned long         api_version;
	atomic_t              setup_state;
};
#if MALI_JIT_PRESSURE_LIMIT_BASE
/**
 * enum kbase_context_flags - Flags for kbase contexts
 *
 * @KCTX_COMPAT: Set when the context process is a compat process, 32-bit
 * process on a 64-bit kernel.
 *
 * @KCTX_RUNNABLE_REF: Set when context is counted in
 * kbdev->js_data.nr_contexts_runnable. Must hold queue_mutex when accessing.
 *
 * @KCTX_ACTIVE: Set when the context is active.
 *
 * @KCTX_PULLED: Set when last kick() caused atoms to be pulled from this
 * context.
 *
 * @KCTX_MEM_PROFILE_INITIALIZED: Set when the context's memory profile has been
 * initialized.
 *
 * @KCTX_INFINITE_CACHE: Set when infinite cache is to be enabled for new
 * allocations. Existing allocations will not change.
 *
 * @KCTX_SUBMIT_DISABLED: Set to prevent context from submitting any jobs.
 *
 * @KCTX_PRIVILEGED:Set if the context uses an address space and should be kept
 * scheduled in.
 *
 * @KCTX_SCHEDULED: Set when the context is scheduled on the Run Pool.
 * This is only ever updated whilst the jsctx_mutex is held.
 *
 * @KCTX_DYING: Set when the context process is in the process of being evicted.
 *
 * @KCTX_NO_IMPLICIT_SYNC: Set when explicit Android fences are in use on this
 * context, to disable use of implicit dma-buf fences. This is used to avoid
 * potential synchronization deadlocks.
 *
 * @KCTX_FORCE_SAME_VA: Set when BASE_MEM_SAME_VA should be forced on memory
 * allocations. For 64-bit clients it is enabled by default, and disabled by
 * default on 32-bit clients. Being able to clear this flag is only used for
 * testing purposes of the custom zone allocation on 64-bit user-space builds,
 * where we also require more control than is available through e.g. the JIT
 * allocation mechanism. However, the 64-bit user-space client must still
 * reserve a JIT region using KBASE_IOCTL_MEM_JIT_INIT
 *
 * @KCTX_PULLED_SINCE_ACTIVE_JS0: Set when the context has had an atom pulled
 * from it for job slot 0. This is reset when the context first goes active or
 * is re-activated on that slot.
 *
 * @KCTX_PULLED_SINCE_ACTIVE_JS1: Set when the context has had an atom pulled
 * from it for job slot 1. This is reset when the context first goes active or
 * is re-activated on that slot.
 *
 * @KCTX_PULLED_SINCE_ACTIVE_JS2: Set when the context has had an atom pulled
 * from it for job slot 2. This is reset when the context first goes active or
 * is re-activated on that slot.
 *
 * @KCTX_AS_DISABLED_ON_FAULT: Set when the GPU address space is disabled for
 * the context due to unhandled page(or bus) fault. It is cleared when the
 * refcount for the context drops to 0 or on when the address spaces are
 * re-enabled on GPU reset or power cycle.
 *
 * @KCTX_JPL_ENABLED: Set when JIT physical page limit is less than JIT virtual
 * address page limit, so we must take care to not exceed the physical limit
 *
 * All members need to be separate bits. This enum is intended for use in a
 * bitmask where multiple values get OR-ed together.
 */
enum kbase_context_flags {
	KCTX_COMPAT = 1U << 0,
	KCTX_RUNNABLE_REF = 1U << 1,
	KCTX_ACTIVE = 1U << 2,
	KCTX_PULLED = 1U << 3,
	KCTX_MEM_PROFILE_INITIALIZED = 1U << 4,
	KCTX_INFINITE_CACHE = 1U << 5,
	KCTX_SUBMIT_DISABLED = 1U << 6,
	KCTX_PRIVILEGED = 1U << 7,
	KCTX_SCHEDULED = 1U << 8,
	KCTX_DYING = 1U << 9,
	KCTX_NO_IMPLICIT_SYNC = 1U << 10,
	KCTX_FORCE_SAME_VA = 1U << 11,
	KCTX_PULLED_SINCE_ACTIVE_JS0 = 1U << 12,
	KCTX_PULLED_SINCE_ACTIVE_JS1 = 1U << 13,
	KCTX_PULLED_SINCE_ACTIVE_JS2 = 1U << 14,
	KCTX_AS_DISABLED_ON_FAULT = 1U << 15,
	KCTX_JPL_ENABLED = 1U << 16,
};
#else
/**
 * enum kbase_context_flags - Flags for kbase contexts
 *
 * @KCTX_COMPAT: Set when the context process is a compat process, 32-bit
 * process on a 64-bit kernel.
 *
 * @KCTX_RUNNABLE_REF: Set when context is counted in
 * kbdev->js_data.nr_contexts_runnable. Must hold queue_mutex when accessing.
 *
 * @KCTX_ACTIVE: Set when the context is active.
 *
 * @KCTX_PULLED: Set when last kick() caused atoms to be pulled from this
 * context.
 *
 * @KCTX_MEM_PROFILE_INITIALIZED: Set when the context's memory profile has been
 * initialized.
 *
 * @KCTX_INFINITE_CACHE: Set when infinite cache is to be enabled for new
 * allocations. Existing allocations will not change.
 *
 * @KCTX_SUBMIT_DISABLED: Set to prevent context from submitting any jobs.
 *
 * @KCTX_PRIVILEGED:Set if the context uses an address space and should be kept
 * scheduled in.
 *
 * @KCTX_SCHEDULED: Set when the context is scheduled on the Run Pool.
 * This is only ever updated whilst the jsctx_mutex is held.
 *
 * @KCTX_DYING: Set when the context process is in the process of being evicted.
 *
 * @KCTX_NO_IMPLICIT_SYNC: Set when explicit Android fences are in use on this
 * context, to disable use of implicit dma-buf fences. This is used to avoid
 * potential synchronization deadlocks.
 *
 * @KCTX_FORCE_SAME_VA: Set when BASE_MEM_SAME_VA should be forced on memory
 * allocations. For 64-bit clients it is enabled by default, and disabled by
 * default on 32-bit clients. Being able to clear this flag is only used for
 * testing purposes of the custom zone allocation on 64-bit user-space builds,
 * where we also require more control than is available through e.g. the JIT
 * allocation mechanism. However, the 64-bit user-space client must still
 * reserve a JIT region using KBASE_IOCTL_MEM_JIT_INIT
 *
 * @KCTX_PULLED_SINCE_ACTIVE_JS0: Set when the context has had an atom pulled
 * from it for job slot 0. This is reset when the context first goes active or
 * is re-activated on that slot.
 *
 * @KCTX_PULLED_SINCE_ACTIVE_JS1: Set when the context has had an atom pulled
 * from it for job slot 1. This is reset when the context first goes active or
 * is re-activated on that slot.
 *
 * @KCTX_PULLED_SINCE_ACTIVE_JS2: Set when the context has had an atom pulled
 * from it for job slot 2. This is reset when the context first goes active or
 * is re-activated on that slot.
 *
 * @KCTX_AS_DISABLED_ON_FAULT: Set when the GPU address space is disabled for
 * the context due to unhandled page(or bus) fault. It is cleared when the
 * refcount for the context drops to 0 or on when the address spaces are
 * re-enabled on GPU reset or power cycle.
 *
 * All members need to be separate bits. This enum is intended for use in a
 * bitmask where multiple values get OR-ed together.
 */
enum kbase_context_flags {
	KCTX_COMPAT = 1U << 0,
	KCTX_RUNNABLE_REF = 1U << 1,
	KCTX_ACTIVE = 1U << 2,
	KCTX_PULLED = 1U << 3,
	KCTX_MEM_PROFILE_INITIALIZED = 1U << 4,
	KCTX_INFINITE_CACHE = 1U << 5,
	KCTX_SUBMIT_DISABLED = 1U << 6,
	KCTX_PRIVILEGED = 1U << 7,
	KCTX_SCHEDULED = 1U << 8,
	KCTX_DYING = 1U << 9,
	KCTX_NO_IMPLICIT_SYNC = 1U << 10,
	KCTX_FORCE_SAME_VA = 1U << 11,
	KCTX_PULLED_SINCE_ACTIVE_JS0 = 1U << 12,
	KCTX_PULLED_SINCE_ACTIVE_JS1 = 1U << 13,
	KCTX_PULLED_SINCE_ACTIVE_JS2 = 1U << 14,
	KCTX_AS_DISABLED_ON_FAULT = 1U << 15,
};
#endif /* MALI_JIT_PRESSURE_LIMIT_BASE */

struct kbase_sub_alloc {
	struct list_head link;
	struct page *page;
	DECLARE_BITMAP(sub_pages, SZ_2M / SZ_4K);
};

/**
 * struct kbase_reg_zone - Information about GPU memory region zones
 * @base_pfn: Page Frame Number in GPU virtual address space for the start of
 *            the Zone
 * @va_size_pages: Size of the Zone in pages
 *
 * Track information about a zone KBASE_REG_ZONE() and related macros.
 * In future, this could also store the &rb_root that are currently in
 * &kbase_context
 */
struct kbase_reg_zone {
	u64 base_pfn;
	u64 va_size_pages;
};

/**
 * struct kbase_context - Kernel base context
 *
 * @filp:                 Pointer to the struct file corresponding to device file
 *                        /dev/malixx instance, passed to the file's open method.
 * @kbdev:                Pointer to the Kbase device for which the context is created.
 * @kctx_list_link:       Node into Kbase device list of contexts.
 * @mmu:                  Structure holding details of the MMU tables for this
 *                        context
 * @id:                   Unique identifier for the context, indicates the number of
 *                        contexts which have been created for the device so far.
 * @api_version:          contains the version number for User/kernel interface,
 *                        used for compatibility check.
 * @event_list:           list of posted events about completed atoms, to be sent to
 *                        event handling thread of Userpsace.
 * @event_coalesce_list:  list containing events corresponding to successive atoms
 *                        which have requested deferred delivery of the completion
 *                        events to Userspace.
 * @event_mutex:          Lock to protect the concurrent access to @event_list &
 *                        @event_mutex.
 * @event_closed:         Flag set through POST_TERM ioctl, indicates that Driver
 *                        should stop posting events and also inform event handling
 *                        thread that context termination is in progress.
 * @event_count:          Count of the posted events to be consumed by Userspace.
 * @event_coalesce_count: Count of the events present in @event_coalesce_list.
 * @flags:                bitmap of enums from kbase_context_flags, indicating the
 *                        state & attributes for the context.
 * @aliasing_sink_page:   Special page used for KBASE_MEM_TYPE_ALIAS allocations,
 *                        which can alias number of memory regions. The page is
 *                        represent a region where it is mapped with a write-alloc
 *                        cache setup, typically used when the write result of the
 *                        GPU isn't needed, but the GPU must write anyway.
 * @mem_partials_lock:    Lock for protecting the operations done on the elements
 *                        added to @mem_partials list.
 * @mem_partials:         List head for the list of large pages, 2MB in size, which
 *                        which have been split into 4 KB pages and are used
 *                        partially for the allocations >= 2 MB in size.
 * @reg_lock:             Lock used for GPU virtual address space management operations,
 *                        like adding/freeing a memory region in the address space.
 *                        Can be converted to a rwlock ?.
 * @reg_rbtree_same:      RB tree of the memory regions allocated from the SAME_VA
 *                        zone of the GPU virtual address space. Used for allocations
 *                        having the same value for GPU & CPU virtual address.
 * @reg_rbtree_custom:    RB tree of the memory regions allocated from the CUSTOM_VA
 *                        zone of the GPU virtual address space.
 * @reg_rbtree_exec:      RB tree of the memory regions allocated from the EXEC_VA
 *                        zone of the GPU virtual address space. Used for GPU-executable
 *                        allocations which don't need the SAME_VA property.
 * @reg_zone:             Zone information for the reg_rbtree_<...> members.
 * @cookies:              Bitmask containing of BITS_PER_LONG bits, used mainly for
 *                        SAME_VA allocations to defer the reservation of memory region
 *                        (from the GPU virtual address space) from base_mem_alloc
 *                        ioctl to mmap system call. This helps returning unique
 *                        handles, disguised as GPU VA, to Userspace from base_mem_alloc
 *                        and later retrieving the pointer to memory region structure
 *                        in the mmap handler.
 * @pending_regions:      Array containing pointers to memory region structures,
 *                        used in conjunction with @cookies bitmask mainly for
 *                        providing a mechansim to have the same value for CPU &
 *                        GPU virtual address.
 * @event_queue:          Wait queue used for blocking the thread, which consumes
 *                        the base_jd_event corresponding to an atom, when there
 *                        are no more posted events.
 * @tgid:                 Thread group ID of the process whose thread created
 *                        the context (by calling KBASE_IOCTL_VERSION_CHECK or
 *                        KBASE_IOCTL_SET_FLAGS, depending on the @api_version).
 *                        This is usually, but not necessarily, the same as the
 *                        process whose thread opened the device file
 *                        /dev/malixx instance.
 * @pid:                  ID of the thread, corresponding to process @tgid,
 *                        which actually created the context. This is usually,
 *                        but not necessarily, the same as the thread which
 *                        opened the device file /dev/malixx instance.
 * @csf:                  kbase csf context
 * @jctx:                 object encapsulating all the Job dispatcher related state,
 *                        including the array of atoms.
 * @used_pages:           Keeps a track of the number of 4KB physical pages in use
 *                        for the context.
 * @nonmapped_pages:      Updated in the same way as @used_pages, except for the case
 *                        when special tracking page is freed by userspace where it
 *                        is reset to 0.
 * @permanent_mapped_pages: Usage count of permanently mapped memory
 * @mem_pools:            Context-specific pools of free physical memory pages.
 * @reclaim:              Shrinker object registered with the kernel containing
 *                        the pointer to callback function which is invoked under
 *                        low memory conditions. In the callback function Driver
 *                        frees up the memory for allocations marked as
 *                        evictable/reclaimable.
 * @evict_list:           List head for the list containing the allocations which
 *                        can be evicted or freed up in the shrinker callback.
 * @waiting_soft_jobs:    List head for the list containing softjob atoms, which
 *                        are either waiting for the event set operation, or waiting
 *                        for the signaling of input fence or waiting for the GPU
 *                        device to powered on so as to dump the CPU/GPU timestamps.
 * @waiting_soft_jobs_lock: Lock to protect @waiting_soft_jobs list from concurrent
 *                        accesses.
 * @dma_fence:            Object containing list head for the list of dma-buf fence
 *                        waiting atoms and the waitqueue to process the work item
 *                        queued for the atoms blocked on the signaling of dma-buf
 *                        fences.
 * @dma_fence.waiting_resource: list head for the list of dma-buf fence
 * @dma_fence.wq:         waitqueue to process the work item queued
 * @as_nr:                id of the address space being used for the scheduled in
 *                        context. This is effectively part of the Run Pool, because
 *                        it only has a valid setting (!=KBASEP_AS_NR_INVALID) whilst
 *                        the context is scheduled in. The hwaccess_lock must be held
 *                        whilst accessing this.
 *                        If the context relating to this value of as_nr is required,
 *                        then the context must be retained to ensure that it doesn't
 *                        disappear whilst it is being used. Alternatively, hwaccess_lock
 *                        can be held to ensure the context doesn't disappear (but this
 *                        has restrictions on what other locks can be taken simutaneously).
 * @refcount:             Keeps track of the number of users of this context. A user
 *                        can be a job that is available for execution, instrumentation
 *                        needing to 'pin' a context for counter collection, etc.
 *                        If the refcount reaches 0 then this context is considered
 *                        inactive and the previously programmed AS might be cleared
 *                        at any point.
 *                        Generally the reference count is incremented when the context
 *                        is scheduled in and an atom is pulled from the context's per
 *                        slot runnable tree in JM GPU or GPU command queue
 *                        group is programmed on CSG slot in CSF GPU.
 * @mm_update_lock:       lock used for handling of special tracking page.
 * @process_mm:           Pointer to the memory descriptor of the process which
 *                        created the context. Used for accounting the physical
 *                        pages used for GPU allocations, done for the context,
 *                        to the memory consumed by the process.
 * @gpu_va_end:           End address of the GPU va space (in 4KB page units)
 * @jit_va:               Indicates if a JIT_VA zone has been created.
 * @mem_profile_data:     Buffer containing the profiling information provided by
 *                        Userspace, can be read through the mem_profile debugfs file.
 * @mem_profile_size:     Size of the @mem_profile_data.
 * @mem_profile_lock:     Lock to serialize the operations related to mem_profile
 *                        debugfs file.
 * @kctx_dentry:          Pointer to the debugfs directory created for every context,
 *                        inside kbase_device::debugfs_ctx_directory, containing
 *                        context specific files.
 * @reg_dump:             Buffer containing a register offset & value pair, used
 *                        for dumping job fault debug info.
 * @job_fault_count:      Indicates that a job fault occurred for the context and
 *                        dumping of its debug info is in progress.
 * @job_fault_resume_event_list: List containing atoms completed after the faulty
 *                        atom but before the debug data for faulty atom was dumped.
 * @jsctx_queue:          Per slot & priority arrays of object containing the root
 *                        of RB-tree holding currently runnable atoms on the job slot
 *                        and the head item of the linked list of atoms blocked on
 *                        cross-slot dependencies.
 * @atoms_pulled:         Total number of atoms currently pulled from the context.
 * @atoms_pulled_slot:    Per slot count of the number of atoms currently pulled
 *                        from the context.
 * @atoms_pulled_slot_pri: Per slot & priority count of the number of atoms currently
 *                        pulled from the context. hwaccess_lock shall be held when
 *                        accessing it.
 * @blocked_js:           Indicates if the context is blocked from submitting atoms
 *                        on a slot at a given priority. This is set to true, when
 *                        the atom corresponding to context is soft/hard stopped or
 *                        removed from the HEAD_NEXT register in response to
 *                        soft/hard stop.
 * @slots_pullable:       Bitmask of slots, indicating the slots for which the
 *                        context has pullable atoms in the runnable tree.
 * @work:                 Work structure used for deferred ASID assignment.
 * @legacy_hwcnt_cli:     Pointer to the legacy userspace hardware counters
 *                        client, there can be only such client per kbase
 *                        context.
 * @legacy_hwcnt_lock:    Lock used to prevent concurrent access to
 *                        @legacy_hwcnt_cli.
 * @completed_jobs:       List containing completed atoms for which base_jd_event is
 *                        to be posted.
 * @work_count:           Number of work items, corresponding to atoms, currently
 *                        pending on job_done kthread of @jctx.
 * @soft_job_timeout:     Timer object used for failing/cancelling the waiting
 *                        soft-jobs which have been blocked for more than the
 *                        timeout value used for the soft-jobs
 * @jit_alloc:            Array of 256 pointers to GPU memory regions, used for
 *                        just-in-time memory allocations.
 * @jit_max_allocations:             Maximum allowed number of in-flight
 *                                   just-in-time memory allocations.
 * @jit_current_allocations:         Current number of in-flight just-in-time
 *                                   memory allocations.
 * @jit_current_allocations_per_bin: Current number of in-flight just-in-time
 *                                   memory allocations per bin.
 * @jit_version:          Version number indicating whether userspace is using
 *                        old or new version of interface for just-in-time
 *                        memory allocations.
 *                        1 -> client used KBASE_IOCTL_MEM_JIT_INIT_10_2
 *                        2 -> client used KBASE_IOCTL_MEM_JIT_INIT_11_5
 *                        3 -> client used KBASE_IOCTL_MEM_JIT_INIT
 * @jit_group_id:         A memory group ID to be passed to a platform-specific
 *                        memory group manager.
 *                        Valid range is 0..(MEMORY_GROUP_MANAGER_NR_GROUPS-1).
 * @jit_phys_pages_limit:      Limit of physical pages to apply across all
 *                             just-in-time memory allocations, applied to
 *                             @jit_current_phys_pressure.
 * @jit_current_phys_pressure: Current 'pressure' on physical pages, which is
 *                             the sum of the worst case estimate of pages that
 *                             could be used (i.e. the
 *                             &struct_kbase_va_region.nr_pages for all in-use
 *                             just-in-time memory regions that have not yet had
 *                             a usage report) and the actual number of pages
 *                             that were used (i.e. the
 *                             &struct_kbase_va_region.used_pages for regions
 *                             that have had a usage report).
 * @jit_phys_pages_to_be_allocated: Count of the physical pages that are being
 *                                  now allocated for just-in-time memory
 *                                  allocations of a context (across all the
 *                                  threads). This is supposed to be updated
 *                                  with @reg_lock held before allocating
 *                                  the backing pages. This helps ensure that
 *                                  total physical memory usage for just in
 *                                  time memory allocation remains within the
 *                                  @jit_phys_pages_limit in multi-threaded
 *                                  scenarios.
 * @jit_active_head:      List containing the just-in-time memory allocations
 *                        which are in use.
 * @jit_pool_head:        List containing the just-in-time memory allocations
 *                        which have been freed up by userspace and so not being
 *                        used by them.
 *                        Driver caches them to quickly fulfill requests for new
 *                        JIT allocations. They are released in case of memory
 *                        pressure as they are put on the @evict_list when they
 *                        are freed up by userspace.
 * @jit_destroy_head:     List containing the just-in-time memory allocations
 *                        which were moved to it from @jit_pool_head, in the
 *                        shrinker callback, after freeing their backing
 *                        physical pages.
 * @jit_evict_lock:       Lock used for operations done on just-in-time memory
 *                        allocations and also for accessing @evict_list.
 * @jit_work:             Work item queued to defer the freeing of a memory
 *                        region when a just-in-time memory allocation is moved
 *                        to @jit_destroy_head.
 * @ext_res_meta_head:    A list of sticky external resources which were requested to
 *                        be mapped on GPU side, through a softjob atom of type
 *                        EXT_RES_MAP or STICKY_RESOURCE_MAP ioctl.
 * @age_count:            Counter incremented on every call to jd_submit_atom,
 *                        atom is assigned the snapshot of this counter, which
 *                        is used to determine the atom's age when it is added to
 *                        the runnable RB-tree.
 * @trim_level:           Level of JIT allocation trimming to perform on free (0-100%)
 * @kprcs:                Reference to @struct kbase_process that the current
 *                        kbase_context belongs to.
 * @kprcs_link:           List link for the list of kbase context maintained
 *                        under kbase_process.
 * @gwt_enabled:          Indicates if tracking of GPU writes is enabled, protected by
 *                        kbase_context.reg_lock.
 * @gwt_was_enabled:      Simple sticky bit flag to know if GWT was ever enabled.
 * @gwt_current_list:     A list of addresses for which GPU has generated write faults,
 *                        after the last snapshot of it was sent to userspace.
 * @gwt_snapshot_list:    Snapshot of the @gwt_current_list for sending to user space.
 * @priority:             Indicates the context priority. Used along with @atoms_count
 *                        for context scheduling, protected by hwaccess_lock.
 * @atoms_count:          Number of GPU atoms currently in use, per priority
 * @create_flags:         Flags used in context creation.
 * @kinstr_jm:            Kernel job manager instrumentation context handle
 * @tl_kctx_list_node:    List item into the device timeline's list of
 *                        contexts, for timeline summarization.
<<<<<<< HEAD
 * @mmu_flush_pend_state: Tracks if the MMU flush operations are pending for the
 *                        context. The flush required due to unmap is also
 *                        tracked. It is supposed to be in
 *                        KCTX_MMU_FLUSH_NOT_PEND state whilst a context is
 *                        active and shall be updated with mmu_hw_mutex lock
 *                        held.
 * @platform_data:        Pointer to platform specific per-context data.
=======
 * @limited_core_mask:    The mask that is applied to the affinity in case of atoms
 *                        marked with BASE_JD_REQ_LIMITED_CORE_MASK.
>>>>>>> fca8613c
 *
 * A kernel base context is an entity among which the GPU is scheduled.
 * Each context has its own GPU address space.
 * Up to one context can be created for each client that opens the device file
 * /dev/malixx. Context creation is deferred until a special ioctl() system call
 * is made on the device file.
 */
struct kbase_context {
	struct file *filp;
	struct kbase_device *kbdev;
	struct list_head kctx_list_link;
	struct kbase_mmu_table mmu;

	u32 id;
	unsigned long api_version;
	struct list_head event_list;
	struct list_head event_coalesce_list;
	struct mutex event_mutex;
#if !MALI_USE_CSF
	atomic_t event_closed;
#endif
	struct workqueue_struct *event_workq;
	atomic_t event_count;
	int event_coalesce_count;

	atomic_t flags;

	struct tagged_addr aliasing_sink_page;

	spinlock_t              mem_partials_lock;
	struct list_head        mem_partials;

	struct mutex            reg_lock;

	struct rb_root reg_rbtree_same;
	struct rb_root reg_rbtree_custom;
	struct rb_root reg_rbtree_exec;
	struct kbase_reg_zone reg_zone[KBASE_REG_ZONE_MAX];

#if MALI_USE_CSF
	struct kbase_csf_context csf;
#else
	struct kbase_jd_context jctx;
	struct jsctx_queue jsctx_queue
		[KBASE_JS_ATOM_SCHED_PRIO_COUNT][BASE_JM_MAX_NR_SLOTS];

	struct list_head completed_jobs;
	atomic_t work_count;
	struct timer_list soft_job_timeout;

	atomic_t atoms_pulled;
	atomic_t atoms_pulled_slot[BASE_JM_MAX_NR_SLOTS];
	int atoms_pulled_slot_pri[BASE_JM_MAX_NR_SLOTS][
			KBASE_JS_ATOM_SCHED_PRIO_COUNT];
	int priority;
	bool blocked_js[BASE_JM_MAX_NR_SLOTS][KBASE_JS_ATOM_SCHED_PRIO_COUNT];
	s16 atoms_count[KBASE_JS_ATOM_SCHED_PRIO_COUNT];
	u32 slots_pullable;
	u32 age_count;
#endif /* MALI_USE_CSF */

	DECLARE_BITMAP(cookies, BITS_PER_LONG);
	struct kbase_va_region *pending_regions[BITS_PER_LONG];

	wait_queue_head_t event_queue;
	pid_t tgid;
	pid_t pid;
	atomic_t used_pages;
	atomic_t nonmapped_pages;
	atomic_t permanent_mapped_pages;

	struct kbase_mem_pool_group mem_pools;

	struct shrinker         reclaim;
	struct list_head        evict_list;

	struct list_head waiting_soft_jobs;
	spinlock_t waiting_soft_jobs_lock;
#ifdef CONFIG_MALI_DMA_FENCE
	struct {
		struct list_head waiting_resource;
		struct workqueue_struct *wq;
	} dma_fence;
#endif /* CONFIG_MALI_DMA_FENCE */

	int as_nr;

	atomic_t refcount;

	spinlock_t         mm_update_lock;
	struct mm_struct __rcu *process_mm;
	u64 gpu_va_end;
	bool jit_va;

#ifdef CONFIG_DEBUG_FS
	char *mem_profile_data;
	size_t mem_profile_size;
	struct mutex mem_profile_lock;
	struct dentry *kctx_dentry;

	unsigned int *reg_dump;
	atomic_t job_fault_count;
	struct list_head job_fault_resume_event_list;

#endif /* CONFIG_DEBUG_FS */

	struct kbase_hwcnt_legacy_client *legacy_hwcnt_cli;
	struct mutex legacy_hwcnt_lock;

	struct kbase_va_region *jit_alloc[1 + BASE_JIT_ALLOC_COUNT];
	u8 jit_max_allocations;
	u8 jit_current_allocations;
	u8 jit_current_allocations_per_bin[256];
	u8 jit_version;
	u8 jit_group_id;
#if MALI_JIT_PRESSURE_LIMIT_BASE
	u64 jit_phys_pages_limit;
	u64 jit_current_phys_pressure;
	u64 jit_phys_pages_to_be_allocated;
#endif /* MALI_JIT_PRESSURE_LIMIT_BASE */
	struct list_head jit_active_head;
	struct list_head jit_pool_head;
	struct list_head jit_destroy_head;
	struct mutex jit_evict_lock;
	struct work_struct jit_work;

	struct list_head ext_res_meta_head;

	u8 trim_level;

	struct kbase_process *kprcs;
	struct list_head kprcs_link;

#ifdef CONFIG_MALI_CINSTR_GWT
	bool gwt_enabled;
	bool gwt_was_enabled;
	struct list_head gwt_current_list;
	struct list_head gwt_snapshot_list;
#endif

	base_context_create_flags create_flags;

#if !MALI_USE_CSF
	struct kbase_kinstr_jm *kinstr_jm;
#endif
	struct list_head tl_kctx_list_node;

<<<<<<< HEAD
#if MALI_USE_CSF
	enum kbase_ctx_mmu_flush_pending_state mmu_flush_pend_state;
#endif

	void* platform_data;
=======
	u64 limited_core_mask;
>>>>>>> fca8613c
};

#ifdef CONFIG_MALI_CINSTR_GWT
/**
 * struct kbasep_gwt_list_element - Structure used to collect GPU
 *                                  write faults.
 * @link:                           List head for adding write faults.
 * @region:                         Details of the region where we have the
 *                                  faulting page address.
 * @page_addr:                      Page address where GPU write fault occurred.
 * @num_pages:                      The number of pages modified.
 *
 * Using this structure all GPU write faults are stored in a list.
 */
struct kbasep_gwt_list_element {
	struct list_head link;
	struct kbase_va_region *region;
	u64 page_addr;
	u64 num_pages;
};

#endif

/**
 * struct kbase_ctx_ext_res_meta - Structure which binds an external resource
 *                                 to a @kbase_context.
 * @ext_res_node:                  List head for adding the metadata to a
 *                                 @kbase_context.
 * @alloc:                         The physical memory allocation structure
 *                                 which is mapped.
 * @gpu_addr:                      The GPU virtual address the resource is
 *                                 mapped to.
 * @ref:                           Reference count.
 *
 * External resources can be mapped into multiple contexts as well as the same
 * context multiple times.
 * As kbase_va_region itself isn't refcounted we can't attach our extra
 * information to it as it could be removed under our feet leaving external
 * resources pinned.
 * This metadata structure binds a single external resource to a single
 * context, ensuring that per context mapping is tracked separately so it can
 * be overridden when needed and abuses by the application (freeing the resource
 * multiple times) don't effect the refcount of the physical allocation.
 */
struct kbase_ctx_ext_res_meta {
	struct list_head ext_res_node;
	struct kbase_mem_phy_alloc *alloc;
	u64 gpu_addr;
	u32 ref;
};

enum kbase_reg_access_type {
	REG_READ,
	REG_WRITE
};

enum kbase_share_attr_bits {
	/* (1ULL << 8) bit is reserved */
	SHARE_BOTH_BITS = (2ULL << 8),	/* inner and outer shareable coherency */
	SHARE_INNER_BITS = (3ULL << 8)	/* inner shareable coherency */
};

/**
 * kbase_device_is_cpu_coherent - Returns if the device is CPU coherent.
 * @kbdev: kbase device
 *
 * Return: true if the device access are coherent, false if not.
 */
static inline bool kbase_device_is_cpu_coherent(struct kbase_device *kbdev)
{
	if ((kbdev->system_coherency == COHERENCY_ACE_LITE) ||
			(kbdev->system_coherency == COHERENCY_ACE))
		return true;

	return false;
}

/* Conversion helpers for setting up high resolution timers */
#define HR_TIMER_DELAY_MSEC(x) (ns_to_ktime(((u64)(x))*1000000U))
#define HR_TIMER_DELAY_NSEC(x) (ns_to_ktime(x))

/* Maximum number of loops polling the GPU for a cache flush before we assume it must have completed */
#define KBASE_CLEAN_CACHE_MAX_LOOPS     100000
/* Maximum number of loops polling the GPU for an AS command to complete before we assume the GPU has hung */
#define KBASE_AS_INACTIVE_MAX_LOOPS     100000000

#endif				/* _KBASE_DEFS_H_ */<|MERGE_RESOLUTION|>--- conflicted
+++ resolved
@@ -1721,18 +1721,9 @@
  * @kinstr_jm:            Kernel job manager instrumentation context handle
  * @tl_kctx_list_node:    List item into the device timeline's list of
  *                        contexts, for timeline summarization.
-<<<<<<< HEAD
- * @mmu_flush_pend_state: Tracks if the MMU flush operations are pending for the
- *                        context. The flush required due to unmap is also
- *                        tracked. It is supposed to be in
- *                        KCTX_MMU_FLUSH_NOT_PEND state whilst a context is
- *                        active and shall be updated with mmu_hw_mutex lock
- *                        held.
- * @platform_data:        Pointer to platform specific per-context data.
-=======
  * @limited_core_mask:    The mask that is applied to the affinity in case of atoms
  *                        marked with BASE_JD_REQ_LIMITED_CORE_MASK.
->>>>>>> fca8613c
+ * @platform_data:        Pointer to platform specific per-context data.
  *
  * A kernel base context is an entity among which the GPU is scheduled.
  * Each context has its own GPU address space.
@@ -1880,15 +1871,9 @@
 #endif
 	struct list_head tl_kctx_list_node;
 
-<<<<<<< HEAD
-#if MALI_USE_CSF
-	enum kbase_ctx_mmu_flush_pending_state mmu_flush_pend_state;
-#endif
-
-	void* platform_data;
-=======
 	u64 limited_core_mask;
->>>>>>> fca8613c
+
+        void* platform_data;
 };
 
 #ifdef CONFIG_MALI_CINSTR_GWT
