// SPDX-License-Identifier: GPL-2.0 WITH Linux-syscall-note
/*
 *
 * (C) COPYRIGHT 2010-2024 ARM Limited. All rights reserved.
 *
 * This program is free software and is provided to you under the terms of the
 * GNU General Public License version 2 as published by the Free Software
 * Foundation, and any use by you of this program is subject to the terms
 * of such GNU license.
 *
 * This program is distributed in the hope that it will be useful,
 * but WITHOUT ANY WARRANTY; without even the implied warranty of
 * MERCHANTABILITY or FITNESS FOR A PARTICULAR PURPOSE. See the
 * GNU General Public License for more details.
 *
 * You should have received a copy of the GNU General Public License
 * along with this program; if not, you can access it online at
 * http://www.gnu.org/licenses/gpl-2.0.html.
 *
 */

#include <mali_kbase.h>
#include <mali_kbase_config_defaults.h>
#include <hw_access/mali_kbase_hw_access_regmap.h>
#include <mali_kbase_gator.h>
#include <mali_kbase_reg_track.h>
#include <mali_kbase_mem_linux.h>
#ifdef CONFIG_MALI_DEVFREQ
#include <linux/devfreq.h>
#include <backend/gpu/mali_kbase_devfreq.h>
#if IS_ENABLED(CONFIG_DEVFREQ_THERMAL)
#include <ipa/mali_kbase_ipa_debugfs.h>
#endif /* CONFIG_DEVFREQ_THERMAL */
#endif /* CONFIG_MALI_DEVFREQ */
#include "backend/gpu/mali_kbase_model_linux.h"
#include "uapi/gpu/arm/midgard/mali_kbase_mem_profile_debugfs_buf_size.h"
#include "mali_kbase_mem.h"
#include "mali_kbase_mem_pool_debugfs.h"
#include "mali_kbase_mem_pool_group.h"
#include "mali_kbase_debugfs_helper.h"
#include "mali_kbase_regs_history_debugfs.h"
#include <mali_kbase_hwaccess_backend.h>
#include <mali_kbase_hwaccess_time.h>
#if !MALI_USE_CSF
#include <mali_kbase_hwaccess_jm.h>
#endif /* !MALI_USE_CSF */
#ifdef CONFIG_MALI_PRFCNT_SET_SELECT_VIA_DEBUG_FS
#include <mali_kbase_hwaccess_instr.h>
#endif
#include <mali_kbase_reset_gpu.h>
#include <uapi/gpu/arm/midgard/mali_kbase_ioctl.h>
#if !MALI_USE_CSF
#include "mali_kbase_kinstr_jm.h"
#endif
#include "hwcnt/mali_kbase_hwcnt_context.h"
#include "hwcnt/mali_kbase_hwcnt_virtualizer.h"
#include "mali_kbase_kinstr_prfcnt.h"
#if MALI_USE_CSF
#include "csf/mali_kbase_csf_firmware.h"
#include "csf/mali_kbase_csf_tiler_heap.h"
#include "csf/mali_kbase_csf_csg_debugfs.h"
#include "csf/mali_kbase_csf_cpu_queue.h"
#include "csf/mali_kbase_csf_event.h"
#endif
#ifdef CONFIG_MALI_ARBITER_SUPPORT
#include "arbiter/mali_kbase_arbiter_pm.h"
#endif

#include "mali_kbase_cs_experimental.h"

#ifdef CONFIG_MALI_CINSTR_GWT
#include "mali_kbase_gwt.h"
#endif
#include "backend/gpu/mali_kbase_pm_internal.h"
#include "mali_kbase_dvfs_debugfs.h"
#if IS_ENABLED(CONFIG_DEBUG_FS)
#include "mali_kbase_pbha_debugfs.h"
#endif

/* Pixel includes */
#include "platform/pixel/pixel_gpu_slc.h"

#include <linux/module.h>
#include <linux/init.h>
#include <linux/poll.h>
#include <linux/kernel.h>
#include <linux/errno.h>
#include <linux/of.h>
#include <linux/of_address.h>
#include <linux/platform_device.h>
#include <linux/of_platform.h>
#include <linux/miscdevice.h>
#include <linux/list.h>
#include <linux/semaphore.h>
#include <linux/fs.h>
#include <linux/uaccess.h>
#include <linux/interrupt.h>
#include <linux/irq.h>
#include <linux/mm.h>
#include <linux/compat.h> /* is_compat_task/in_compat_syscall */
#include <linux/mman.h>
#include <linux/version.h>
#include <linux/version_compat_defs.h>
#include <mali_kbase_hw.h>
#if IS_ENABLED(CONFIG_SYNC_FILE)
#include <mali_kbase_sync.h>
#endif /* CONFIG_SYNC_FILE */
#include <linux/clk.h>
#include <linux/clk-provider.h>
#include <linux/delay.h>
#include <linux/log2.h>
#include <linux/mali_hw_access.h>

#include <mali_kbase_config.h>

#include <linux/pm_opp.h>
#include <linux/pm_runtime.h>

#include <tl/mali_kbase_timeline.h>

#include <mali_kbase_as_fault_debugfs.h>
#include <device/mali_kbase_device.h>
#include <context/mali_kbase_context.h>

#include <mali_kbase_caps.h>

#define KERNEL_SIDE_DDK_VERSION_STRING "K:" MALI_RELEASE_NAME "(GPL)"

/**
 * KBASE_API_VERSION - KBase API Version
 * @major: Kernel major version
 * @minor: Kernel minor version
 */
#define KBASE_API_VERSION(major, minor) \
	((((major)&0xFFFU) << 20U) | (((minor)&0xFFFU) << 8U) | ((0U & 0xFFU) << 0U))

/**
 * struct mali_kbase_capability_def - kbase capabilities table
 *
 * @required_major: required major
 * @required_minor: required minor
 */
struct mali_kbase_capability_def {
	u16 required_major;
	u16 required_minor;
};

/*
 * This must be kept in-sync with mali_kbase_cap
 *
 * TODO: The alternative approach would be to embed the cap enum values
 * in the table. Less efficient but potentially safer.
 */
static const struct mali_kbase_capability_def kbase_caps_table[MALI_KBASE_NUM_CAPS] = {
#if MALI_USE_CSF
	{ 1, 0 }, /* SYSTEM_MONITOR */
	{ 1, 0 }, /* JIT_PRESSURE_LIMIT */
	{ 1, 22 }, /* MEM_DONT_NEED */
	{ 1, 0 }, /* MEM_GROW_ON_GPF */
	{ 1, 0 }, /* MEM_PROTECTED */
	{ 1, 26 }, /* MEM_IMPORT_SYNC_ON_MAP_UNMAP */
	{ 1, 26 } /* MEM_KERNEL_SYNC */
#else
	{ 11, 15 }, /* SYSTEM_MONITOR */
	{ 11, 25 }, /* JIT_PRESSURE_LIMIT */
	{ 11, 40 }, /* MEM_DONT_NEED */
	{ 11, 2 }, /* MEM_GROW_ON_GPF */
	{ 11, 2 }, /* MEM_PROTECTED */
	{ 11, 43 }, /* MEM_IMPORT_SYNC_ON_MAP_UNMAP */
	{ 11, 43 } /* MEM_KERNEL_SYNC */
#endif
};

#if (KERNEL_VERSION(5, 3, 0) <= LINUX_VERSION_CODE)
/* Mutex to synchronize the probe of multiple kbase instances */
static struct mutex kbase_probe_mutex;
#endif

static void kbase_file_destroy_kctx_worker(struct work_struct *work);

/**
 * mali_kbase_supports_cap - Query whether a kbase capability is supported
 *
 * @api_version: API version to convert
 * @cap:         Capability to query for - see mali_kbase_caps.h
 *
 * Return: true if the capability is supported
 */
bool mali_kbase_supports_cap(unsigned long api_version, enum mali_kbase_cap cap)
{
	bool supported = false;
	unsigned long required_ver;

	struct mali_kbase_capability_def const *cap_def;

	if (WARN_ON(cap < 0))
		return false;

	if (WARN_ON(cap >= MALI_KBASE_NUM_CAPS))
		return false;

	cap_def = &kbase_caps_table[(int)cap];
	required_ver = KBASE_API_VERSION(cap_def->required_major, cap_def->required_minor);
	supported = (api_version >= required_ver);

	return supported;
}

static void kbase_set_sched_rt(struct kbase_device *kbdev, struct task_struct *task, char *thread_name)
{
	unsigned int i;
	static const struct sched_param param = {
		.sched_priority = KBASE_RT_THREAD_PRIO,
	};

	cpumask_t mask = { CPU_BITS_NONE };
	for (i = KBASE_RT_THREAD_CPUMASK_MIN; i <= KBASE_RT_THREAD_CPUMASK_MAX ; i++)
		cpumask_set_cpu(i, &mask);
	kthread_bind_mask(task, &mask);

	wake_up_process(task);

	if (sched_setscheduler_nocheck(task, SCHED_FIFO, &param))
		dev_warn(kbdev->dev, "%s not set to RT prio", thread_name);
	else
		dev_dbg(kbdev->dev, "%s set to RT prio: %i",
			thread_name, param.sched_priority);
}

struct task_struct *kbase_kthread_run_rt(struct kbase_device *kbdev,
	int (*threadfn)(void *data), void *thread_param, const char namefmt[], ...)
{
	struct task_struct *task;
	va_list args;
	char name_buf[128];
	int len;

	/* Construct the thread name */
	va_start(args, namefmt);
	len = vsnprintf(name_buf, sizeof(name_buf), namefmt, args);
	va_end(args);
	if (len + 1 > sizeof(name_buf)) {
		dev_warn(kbdev->dev, "RT thread name truncated to %s", name_buf);
	}

	task = kthread_create(threadfn, thread_param, name_buf);

	if (!IS_ERR(task)) {
		kbase_set_sched_rt(kbdev, task, name_buf);
	}

	return task;
}

int kbase_kthread_run_worker_rt(struct kbase_device *kbdev,
	struct kthread_worker *worker, const char namefmt[], ...)
{
	struct task_struct *task;
	va_list args;
	char name_buf[128];
	int len;

	/* Construct the thread name */
	va_start(args, namefmt);
	len = vsnprintf(name_buf, sizeof(name_buf), namefmt, args);
	va_end(args);
	if (len + 1 > sizeof(name_buf)) {
		dev_warn(kbdev->dev, "RT thread name truncated to %s", name_buf);
	}

	kthread_init_worker(worker);

	task = kthread_create(kthread_worker_fn, worker, name_buf);

	if (!IS_ERR(task)) {
		worker->task = task;
		kbase_set_sched_rt(kbdev, task, name_buf);
		return 0;
	}

	return PTR_ERR(task);
}

void kbase_destroy_kworker_stack(struct kthread_worker *worker)
{
	struct task_struct *task;

	task = worker->task;
	if (WARN_ON(!task))
		return;

	kthread_flush_worker(worker);
	kthread_stop(task);
	WARN_ON(!list_empty(&worker->work_list));
}

/**
 * kbase_file_new - Create an object representing a device file
 *
 * @kbdev:  An instance of the GPU platform device, allocated from the probe
 *          method of the driver.
 * @filp:   Pointer to the struct file corresponding to device file
 *          /dev/malixx instance, passed to the file's open method.
 *
 * In its initial state, the device file has no context (i.e. no GPU
 * address space) and no API version number. Both must be assigned before
 * kbase_file_get_kctx_if_setup_complete() can be used successfully.
 *
 * Return: Address of an object representing a simulated device file, or NULL
 *         on failure.
 *
 * Note: This function always gets called in Userspace context.
 */
static struct kbase_file *kbase_file_new(struct kbase_device *const kbdev, struct file *const filp)
{
	struct kbase_file *const kfile = kmalloc(sizeof(*kfile), GFP_KERNEL);

	if (kfile) {
		kfile->kbdev = kbdev;
		kfile->filp = filp;
		kfile->kctx = NULL;
		kfile->api_version = 0;
		atomic_set(&kfile->setup_state, KBASE_FILE_NEED_VSN);
		/* Store the pointer to the file table structure of current process. */
		kfile->owner = current->files;
		INIT_WORK(&kfile->destroy_kctx_work, kbase_file_destroy_kctx_worker);
		spin_lock_init(&kfile->lock);
		kfile->fops_count = 0;
		kfile->map_count = 0;
		typecheck(typeof(kfile->map_count), typeof(current->mm->map_count));
#if IS_ENABLED(CONFIG_DEBUG_FS)
		init_waitqueue_head(&kfile->zero_fops_count_wait);
#endif
		init_waitqueue_head(&kfile->event_queue);
	}
	return kfile;
}

/**
 * kbase_file_set_api_version - Set the application programmer interface version
 *
 * @kfile:  A device file created by kbase_file_new()
 * @major:  Major version number (must not exceed 12 bits)
 * @minor:  Major version number (must not exceed 12 bits)
 *
 * An application programmer interface (API) version must be specified
 * before calling kbase_file_create_kctx(), otherwise an error is returned.
 *
 * If a version number was already set for the given @kfile (or is in the
 * process of being set by another thread) then an error is returned.
 *
 * Return: 0 if successful, otherwise a negative error code.
 */
static int kbase_file_set_api_version(struct kbase_file *const kfile, u16 const major,
				      u16 const minor)
{
	if (WARN_ON(!kfile))
		return -EINVAL;

	/* setup pending, try to signal that we'll do the setup,
	 * if setup was already in progress, err this call
	 */
	if (atomic_cmpxchg(&kfile->setup_state, KBASE_FILE_NEED_VSN, KBASE_FILE_VSN_IN_PROGRESS) !=
	    KBASE_FILE_NEED_VSN)
		return -EPERM;

	/* save the proposed version number for later use */
	kfile->api_version = KBASE_API_VERSION(major, minor);

	atomic_set(&kfile->setup_state, KBASE_FILE_NEED_CTX);
	return 0;
}

/**
 * kbase_file_get_api_version - Get the application programmer interface version
 *
 * @kfile:  A device file created by kbase_file_new()
 *
 * Return: The version number (encoded with KBASE_API_VERSION) or 0 if none has
 *         been set.
 */
static unsigned long kbase_file_get_api_version(struct kbase_file *const kfile)
{
	if (WARN_ON(!kfile))
		return 0;

	if (atomic_read(&kfile->setup_state) < KBASE_FILE_NEED_CTX)
		return 0;

	return kfile->api_version;
}

/**
 * kbase_file_create_kctx - Create a kernel base context
 *
 * @kfile:  A device file created by kbase_file_new()
 * @flags:  Flags to set, which can be any combination of
 *          BASEP_CONTEXT_CREATE_KERNEL_FLAGS.
 *
 * This creates a new context for the GPU platform device instance that was
 * specified when kbase_file_new() was called. Each context has its own GPU
 * address space. If a context was already created for the given @kfile (or is
 * in the process of being created for it by another thread) then an error is
 * returned.
 *
 * An API version number must have been set by kbase_file_set_api_version()
 * before calling this function, otherwise an error is returned.
 *
 * Return: 0 if a new context was created, otherwise a negative error code.
 */
static int kbase_file_create_kctx(struct kbase_file *kfile, base_context_create_flags flags);

/**
 * kbase_file_inc_fops_count_if_allowed - Increment the kfile::fops_count value if the file
 *                                        operation is allowed for the current process.
 *
 * @kfile: Pointer to the object representing the /dev/malixx device file instance.
 *
 * The function shall be called at the beginning of certain file operation methods
 * implemented for @kbase_fops, like ioctl, poll, read and mmap.
 *
 * kbase_file_dec_fops_count() shall be called if the increment was done.
 *
 * Return: true if the increment was done otherwise false.
 *
 * Note: This function shall always be called in Userspace context.
 */
static bool kbase_file_inc_fops_count_if_allowed(struct kbase_file *const kfile)
{
	/* Disallow file operations from the other process that shares the instance
	 * of /dev/malixx file i.e. 'kfile' or disallow file operations if parent
	 * process has closed the file instance.
	 */
	if (unlikely(kfile->owner != current->files))
		return false;

	return kbase_file_inc_fops_count_unless_closed(kfile);
}

/**
 * kbase_file_get_kctx_if_setup_complete - Get a kernel base context
 *                                         pointer from a device file
 *
 * @kfile: A device file created by kbase_file_new()
 *
 * This function returns NULL if no context has been created for the given @kfile.
 * This makes it safe to use in circumstances where the order of initialization
 * cannot be enforced, but only if the caller checks the return value.
 *
 * Return: Address of the kernel base context associated with the @kfile, or
 *         NULL if no context exists.
 *
 * Note: This function shall always be called in Userspace context.
 */
static struct kbase_context *kbase_file_get_kctx_if_setup_complete(struct kbase_file *const kfile)
{
	if (WARN_ON(!kfile) || atomic_read(&kfile->setup_state) != KBASE_FILE_COMPLETE ||
	    WARN_ON(!kfile->kctx))
		return NULL;

	return kfile->kctx;
}

/**
 * kbase_file_destroy_kctx - Destroy the Kbase context created for @kfile.
 *
 * @kfile: A device file created by kbase_file_new()
 */
static void kbase_file_destroy_kctx(struct kbase_file *const kfile)
{
	if (atomic_cmpxchg(&kfile->setup_state, KBASE_FILE_COMPLETE, KBASE_FILE_DESTROY_CTX) !=
	    KBASE_FILE_COMPLETE)
		return;

#if IS_ENABLED(CONFIG_DEBUG_FS)
	kbasep_mem_profile_debugfs_remove(kfile->kctx);
	kbase_context_debugfs_term(kfile->kctx);
#endif

	kbase_destroy_context(kfile->kctx);
	dev_dbg(kfile->kbdev->dev, "Deleted kbase context");
}

/**
 * kbase_file_destroy_kctx_worker - Work item to destroy the Kbase context.
 *
 * @work: Pointer to the kfile::destroy_kctx_work.
 *
 * The work item shall only be enqueued if the context termination could not
 * be done from @kbase_flush().
 */
static void kbase_file_destroy_kctx_worker(struct work_struct *work)
{
	struct kbase_file *kfile = container_of(work, struct kbase_file, destroy_kctx_work);

	WARN_ON_ONCE(kfile->owner);
	WARN_ON_ONCE(kfile->map_count);
	WARN_ON_ONCE(kfile->fops_count);

	kbase_file_destroy_kctx(kfile);
}

/**
 * kbase_file_destroy_kctx_on_flush - Try destroy the Kbase context from the flush()
 *                                    method of @kbase_fops.
 *
 * @kfile: A device file created by kbase_file_new()
 */
static void kbase_file_destroy_kctx_on_flush(struct kbase_file *const kfile)
{
	bool can_destroy_context = false;

	spin_lock(&kfile->lock);
	kfile->owner = NULL;
	/* To destroy the context from flush() method, unlike the release()
	 * method, need to synchronize manually against the other threads in
	 * the current process that could be operating on the /dev/malixx file.
	 *
	 * Only destroy the context if all the memory mappings on the
	 * /dev/malixx file instance have been closed. If there are mappings
	 * present then the context would be destroyed later when the last
	 * mapping is closed.
	 * Also, only destroy the context if no file operations are in progress.
	 */
	can_destroy_context = !kfile->map_count && !kfile->fops_count;
	spin_unlock(&kfile->lock);

	if (likely(can_destroy_context)) {
		WARN_ON_ONCE(work_pending(&kfile->destroy_kctx_work));
		kbase_file_destroy_kctx(kfile);
	}
}

/**
 * kbase_file_delete - Destroy an object representing a device file
 *
 * @kfile: A device file created by kbase_file_new()
 *
 * If any context was created for the @kfile and is still alive, then it is destroyed.
 */
static void kbase_file_delete(struct kbase_file *const kfile)
{
	if (WARN_ON(!kfile))
		return;

	/* All the CPU mappings on the device file should have been closed */
	WARN_ON_ONCE(kfile->map_count);
#if IS_ENABLED(CONFIG_DEBUG_FS)
	/* There could still be file operations due to the debugfs file (mem_view) */
	wait_event(kfile->zero_fops_count_wait, !kbase_file_fops_count(kfile));
#else
	/* There shall not be any file operations in progress on the device file */
	WARN_ON_ONCE(kfile->fops_count);
#endif

	kfile->filp->private_data = NULL;
	cancel_work_sync(&kfile->destroy_kctx_work);
	/* Destroy the context if it wasn't done earlier from the flush() method. */
	kbase_file_destroy_kctx(kfile);
	kbase_release_device(kfile->kbdev);
	kfree(kfile);
}

static int kbase_api_handshake(struct kbase_file *kfile, struct kbase_ioctl_version_check *version)
{
	int err = 0;

	switch (version->major) {
	case BASE_UK_VERSION_MAJOR:
		/* set minor to be the lowest common */
		version->minor = min_t(int, BASE_UK_VERSION_MINOR, (int)version->minor);
		break;
	default:
		/* We return our actual version regardless if it
		 * matches the version returned by userspace -
		 * userspace can bail if it can't handle this
		 * version
		 */
		version->major = BASE_UK_VERSION_MAJOR;
		version->minor = BASE_UK_VERSION_MINOR;
		break;
	}

	/* save the proposed version number for later use */
	err = kbase_file_set_api_version(kfile, version->major, version->minor);
	if (unlikely(err))
		return err;

	/* For backward compatibility, we may need to create the context before
	 * the flags have been set. Originally it was created on file open
	 * (with job submission disabled) but we don't support that usage.
	 */
	if (!mali_kbase_supports_system_monitor(kbase_file_get_api_version(kfile)))
		err = kbase_file_create_kctx(kfile, BASE_CONTEXT_SYSTEM_MONITOR_SUBMIT_DISABLED);

	return err;
}

static int kbase_api_handshake_dummy(struct kbase_file *kfile,
				     struct kbase_ioctl_version_check *version)
{
	CSTD_UNUSED(kfile);
	CSTD_UNUSED(version);

	return -EPERM;
}

static int
kbase_api_kinstr_prfcnt_enum_info(struct kbase_file *kfile,
				  struct kbase_ioctl_kinstr_prfcnt_enum_info *prfcnt_enum_info)
{
	return kbase_kinstr_prfcnt_enum_info(kfile->kbdev->kinstr_prfcnt_ctx, prfcnt_enum_info);
}

static int kbase_api_kinstr_prfcnt_setup(struct kbase_file *kfile,
					 union kbase_ioctl_kinstr_prfcnt_setup *prfcnt_setup)
{
	return kbase_kinstr_prfcnt_setup(kfile->kbdev->kinstr_prfcnt_ctx, prfcnt_setup);
}

static struct kbase_device *to_kbase_device(struct device *dev)
{
	return dev_get_drvdata(dev);
}

/**
 * get_irqs - Get interrupts information from the device tree.
 *
 * @kbdev: Kbase device.
 * @pdev:  Platform device of the kbase device
 *
 * Read interrupt number and flag for 'JOB', 'MMU' and 'GPU' interrupts
 * from the device tree and fill them into the struct of the kbase device.
 *
 * Return: 0 on successful reading of all the entries JOB, MMU and GPU interrupts.
 *         -EINVAL on failure for all other cases.
 *
 */
static int get_irqs(struct kbase_device *kbdev, struct platform_device *pdev)
{
	int i;
	static const char *const irq_names_caps[] = { "JOB", "MMU", "GPU" };

	for (i = 0; i < ARRAY_SIZE(irq_names_caps); i++) {
		struct irq_data *irqdata;
		int irq;

		/* We recommend using Upper case for the irq names in dts, but if
		 * there are devices in the world using Lower case then we should
		 * avoid breaking support for them. So try using names in Upper case
		 * first then try using Lower case names. If both attempts fail then
		 * we assume there is no IRQ resource specified for the GPU.
		 */
		irq = platform_get_irq_byname(pdev, irq_names_caps[i]);
		if (irq < 0) {
			static const char *const irq_names[] = { "job", "mmu", "gpu" };

			irq = platform_get_irq_byname(pdev, irq_names[i]);
		}

		if (irq < 0)
			return irq;

		kbdev->irqs[i].irq = (u32)irq;
		irqdata = irq_get_irq_data((unsigned int)irq);
		if (likely(irqdata))
			kbdev->irqs[i].flags = irqd_get_trigger_type(irqdata);
		else
			return -EINVAL;

		kbdev->nr_irqs++;
	}

	return 0;
}


int kbase_get_irqs(struct kbase_device *kbdev)
{
	int result;
	struct platform_device *pdev = to_platform_device(kbdev->dev);

	kbdev->nr_irqs = 0;
	result = get_irqs(kbdev, pdev);
	if (result)
		dev_err(kbdev->dev, "Invalid or No interrupt resources");

	return result;
}

/* Find a particular kbase device (as specified by minor number), or find the "first" device if -1 is specified */
struct kbase_device *kbase_find_device(int minor)
{
	struct kbase_device *kbdev = NULL;
	struct list_head *entry;
	const struct list_head *dev_list = kbase_device_get_list();

	list_for_each(entry, dev_list) {
		struct kbase_device *tmp;

		tmp = list_entry(entry, struct kbase_device, entry);
		if (tmp->mdev.minor == minor || minor == -1) {
			kbdev = tmp;
			get_device(kbdev->dev);
			break;
		}
	}
	kbase_device_put_list(dev_list);

	return kbdev;
}
EXPORT_SYMBOL(kbase_find_device);

void kbase_release_device(struct kbase_device *kbdev)
{
	put_device(kbdev->dev);
}
EXPORT_SYMBOL(kbase_release_device);

#if IS_ENABLED(CONFIG_DEBUG_FS)
static ssize_t write_ctx_infinite_cache(struct file *f, const char __user *ubuf, size_t size,
					loff_t *off)
{
	struct kbase_context *kctx = f->private_data;
	int err;
	bool value;

	CSTD_UNUSED(off);

	err = kstrtobool_from_user(ubuf, size, &value);
	if (err)
		return err;

	if (value)
		kbase_ctx_flag_set(kctx, KCTX_INFINITE_CACHE);
	else
		kbase_ctx_flag_clear(kctx, KCTX_INFINITE_CACHE);

	return (ssize_t)size;
}

static ssize_t read_ctx_infinite_cache(struct file *f, char __user *ubuf, size_t size, loff_t *off)
{
	struct kbase_context *kctx = f->private_data;
	char buf[32];
	size_t count;
	bool value;

	value = kbase_ctx_flag(kctx, KCTX_INFINITE_CACHE);

	count = (size_t)scnprintf(buf, sizeof(buf), "%s\n", value ? "Y" : "N");

	return simple_read_from_buffer(ubuf, size, off, buf, count);
}

static const struct file_operations kbase_infinite_cache_fops = {
	.owner = THIS_MODULE,
	.open = simple_open,
	.write = write_ctx_infinite_cache,
	.read = read_ctx_infinite_cache,
};

static ssize_t write_ctx_force_same_va(struct file *f, const char __user *ubuf, size_t size,
				       loff_t *off)
{
	struct kbase_context *kctx = f->private_data;
	int err;
	bool value;

	CSTD_UNUSED(off);

	err = kstrtobool_from_user(ubuf, size, &value);
	if (err)
		return err;

	if (value) {
#if defined(CONFIG_64BIT)
		/* 32-bit clients cannot force SAME_VA */
		if (kbase_ctx_flag(kctx, KCTX_COMPAT))
			return -EINVAL;
		kbase_ctx_flag_set(kctx, KCTX_FORCE_SAME_VA);
#else /* defined(CONFIG_64BIT) */
		/* 32-bit clients cannot force SAME_VA */
		return -EINVAL;
#endif /* defined(CONFIG_64BIT) */
	} else {
		kbase_ctx_flag_clear(kctx, KCTX_FORCE_SAME_VA);
	}

	return (ssize_t)size;
}

static ssize_t read_ctx_force_same_va(struct file *f, char __user *ubuf, size_t size, loff_t *off)
{
	struct kbase_context *kctx = f->private_data;
	char buf[32];
	size_t count;
	bool value;

	value = kbase_ctx_flag(kctx, KCTX_FORCE_SAME_VA);

	count = (size_t)scnprintf(buf, sizeof(buf), "%s\n", value ? "Y" : "N");

	return simple_read_from_buffer(ubuf, size, off, buf, count);
}

static const struct file_operations kbase_force_same_va_fops = {
	.owner = THIS_MODULE,
	.open = simple_open,
	.write = write_ctx_force_same_va,
	.read = read_ctx_force_same_va,
};
#endif /* CONFIG_DEBUG_FS */

static int kbase_file_create_kctx(struct kbase_file *const kfile,
				  base_context_create_flags const flags)
{
	struct kbase_device *kbdev = NULL;
	struct kbase_context *kctx = NULL;
#if IS_ENABLED(CONFIG_DEBUG_FS)
	char kctx_name[64];
#endif

	if (WARN_ON(!kfile))
		return -EINVAL;

	/* setup pending, try to signal that we'll do the setup,
	 * if setup was already in progress, err this call
	 */
	if (atomic_cmpxchg(&kfile->setup_state, KBASE_FILE_NEED_CTX, KBASE_FILE_CTX_IN_PROGRESS) !=
	    KBASE_FILE_NEED_CTX)
		return -EPERM;

	kbdev = kfile->kbdev;

	kctx = kbase_create_context(kbdev, in_compat_syscall(), flags, kfile->api_version, kfile);

	/* if bad flags, will stay stuck in setup mode */
	if (!kctx)
		return -ENOMEM;

	if (kbdev->infinite_cache_active_default)
		kbase_ctx_flag_set(kctx, KCTX_INFINITE_CACHE);

#if IS_ENABLED(CONFIG_DEBUG_FS)
	if (unlikely(!scnprintf(kctx_name, 64, "%d_%d", kctx->tgid, kctx->id)))
		return -ENOMEM;

	mutex_init(&kctx->mem_profile_lock);

	kctx->kctx_dentry = debugfs_create_dir(kctx_name, kbdev->debugfs_ctx_directory);

	if (IS_ERR_OR_NULL(kctx->kctx_dentry)) {
		/* we don't treat this as a fail - just warn about it */
		dev_warn(kbdev->dev, "couldn't create debugfs dir for kctx\n");
	} else {
		debugfs_create_file("infinite_cache", 0644, kctx->kctx_dentry, kctx,
				    &kbase_infinite_cache_fops);
		debugfs_create_file("force_same_va", 0600, kctx->kctx_dentry, kctx,
				    &kbase_force_same_va_fops);

		kbase_context_debugfs_init(kctx);
	}
#endif /* CONFIG_DEBUG_FS */

	dev_dbg(kbdev->dev, "created base context\n");

	kfile->kctx = kctx;
	atomic_set(&kfile->setup_state, KBASE_FILE_COMPLETE);

	return 0;
}

static int kbase_open(struct inode *inode, struct file *filp)
{
	struct kbase_device *kbdev = NULL;
	struct kbase_file *kfile;
	int ret = 0;

	kbdev = kbase_find_device((int)iminor(inode));

	if (!kbdev)
		return -ENODEV;

#if (KERNEL_VERSION(6, 0, 0) > LINUX_VERSION_CODE)
	/* Set address space operations for page migration */
	kbase_mem_migrate_set_address_space_ops(kbdev, filp);
#endif

	/* Device-wide firmware load is moved here from probing to comply with
	 * Android GKI vendor guideline.
	 */
	ret = kbase_device_firmware_init_once(kbdev);
	if (ret)
		goto out;

	kfile = kbase_file_new(kbdev, filp);
	if (!kfile) {
		ret = -ENOMEM;
		goto out;
	}

	filp->private_data = kfile;
	filp->f_mode |= FMODE_UNSIGNED_OFFSET;

	return 0;

out:
	kbase_release_device(kbdev);
	return ret;
}

static int kbase_release(struct inode *inode, struct file *filp)
{
	struct kbase_file *const kfile = filp->private_data;

	CSTD_UNUSED(inode);

	kbase_file_delete(kfile);
	return 0;
}

/**
 * kbase_flush - Function implementing the flush() method of @kbase_fops.
 *
 * @filp: Pointer to the /dev/malixx device file instance.
 * @id:   Pointer to the file table structure of current process.
 *        If @filp is being shared by multiple processes then @id can differ
 *        from kfile::owner.
 *
 * This function is called everytime the copy of @filp is closed. So if 3 processes
 * are sharing the @filp then this function would be called 3 times and only after
 * that kbase_release() would get called.
 *
 * Return: 0 if successful, otherwise a negative error code.
 *
 * Note: This function always gets called in Userspace context when the
 *       file is closed.
 */
static int kbase_flush(struct file *filp, fl_owner_t id)
{
	struct kbase_file *const kfile = filp->private_data;

	/* Try to destroy the context if the flush() method has been called for the
	 * process that created the instance of /dev/malixx file i.e. 'kfile'.
	 */
	if (kfile->owner == id)
		kbase_file_destroy_kctx_on_flush(kfile);

	return 0;
}

static int kbase_api_set_flags(struct kbase_file *kfile, struct kbase_ioctl_set_flags *flags)
{
	int err = 0;
	unsigned long const api_version = kbase_file_get_api_version(kfile);
	struct kbase_context *kctx = NULL;

	/* Validate flags */
	if (flags->create_flags != (flags->create_flags & BASEP_CONTEXT_CREATE_KERNEL_FLAGS))
		return -EINVAL;

	/* For backward compatibility, the context may have been created before
	 * the flags were set.
	 */
	if (mali_kbase_supports_system_monitor(api_version)) {
		err = kbase_file_create_kctx(kfile, flags->create_flags);
	} else {
#if !MALI_USE_CSF
		struct kbasep_js_kctx_info *js_kctx_info = NULL;
		unsigned long irq_flags = 0;
#endif

		/* If setup is incomplete (e.g. because the API version
		 * wasn't set) then we have to give up.
		 */
		kctx = kbase_file_get_kctx_if_setup_complete(kfile);
		if (unlikely(!kctx))
			return -EPERM;

#if MALI_USE_CSF
			/* On CSF GPUs Job Manager interface isn't used to submit jobs
		 * (there are no job slots). So the legacy job manager path to
		 * submit jobs needs to remain disabled for CSF GPUs.
		 */
#else
		js_kctx_info = &kctx->jctx.sched_info;
		rt_mutex_lock(&js_kctx_info->ctx.jsctx_mutex);
		spin_lock_irqsave(&kctx->kbdev->hwaccess_lock, irq_flags);
		/* Translate the flags */
		if ((flags->create_flags & BASE_CONTEXT_SYSTEM_MONITOR_SUBMIT_DISABLED) == 0)
			kbase_ctx_flag_clear(kctx, KCTX_SUBMIT_DISABLED);

		spin_unlock_irqrestore(&kctx->kbdev->hwaccess_lock, irq_flags);
		rt_mutex_unlock(&js_kctx_info->ctx.jsctx_mutex);
#endif
	}

	return err;
}

#if !MALI_USE_CSF
static int kbase_api_apc_request(struct kbase_file *kfile,
		struct kbase_ioctl_apc_request *apc)
{
	kbase_pm_apc_request(kfile->kbdev, apc->dur_usec);
	return 0;
}
#endif

static int kbase_api_buffer_liveness_update(struct kbase_context *kctx,
		struct kbase_ioctl_buffer_liveness_update *update)
{
	/* Defer handling to platform */
	return gpu_pixel_handle_buffer_liveness_update_ioctl(kctx, update);
}

#if !MALI_USE_CSF
static int kbase_api_job_submit(struct kbase_context *kctx, struct kbase_ioctl_job_submit *submit)
{
	return kbase_jd_submit(kctx, u64_to_user_ptr(submit->addr), submit->nr_atoms,
			       submit->stride, false);
}
#endif /* !MALI_USE_CSF */

static int kbase_api_get_gpuprops(struct kbase_file *kfile,
				  struct kbase_ioctl_get_gpuprops *get_props)
{
	struct kbase_gpu_props *kprops = &kfile->kbdev->gpu_props;
	int err;

	if (get_props->flags != 0) {
		dev_err(kfile->kbdev->dev, "Unsupported flags to get_gpuprops");
		return -EINVAL;
	}

	if (get_props->size == 0)
		return (int)kprops->prop_buffer_size;
	if (get_props->size < kprops->prop_buffer_size)
		return -EINVAL;

	err = copy_to_user(u64_to_user_ptr(get_props->buffer), kprops->prop_buffer,
			   kprops->prop_buffer_size);
	if (err)
		return -EFAULT;
	return (int)kprops->prop_buffer_size;
}

#if !MALI_USE_CSF
static int kbase_api_post_term(struct kbase_context *kctx)
{
	kbase_event_close(kctx);
	return 0;
}
#endif /* !MALI_USE_CSF */

#if MALI_USE_CSF
static int kbase_api_mem_alloc_ex(struct kbase_context *kctx,
				  union kbase_ioctl_mem_alloc_ex *alloc_ex)
{
	struct kbase_va_region *reg;
	u64 flags = alloc_ex->in.flags;
	u64 gpu_va;

	/* Calls to this function are inherently asynchronous, with respect to
	 * MMU operations.
	 */
	const enum kbase_caller_mmu_sync_info mmu_sync_info = CALLER_MMU_ASYNC;

	bool gpu_executable = (flags & BASE_MEM_PROT_GPU_EX) && kbase_has_exec_va_zone(kctx);
	bool fixed_or_fixable = (flags & (BASE_MEM_FIXED | BASE_MEM_FIXABLE));

	if (!kbase_mem_allow_alloc(kctx))
		return -EINVAL;

	/* The driver counts the number of FIXABLE and FIXED allocations because
	 * they're not supposed to happen at the same time. However, that is not
	 * a security concern: nothing bad happens if the two types of allocations
	 * are made at the same time. The only reason why the driver is guarding
	 * against them is because there's no client use case that is supposed
	 * to need both of them at the same time, and the driver wants to help
	 * the user space catch some obvious mistake.
	 *
	 * The driver is able to switch from FIXABLE allocations to FIXED and
	 * vice versa, if all the allocations of one kind are freed before trying
	 * to create allocations of a different kind.
	 */
	if ((flags & BASE_MEM_FIXED) && (atomic64_read(&kctx->num_fixable_allocs) > 0))
		return -EINVAL;

	if ((flags & BASE_MEM_FIXABLE) && (atomic64_read(&kctx->num_fixed_allocs) > 0))
		return -EINVAL;

	if (flags & BASEP_MEM_FLAGS_KERNEL_ONLY)
		return -ENOMEM;

	/* The fixed_address parameter must be either a non-zero, page-aligned
	 * value for FIXED allocations or zero for any other kind of allocation.
	 */
	if (flags & BASE_MEM_FIXED) {
		u64 aligned_fixed_address = alloc_ex->in.fixed_address & PAGE_MASK;

		if ((aligned_fixed_address == 0) ||
		    (aligned_fixed_address != alloc_ex->in.fixed_address))
			return -EINVAL;

		gpu_va = aligned_fixed_address;
	} else if (alloc_ex->in.fixed_address != 0) {
		return -EINVAL;
	}

	/* For 64-bit clients, force SAME_VA up to 2^(47)-1.
	 * For 32-bit clients, force SAME_VA up to 2^(32)-1.
	 *
	 * In both cases, the executable and fixed/fixable zones, and
	 * the executable+fixed/fixable zone, are all above this range.
	 */
	if ((!kbase_ctx_flag(kctx, KCTX_COMPAT)) && kbase_ctx_flag(kctx, KCTX_FORCE_SAME_VA)) {
		if (!gpu_executable && !fixed_or_fixable)
			flags |= BASE_MEM_SAME_VA;
	}

	/* If CSF event memory allocation, need to force certain flags.
	 * SAME_VA - GPU address needs to be used as a CPU address, explicit
	 * mmap has to be avoided.
	 * CACHED_CPU - Frequent access to the event memory by CPU.
	 * COHERENT_SYSTEM - No explicit cache maintenance around the access
	 * to event memory so need to leverage the coherency support.
	 */
	if (flags & BASE_MEM_CSF_EVENT) {
		/* We cannot honor this request */
		if (gpu_executable || fixed_or_fixable)
			return -ENOMEM;

		flags |= (BASE_MEM_SAME_VA | BASE_MEM_CACHED_CPU | BASE_MEM_COHERENT_SYSTEM);
	}

	reg = kbase_mem_alloc(kctx, alloc_ex->in.va_pages, alloc_ex->in.commit_pages,
			      alloc_ex->in.extension, &flags, &gpu_va, mmu_sync_info);

	if (!reg)
		return -ENOMEM;

	alloc_ex->out.flags = flags;
	alloc_ex->out.gpu_va = gpu_va;

	return 0;
}

static int kbase_api_mem_alloc(struct kbase_context *kctx, union kbase_ioctl_mem_alloc *alloc)
{
	int ret;
	union kbase_ioctl_mem_alloc_ex mem_alloc_ex = { { 0 } };

	mem_alloc_ex.in.va_pages = alloc->in.va_pages;
	mem_alloc_ex.in.commit_pages = alloc->in.commit_pages;
	mem_alloc_ex.in.extension = alloc->in.extension;
	mem_alloc_ex.in.flags = alloc->in.flags;
	mem_alloc_ex.in.fixed_address = 0;

	ret = kbase_api_mem_alloc_ex(kctx, &mem_alloc_ex);

	alloc->out.flags = mem_alloc_ex.out.flags;
	alloc->out.gpu_va = mem_alloc_ex.out.gpu_va;

	return ret;
}
#else
static int kbase_api_mem_alloc(struct kbase_context *kctx, union kbase_ioctl_mem_alloc *alloc)
{
	struct kbase_va_region *reg;
	u64 flags = alloc->in.flags;
	u64 gpu_va;

	/* Calls to this function are inherently asynchronous, with respect to
	 * MMU operations.
	 */
	const enum kbase_caller_mmu_sync_info mmu_sync_info = CALLER_MMU_ASYNC;

	if (!kbase_mem_allow_alloc(kctx))
		return -EINVAL;

	if (flags & BASEP_MEM_FLAGS_KERNEL_ONLY)
		return -ENOMEM;

	/* Force SAME_VA if a 64-bit client.
	 * The only exception is GPU-executable memory if an EXEC_VA zone
	 * has been initialized. In that case, GPU-executable memory may
	 * or may not be SAME_VA.
	 */
	if ((!kbase_ctx_flag(kctx, KCTX_COMPAT)) && kbase_ctx_flag(kctx, KCTX_FORCE_SAME_VA)) {
		if (!(flags & BASE_MEM_PROT_GPU_EX) || !kbase_has_exec_va_zone(kctx))
			flags |= BASE_MEM_SAME_VA;
	}

	reg = kbase_mem_alloc(kctx, alloc->in.va_pages, alloc->in.commit_pages, alloc->in.extension,
			      &flags, &gpu_va, mmu_sync_info);

	if (!reg)
		return -ENOMEM;

	alloc->out.flags = flags;
	alloc->out.gpu_va = gpu_va;

	return 0;
}
#endif /* MALI_USE_CSF */

static int kbase_api_mem_query(struct kbase_context *kctx, union kbase_ioctl_mem_query *query)
{
	return kbase_mem_query(kctx, query->in.gpu_addr, query->in.query, &query->out.value);
}

static int kbase_api_mem_free(struct kbase_context *kctx, struct kbase_ioctl_mem_free *free)
{
	return kbase_mem_free(kctx, free->gpu_addr);
}

#if !MALI_USE_CSF
static int kbase_api_kinstr_jm_fd(struct kbase_context *kctx, union kbase_kinstr_jm_fd *arg)
{
	return kbase_kinstr_jm_get_fd(kctx->kinstr_jm, arg);
}
#endif

static int kbase_api_get_cpu_gpu_timeinfo(struct kbase_context *kctx,
					  union kbase_ioctl_get_cpu_gpu_timeinfo *timeinfo)
{
	u32 flags = timeinfo->in.request_flags;
	struct timespec64 ts = { 0 };
	u64 timestamp = 0;
	u64 cycle_cnt = 0;

	kbase_pm_context_active(kctx->kbdev);

	kbase_backend_get_gpu_time(kctx->kbdev,
				   (flags & BASE_TIMEINFO_CYCLE_COUNTER_FLAG) ? &cycle_cnt : NULL,
				   (flags & BASE_TIMEINFO_TIMESTAMP_FLAG) ? &timestamp : NULL,
				   (flags & BASE_TIMEINFO_MONOTONIC_FLAG) ? &ts : NULL);

	if (flags & BASE_TIMEINFO_TIMESTAMP_FLAG)
		timeinfo->out.timestamp = timestamp;

	if (flags & BASE_TIMEINFO_CYCLE_COUNTER_FLAG)
		timeinfo->out.cycle_counter = cycle_cnt;

	if (flags & BASE_TIMEINFO_MONOTONIC_FLAG) {
		timeinfo->out.sec = (u64)ts.tv_sec;
		timeinfo->out.nsec = (u32)ts.tv_nsec;
	}

	kbase_pm_context_idle(kctx->kbdev);

	return 0;
}

#if IS_ENABLED(CONFIG_MALI_NO_MALI)
static int kbase_api_hwcnt_set(struct kbase_context *kctx, struct kbase_ioctl_hwcnt_values *values)
{
	return gpu_model_set_dummy_prfcnt_user_sample(u64_to_user_ptr(values->data), values->size);
}
#endif /* CONFIG_MALI_NO_MALI */

static int kbase_api_disjoint_query(struct kbase_context *kctx,
				    struct kbase_ioctl_disjoint_query *query)
{
	query->counter = kbase_disjoint_event_get(kctx->kbdev);

	return 0;
}

static int kbase_api_get_ddk_version(struct kbase_context *kctx,
				     struct kbase_ioctl_get_ddk_version *version)
{
	int ret;
	int len = sizeof(KERNEL_SIDE_DDK_VERSION_STRING);

	CSTD_UNUSED(kctx);

	if (version->version_buffer == 0)
		return len;

	if (version->size < (u32)len)
		return -EOVERFLOW;

	ret = copy_to_user(u64_to_user_ptr(version->version_buffer), KERNEL_SIDE_DDK_VERSION_STRING,
			   sizeof(KERNEL_SIDE_DDK_VERSION_STRING));

	if (ret)
		return -EFAULT;

	return len;
}

static int kbase_api_mem_jit_init(struct kbase_context *kctx,
				  struct kbase_ioctl_mem_jit_init *jit_init)
{
	size_t i;

	for (i = 0; i < sizeof(jit_init->padding); i++) {
		/* Ensure all padding bytes are 0 for potential future
		 * extension
		 */
		if (jit_init->padding[i])
			return -EINVAL;
	}

	return kbase_region_tracker_init_jit(kctx, jit_init->va_pages, jit_init->max_allocations,
					     jit_init->trim_level, jit_init->group_id,
					     jit_init->phys_pages);
}

static int kbase_api_mem_exec_init(struct kbase_context *kctx,
				   struct kbase_ioctl_mem_exec_init *exec_init)
{
	return kbase_region_tracker_init_exec(kctx, exec_init->va_pages);
}

static int kbase_api_mem_sync(struct kbase_context *kctx, struct kbase_ioctl_mem_sync *sync)
{
	struct basep_syncset sset = { .mem_handle.basep.handle = sync->handle,
				      .user_addr = sync->user_addr,
				      .size = sync->size,
				      .type = sync->type };

	return kbase_sync_now(kctx, &sset);
}

static int kbase_api_mem_find_cpu_offset(struct kbase_context *kctx,
					 union kbase_ioctl_mem_find_cpu_offset *find)
{
	return kbasep_find_enclosing_cpu_mapping_offset(kctx, find->in.cpu_addr, find->in.size,
							&find->out.offset);
}

static int
kbase_api_mem_find_gpu_start_and_offset(struct kbase_context *kctx,
					union kbase_ioctl_mem_find_gpu_start_and_offset *find)
{
	return kbasep_find_enclosing_gpu_mapping_start_and_offset(
		kctx, find->in.gpu_addr, find->in.size, &find->out.start, &find->out.offset);
}

static int kbase_api_get_context_id(struct kbase_context *kctx,
				    struct kbase_ioctl_get_context_id *info)
{
	info->id = kctx->id;

	return 0;
}

static int kbase_api_tlstream_acquire(struct kbase_context *kctx,
				      struct kbase_ioctl_tlstream_acquire *acquire)
{
	return kbase_timeline_io_acquire(kctx->kbdev, acquire->flags);
}

static int kbase_api_tlstream_flush(struct kbase_context *kctx)
{
	kbase_timeline_streams_flush(kctx->kbdev->timeline);

	return 0;
}

static int kbase_api_mem_commit(struct kbase_context *kctx, struct kbase_ioctl_mem_commit *commit)
{
	return kbase_mem_commit(kctx, commit->gpu_addr, commit->pages);
}

static int kbase_api_mem_alias(struct kbase_context *kctx, union kbase_ioctl_mem_alias *alias)
{
	struct base_mem_aliasing_info *ai;
	u64 flags;
	int err;

	if (alias->in.nents == 0 || alias->in.nents > BASE_MEM_ALIAS_MAX_ENTS)
		return -EINVAL;

	ai = vmalloc(sizeof(*ai) * alias->in.nents);
	if (!ai)
		return -ENOMEM;

	err = copy_from_user(ai, u64_to_user_ptr(alias->in.aliasing_info),
			     sizeof(*ai) * alias->in.nents);
	if (err) {
		vfree(ai);
		return -EFAULT;
	}

	flags = alias->in.flags;
	if (flags & BASEP_MEM_FLAGS_KERNEL_ONLY) {
		vfree(ai);
		return -EINVAL;
	}

	alias->out.gpu_va = kbase_mem_alias(kctx, &flags, alias->in.stride, alias->in.nents, ai,
					    &alias->out.va_pages);

	alias->out.flags = flags;

	vfree(ai);

	if (alias->out.gpu_va == 0)
		return -ENOMEM;

	return 0;
}

static int kbase_api_mem_import(struct kbase_context *kctx, union kbase_ioctl_mem_import *import)
{
	int ret;
	u64 flags = import->in.flags;

	if (flags & BASEP_MEM_FLAGS_KERNEL_ONLY)
		return -ENOMEM;

	ret = kbase_mem_import(kctx, import->in.type, u64_to_user_ptr(import->in.phandle),
			       import->in.padding, &import->out.gpu_va, &import->out.va_pages,
			       &flags);

	import->out.flags = flags;

	return ret;
}

static int kbase_api_mem_flags_change(struct kbase_context *kctx,
				      struct kbase_ioctl_mem_flags_change *change)
{
	if (change->flags & BASEP_MEM_FLAGS_KERNEL_ONLY)
		return -ENOMEM;

	return kbase_mem_flags_change(kctx, change->gpu_va, change->flags, change->mask);
}

static int kbase_api_stream_create(struct kbase_context *kctx,
				   struct kbase_ioctl_stream_create *stream)
{
#if IS_ENABLED(CONFIG_SYNC_FILE)
	int fd, ret;

	CSTD_UNUSED(kctx);

	/* Name must be NULL-terminated and padded with NULLs, so check last
	 * character is NULL
	 */
	if (stream->name[sizeof(stream->name) - 1] != 0)
		return -EINVAL;

	ret = kbase_sync_fence_stream_create(stream->name, &fd);

	if (ret)
		return ret;
	return fd;
#else
	CSTD_UNUSED(kctx);
	CSTD_UNUSED(stream);

	return -ENOENT;
#endif
}

static int kbase_api_fence_validate(struct kbase_context *kctx,
				    struct kbase_ioctl_fence_validate *validate)
{
	CSTD_UNUSED(kctx);
#if IS_ENABLED(CONFIG_SYNC_FILE)
	return kbase_sync_fence_validate(validate->fd);
#else
	return -ENOENT;
#endif
}

static int kbase_api_mem_profile_add(struct kbase_context *kctx,
				     struct kbase_ioctl_mem_profile_add *data)
{
	char *buf;
	int err;

	if (data->len > KBASE_MEM_PROFILE_MAX_BUF_SIZE) {
		dev_err(kctx->kbdev->dev, "mem_profile_add: buffer too big");
		return -EINVAL;
	}

	if (!data->len) {
		dev_err(kctx->kbdev->dev, "mem_profile_add: buffer size is 0");
		/* Should return -EINVAL, but returning -ENOMEM for backwards compat */
		return -ENOMEM;
	}

	buf = kmalloc(data->len, GFP_KERNEL);
	if (!buf)
		return -ENOMEM;

	err = copy_from_user(buf, u64_to_user_ptr(data->buffer), data->len);
	if (err) {
		kfree(buf);
		return -EFAULT;
	}

	return kbasep_mem_profile_debugfs_insert(kctx, buf, data->len);
}

#if !MALI_USE_CSF
static int kbase_api_soft_event_update(struct kbase_context *kctx,
				       struct kbase_ioctl_soft_event_update *update)
{
	if (update->flags != 0)
		return -EINVAL;

	return kbase_soft_event_update(kctx, update->event, update->new_status);
}
#endif /* !MALI_USE_CSF */

static int kbase_api_sticky_resource_map(struct kbase_context *kctx,
					 struct kbase_ioctl_sticky_resource_map *map)
{
	int ret;
	u64 i;
	u64 gpu_addr[BASE_EXT_RES_COUNT_MAX];

	if (!map->count || map->count > BASE_EXT_RES_COUNT_MAX)
		return -EOVERFLOW;

	ret = copy_from_user(gpu_addr, u64_to_user_ptr(map->address), sizeof(u64) * map->count);

	if (ret != 0)
		return -EFAULT;

	kbase_gpu_vm_lock_with_pmode_sync(kctx);

	for (i = 0; i < map->count; i++) {
		if (!kbase_sticky_resource_acquire(kctx, gpu_addr[i])) {
			/* Invalid resource */
			ret = -EINVAL;
			break;
		}
	}

	if (ret != 0) {
		while (i > 0) {
			i--;
			kbase_sticky_resource_release_force(kctx, NULL, gpu_addr[i]);
		}
	}

	kbase_gpu_vm_unlock_with_pmode_sync(kctx);

	return ret;
}

static int kbase_api_sticky_resource_unmap(struct kbase_context *kctx,
					   struct kbase_ioctl_sticky_resource_unmap *unmap)
{
	int ret;
	u64 i;
	u64 gpu_addr[BASE_EXT_RES_COUNT_MAX];

	if (!unmap->count || unmap->count > BASE_EXT_RES_COUNT_MAX)
		return -EOVERFLOW;

	ret = copy_from_user(gpu_addr, u64_to_user_ptr(unmap->address), sizeof(u64) * unmap->count);

	if (ret != 0)
		return -EFAULT;

	kbase_gpu_vm_lock_with_pmode_sync(kctx);

	for (i = 0; i < unmap->count; i++) {
		if (!kbase_sticky_resource_release_force(kctx, NULL, gpu_addr[i])) {
			/* Invalid resource, but we keep going anyway */
			ret = -EINVAL;
		}
	}

	kbase_gpu_vm_unlock_with_pmode_sync(kctx);

	return ret;
}

#if MALI_UNIT_TEST

static int kbase_api_tlstream_stats(struct kbase_context *kctx,
				    struct kbase_ioctl_tlstream_stats *stats)
{
	kbase_timeline_stats(kctx->kbdev->timeline, &stats->bytes_collected,
			     &stats->bytes_generated);

	return 0;
}
#endif /* MALI_UNIT_TEST */

#if MALI_USE_CSF
static int kbasep_cs_event_signal(struct kbase_context *kctx)
{
	kbase_csf_event_signal_notify_gpu(kctx);
	return 0;
}

static int kbasep_cs_queue_register(struct kbase_context *kctx,
				    struct kbase_ioctl_cs_queue_register *reg)
{
	kctx->jit_group_id = BASE_MEM_GROUP_DEFAULT;

	return kbase_csf_queue_register(kctx, reg);
}

static int kbasep_cs_queue_register_ex(struct kbase_context *kctx,
				       struct kbase_ioctl_cs_queue_register_ex *reg)
{
	kctx->jit_group_id = BASE_MEM_GROUP_DEFAULT;

	return kbase_csf_queue_register_ex(kctx, reg);
}

static int kbasep_cs_queue_terminate(struct kbase_context *kctx,
				     struct kbase_ioctl_cs_queue_terminate *term)
{
	kbase_csf_queue_terminate(kctx, term);

	return 0;
}

static int kbasep_cs_queue_bind(struct kbase_context *kctx, union kbase_ioctl_cs_queue_bind *bind)
{
	return kbase_csf_queue_bind(kctx, bind);
}

static int kbasep_cs_queue_kick(struct kbase_context *kctx, struct kbase_ioctl_cs_queue_kick *kick)
{
	return kbase_csf_queue_kick(kctx, kick);
}

static int kbasep_queue_group_clear_faults(struct kbase_context *kctx,
					   struct kbase_ioctl_queue_group_clear_faults *faults)
{
	return kbase_csf_queue_group_clear_faults(kctx, faults);
}

static int kbasep_cs_queue_group_create_1_6(struct kbase_context *kctx,
					    union kbase_ioctl_cs_queue_group_create_1_6 *create)
{
	int ret;
	size_t i;
	union kbase_ioctl_cs_queue_group_create
		new_create = { .in = {
				       .tiler_mask = create->in.tiler_mask,
				       .fragment_mask = create->in.fragment_mask,
				       .compute_mask = create->in.compute_mask,
				       .cs_min = create->in.cs_min,
				       .priority = create->in.priority,
				       .tiler_max = create->in.tiler_max,
				       .fragment_max = create->in.fragment_max,
				       .compute_max = create->in.compute_max,
			       } };

	for (i = 0; i < ARRAY_SIZE(create->in.padding); i++) {
		if (create->in.padding[i] != 0) {
			dev_warn(kctx->kbdev->dev, "Invalid padding not 0 in queue group create\n");
			return -EINVAL;
		}
	}

	ret = kbase_csf_queue_group_create(kctx, &new_create);

	create->out.group_handle = new_create.out.group_handle;
	create->out.group_uid = new_create.out.group_uid;

	return ret;
}

static int kbasep_cs_queue_group_create_1_18(struct kbase_context *kctx,
					     union kbase_ioctl_cs_queue_group_create_1_18 *create)
{
	int ret;
	size_t i;
	union kbase_ioctl_cs_queue_group_create
		new_create = { .in = {
				       .tiler_mask = create->in.tiler_mask,
				       .fragment_mask = create->in.fragment_mask,
				       .compute_mask = create->in.compute_mask,
				       .cs_min = create->in.cs_min,
				       .priority = create->in.priority,
				       .tiler_max = create->in.tiler_max,
				       .fragment_max = create->in.fragment_max,
				       .compute_max = create->in.compute_max,
				       .csi_handlers = create->in.csi_handlers,
				       .dvs_buf = create->in.dvs_buf,
			       } };

	for (i = 0; i < ARRAY_SIZE(create->in.padding); i++) {
		if (create->in.padding[i] != 0) {
			dev_warn(kctx->kbdev->dev, "Invalid padding not 0 in queue group create\n");
			return -EINVAL;
		}
	}

	ret = kbase_csf_queue_group_create(kctx, &new_create);

	create->out.group_handle = new_create.out.group_handle;
	create->out.group_uid = new_create.out.group_uid;

	return ret;
}

static int kbasep_cs_queue_group_create(struct kbase_context *kctx,
					union kbase_ioctl_cs_queue_group_create *create)
{
	/* create->in.reserved only present pre-TDRX configuration. */

	if (create->in.reserved != 0) {
		dev_warn(kctx->kbdev->dev, "Invalid reserved field not 0 in queue group create\n");
		return -EINVAL;
	}
	return kbase_csf_queue_group_create(kctx, create);
}

static int kbasep_cs_queue_group_terminate(struct kbase_context *kctx,
					   struct kbase_ioctl_cs_queue_group_term *term)
{
	kbase_csf_queue_group_terminate(kctx, term->group_handle);

	return 0;
}

static int kbasep_kcpu_queue_new(struct kbase_context *kctx, struct kbase_ioctl_kcpu_queue_new *new)
{
	return kbase_csf_kcpu_queue_new(kctx, new);
}

static int kbasep_kcpu_queue_delete(struct kbase_context *kctx,
				    struct kbase_ioctl_kcpu_queue_delete *delete)
{
	return kbase_csf_kcpu_queue_delete(kctx, delete);
}

static int kbasep_kcpu_queue_enqueue(struct kbase_context *kctx,
				     struct kbase_ioctl_kcpu_queue_enqueue *enqueue)
{
	return kbase_csf_kcpu_queue_enqueue(kctx, enqueue);
}

static int kbasep_cs_tiler_heap_init(struct kbase_context *kctx,
				     union kbase_ioctl_cs_tiler_heap_init *heap_init)
{
	if (heap_init->in.group_id >= MEMORY_GROUP_MANAGER_NR_GROUPS)
		return -EINVAL;
	else
		kctx->jit_group_id = heap_init->in.group_id;

	return kbase_csf_tiler_heap_init(kctx, heap_init->in.chunk_size,
					 heap_init->in.initial_chunks, heap_init->in.max_chunks,
					 heap_init->in.target_in_flight, heap_init->in.buf_desc_va,
					 &heap_init->out.gpu_heap_va,
					 &heap_init->out.first_chunk_va);
}

static int kbasep_cs_tiler_heap_init_1_13(struct kbase_context *kctx,
					  union kbase_ioctl_cs_tiler_heap_init_1_13 *heap_init)
{
	if (heap_init->in.group_id >= MEMORY_GROUP_MANAGER_NR_GROUPS)
		return -EINVAL;

	kctx->jit_group_id = heap_init->in.group_id;

	return kbase_csf_tiler_heap_init(kctx, heap_init->in.chunk_size,
					 heap_init->in.initial_chunks, heap_init->in.max_chunks,
					 heap_init->in.target_in_flight, 0,
					 &heap_init->out.gpu_heap_va,
					 &heap_init->out.first_chunk_va);
}

static int kbasep_cs_tiler_heap_term(struct kbase_context *kctx,
				     struct kbase_ioctl_cs_tiler_heap_term *heap_term)
{
	return kbase_csf_tiler_heap_term(kctx, heap_term->gpu_heap_va);
}

static int kbase_ioctl_cs_get_glb_iface(struct kbase_context *kctx,
					union kbase_ioctl_cs_get_glb_iface *param)
{
	struct basep_cs_stream_control *stream_data = NULL;
	struct basep_cs_group_control *group_data = NULL;
	void __user *user_groups, *user_streams;
	int err = 0;
	u32 const max_group_num = param->in.max_group_num;
	u32 const max_total_stream_num = param->in.max_total_stream_num;

	if (max_group_num > MAX_SUPPORTED_CSGS)
		return -EINVAL;

	if (max_total_stream_num > MAX_SUPPORTED_CSGS * MAX_SUPPORTED_STREAMS_PER_GROUP)
		return -EINVAL;

	user_groups = u64_to_user_ptr(param->in.groups_ptr);
	user_streams = u64_to_user_ptr(param->in.streams_ptr);

	if (max_group_num > 0) {
		if (!user_groups)
			err = -EINVAL;
		else {
			group_data = kcalloc(max_group_num, sizeof(*group_data), GFP_KERNEL);
			if (!group_data)
				err = -ENOMEM;
		}
	}

	if (max_total_stream_num > 0) {
		if (!user_streams)
			err = -EINVAL;
		else {
			stream_data =
				kcalloc(max_total_stream_num, sizeof(*stream_data), GFP_KERNEL);
			if (!stream_data)
				err = -ENOMEM;
		}
	}

	if (!err) {
		param->out.total_stream_num = kbase_csf_firmware_get_glb_iface(
			kctx->kbdev, group_data, max_group_num, stream_data, max_total_stream_num,
			&param->out.glb_version, &param->out.features, &param->out.group_num,
			&param->out.prfcnt_size, &param->out.instr_features);

		if (copy_to_user(user_groups, group_data,
				 MIN(max_group_num, param->out.group_num) * sizeof(*group_data)))
			err = -EFAULT;
	}

	if (!err)
		if (copy_to_user(user_streams, stream_data,
				 MIN(max_total_stream_num, param->out.total_stream_num) *
					 sizeof(*stream_data)))
			err = -EFAULT;

	kfree(group_data);
	kfree(stream_data);
	return err;
}

static int kbasep_ioctl_cs_cpu_queue_dump(struct kbase_context *kctx,
					  struct kbase_ioctl_cs_cpu_queue_info *cpu_queue_info)
{
	return kbase_csf_cpu_queue_dump_buffer(kctx, cpu_queue_info->buffer, cpu_queue_info->size);
}

static int kbase_ioctl_read_user_page(struct kbase_context *kctx,
				      union kbase_ioctl_read_user_page *user_page)
{
	struct kbase_device *kbdev = kctx->kbdev;
	unsigned long flags;

	/* As of now, only LATEST_FLUSH is supported */
	if (unlikely(user_page->in.offset != LATEST_FLUSH))
		return -EINVAL;

	/* Validating padding that must be zero */
	if (unlikely(user_page->in.padding != 0))
		return -EINVAL;

	spin_lock_irqsave(&kbdev->hwaccess_lock, flags);
	if (!kbdev->pm.backend.gpu_powered)
		user_page->out.val_lo = POWER_DOWN_LATEST_FLUSH_VALUE;
	else
		user_page->out.val_lo = kbase_reg_read32(kbdev, USER_ENUM(LATEST_FLUSH));
	user_page->out.val_hi = 0;
	spin_unlock_irqrestore(&kbdev->hwaccess_lock, flags);

	return 0;
}
#endif /* MALI_USE_CSF */

static int
kbasep_ioctl_context_priority_check(struct kbase_context *kctx,
				    struct kbase_ioctl_context_priority_check *priority_check)
{
#if MALI_USE_CSF
	priority_check->priority = kbase_csf_priority_check(kctx->kbdev, priority_check->priority);
#else
	base_jd_prio req_priority = (base_jd_prio)priority_check->priority;

	priority_check->priority = (u8)kbase_js_priority_check(kctx->kbdev, req_priority);
#endif
	return 0;
}

#define KBASE_HANDLE_IOCTL(cmd, function, arg)                                         \
	do {                                                                           \
		int ret;                                                               \
		BUILD_BUG_ON(_IOC_DIR(cmd) != _IOC_NONE);                              \
		dev_dbg(arg->kbdev->dev, "Enter ioctl %s\n", #function);               \
		ret = function(arg);                                                   \
		dev_dbg(arg->kbdev->dev, "Return %d from ioctl %s\n", ret, #function); \
		return ret;                                                            \
	} while (0)

#define KBASE_HANDLE_IOCTL_IN(cmd, function, type, arg)                                \
	do {                                                                           \
		type param;                                                            \
		int ret, err;                                                          \
		dev_dbg(arg->kbdev->dev, "Enter ioctl %s\n", #function);               \
		BUILD_BUG_ON(_IOC_DIR(cmd) != _IOC_WRITE);                             \
		BUILD_BUG_ON(sizeof(param) != _IOC_SIZE(cmd));                         \
		err = copy_from_user(&param, uarg, sizeof(param));                     \
		if (err)                                                               \
			return -EFAULT;                                                \
		ret = function(arg, &param);                                           \
		dev_dbg(arg->kbdev->dev, "Return %d from ioctl %s\n", ret, #function); \
		return ret;                                                            \
	} while (0)

#define KBASE_HANDLE_IOCTL_OUT(cmd, function, type, arg)                               \
	do {                                                                           \
		type param;                                                            \
		int ret, err;                                                          \
		dev_dbg(arg->kbdev->dev, "Enter ioctl %s\n", #function);               \
		BUILD_BUG_ON(_IOC_DIR(cmd) != _IOC_READ);                              \
		BUILD_BUG_ON(sizeof(param) != _IOC_SIZE(cmd));                         \
		memset(&param, 0, sizeof(param));                                      \
		ret = function(arg, &param);                                           \
		err = copy_to_user(uarg, &param, sizeof(param));                       \
		if (err)                                                               \
			return -EFAULT;                                                \
		dev_dbg(arg->kbdev->dev, "Return %d from ioctl %s\n", ret, #function); \
		return ret;                                                            \
	} while (0)

#define KBASE_HANDLE_IOCTL_INOUT(cmd, function, type, arg)                             \
	do {                                                                           \
		type param;                                                            \
		int ret, err;                                                          \
		dev_dbg(arg->kbdev->dev, "Enter ioctl %s\n", #function);               \
		BUILD_BUG_ON(_IOC_DIR(cmd) != (_IOC_WRITE | _IOC_READ));               \
		BUILD_BUG_ON(sizeof(param) != _IOC_SIZE(cmd));                         \
		err = copy_from_user(&param, uarg, sizeof(param));                     \
		if (err)                                                               \
			return -EFAULT;                                                \
		ret = function(arg, &param);                                           \
		err = copy_to_user(uarg, &param, sizeof(param));                       \
		if (err)                                                               \
			return -EFAULT;                                                \
		dev_dbg(arg->kbdev->dev, "Return %d from ioctl %s\n", ret, #function); \
		return ret;                                                            \
	} while (0)

static int kbasep_ioctl_set_limited_core_count(
	struct kbase_context *kctx,
	struct kbase_ioctl_set_limited_core_count *set_limited_core_count)
{
	const u64 shader_core_mask = kbase_pm_get_present_cores(kctx->kbdev, KBASE_PM_CORE_SHADER);
	const u64 limited_core_mask = ((u64)1 << (set_limited_core_count->max_core_count)) - 1;

	if ((shader_core_mask & limited_core_mask) == 0) {
		/* At least one shader core must be available after applying the mask */
		return -EINVAL;
	}

	kctx->limited_core_mask = limited_core_mask;
	return 0;
}

static long kbase_kfile_ioctl(struct kbase_file *kfile, unsigned int cmd, unsigned long arg)
{
	struct kbase_context *kctx = NULL;
	struct kbase_device *kbdev = kfile->kbdev;
	void __user *uarg = (void __user *)arg;

	/* Only these ioctls are available until setup is complete */
	switch (cmd) {
	case KBASE_IOCTL_VERSION_CHECK:
		KBASE_HANDLE_IOCTL_INOUT(KBASE_IOCTL_VERSION_CHECK, kbase_api_handshake,
					 struct kbase_ioctl_version_check, kfile);
		break;

	case KBASE_IOCTL_VERSION_CHECK_RESERVED:
		KBASE_HANDLE_IOCTL_INOUT(KBASE_IOCTL_VERSION_CHECK_RESERVED,
					 kbase_api_handshake_dummy,
					 struct kbase_ioctl_version_check, kfile);
		break;

	case KBASE_IOCTL_SET_FLAGS:
		KBASE_HANDLE_IOCTL_IN(KBASE_IOCTL_SET_FLAGS, kbase_api_set_flags,
				      struct kbase_ioctl_set_flags, kfile);
		break;

#if !MALI_USE_CSF
	case KBASE_IOCTL_APC_REQUEST:
		KBASE_HANDLE_IOCTL_IN(KBASE_IOCTL_APC_REQUEST,
				kbase_api_apc_request,
				struct kbase_ioctl_apc_request,
				kfile);
		break;
#endif

	case KBASE_IOCTL_KINSTR_PRFCNT_ENUM_INFO:
		KBASE_HANDLE_IOCTL_INOUT(KBASE_IOCTL_KINSTR_PRFCNT_ENUM_INFO,
					 kbase_api_kinstr_prfcnt_enum_info,
					 struct kbase_ioctl_kinstr_prfcnt_enum_info, kfile);
		break;

	case KBASE_IOCTL_KINSTR_PRFCNT_SETUP:
		KBASE_HANDLE_IOCTL_INOUT(KBASE_IOCTL_KINSTR_PRFCNT_SETUP,
					 kbase_api_kinstr_prfcnt_setup,
					 union kbase_ioctl_kinstr_prfcnt_setup, kfile);
		break;
	case KBASE_IOCTL_GET_GPUPROPS:
		KBASE_HANDLE_IOCTL_IN(KBASE_IOCTL_GET_GPUPROPS, kbase_api_get_gpuprops,
				      struct kbase_ioctl_get_gpuprops, kfile);
		break;
	}

	kctx = kbase_file_get_kctx_if_setup_complete(kfile);
	if (unlikely(!kctx))
		return -EPERM;

	/* Normal ioctls */
	switch (cmd) {
#if !MALI_USE_CSF
	case KBASE_IOCTL_JOB_SUBMIT:
		KBASE_HANDLE_IOCTL_IN(KBASE_IOCTL_JOB_SUBMIT, kbase_api_job_submit,
				      struct kbase_ioctl_job_submit, kctx);
		break;
#endif /* !MALI_USE_CSF */
#if !MALI_USE_CSF
	case KBASE_IOCTL_POST_TERM:
		KBASE_HANDLE_IOCTL(KBASE_IOCTL_POST_TERM, kbase_api_post_term, kctx);
		break;
#endif /* !MALI_USE_CSF */
	case KBASE_IOCTL_MEM_ALLOC:
		KBASE_HANDLE_IOCTL_INOUT(KBASE_IOCTL_MEM_ALLOC, kbase_api_mem_alloc,
					 union kbase_ioctl_mem_alloc, kctx);
		break;
#if MALI_USE_CSF
	case KBASE_IOCTL_MEM_ALLOC_EX:
		KBASE_HANDLE_IOCTL_INOUT(KBASE_IOCTL_MEM_ALLOC_EX, kbase_api_mem_alloc_ex,
					 union kbase_ioctl_mem_alloc_ex, kctx);
		break;
#endif
	case KBASE_IOCTL_MEM_QUERY:
		KBASE_HANDLE_IOCTL_INOUT(KBASE_IOCTL_MEM_QUERY, kbase_api_mem_query,
					 union kbase_ioctl_mem_query, kctx);
		break;
	case KBASE_IOCTL_MEM_FREE:
		KBASE_HANDLE_IOCTL_IN(KBASE_IOCTL_MEM_FREE, kbase_api_mem_free,
				      struct kbase_ioctl_mem_free, kctx);
		break;
	case KBASE_IOCTL_DISJOINT_QUERY:
		KBASE_HANDLE_IOCTL_OUT(KBASE_IOCTL_DISJOINT_QUERY, kbase_api_disjoint_query,
				       struct kbase_ioctl_disjoint_query, kctx);
		break;
	case KBASE_IOCTL_GET_DDK_VERSION:
		KBASE_HANDLE_IOCTL_IN(KBASE_IOCTL_GET_DDK_VERSION, kbase_api_get_ddk_version,
				      struct kbase_ioctl_get_ddk_version, kctx);
		break;
	case KBASE_IOCTL_MEM_JIT_INIT:
		KBASE_HANDLE_IOCTL_IN(KBASE_IOCTL_MEM_JIT_INIT, kbase_api_mem_jit_init,
				      struct kbase_ioctl_mem_jit_init, kctx);
		break;
	case KBASE_IOCTL_MEM_EXEC_INIT:
		KBASE_HANDLE_IOCTL_IN(KBASE_IOCTL_MEM_EXEC_INIT, kbase_api_mem_exec_init,
				      struct kbase_ioctl_mem_exec_init, kctx);
		break;
	case KBASE_IOCTL_MEM_SYNC:
		KBASE_HANDLE_IOCTL_IN(KBASE_IOCTL_MEM_SYNC, kbase_api_mem_sync,
				      struct kbase_ioctl_mem_sync, kctx);
		break;
	case KBASE_IOCTL_MEM_FIND_CPU_OFFSET:
		KBASE_HANDLE_IOCTL_INOUT(KBASE_IOCTL_MEM_FIND_CPU_OFFSET,
					 kbase_api_mem_find_cpu_offset,
					 union kbase_ioctl_mem_find_cpu_offset, kctx);
		break;
	case KBASE_IOCTL_MEM_FIND_GPU_START_AND_OFFSET:
		KBASE_HANDLE_IOCTL_INOUT(KBASE_IOCTL_MEM_FIND_GPU_START_AND_OFFSET,
					 kbase_api_mem_find_gpu_start_and_offset,
					 union kbase_ioctl_mem_find_gpu_start_and_offset, kctx);
		break;
	case KBASE_IOCTL_GET_CONTEXT_ID:
		KBASE_HANDLE_IOCTL_OUT(KBASE_IOCTL_GET_CONTEXT_ID, kbase_api_get_context_id,
				       struct kbase_ioctl_get_context_id, kctx);
		break;
	case KBASE_IOCTL_TLSTREAM_ACQUIRE:
		KBASE_HANDLE_IOCTL_IN(KBASE_IOCTL_TLSTREAM_ACQUIRE, kbase_api_tlstream_acquire,
				      struct kbase_ioctl_tlstream_acquire, kctx);
		break;
	case KBASE_IOCTL_TLSTREAM_FLUSH:
		KBASE_HANDLE_IOCTL(KBASE_IOCTL_TLSTREAM_FLUSH, kbase_api_tlstream_flush, kctx);
		break;
	case KBASE_IOCTL_MEM_COMMIT:
		KBASE_HANDLE_IOCTL_IN(KBASE_IOCTL_MEM_COMMIT, kbase_api_mem_commit,
				      struct kbase_ioctl_mem_commit, kctx);
		break;
	case KBASE_IOCTL_MEM_ALIAS:
		KBASE_HANDLE_IOCTL_INOUT(KBASE_IOCTL_MEM_ALIAS, kbase_api_mem_alias,
					 union kbase_ioctl_mem_alias, kctx);
		break;
	case KBASE_IOCTL_MEM_IMPORT:
		KBASE_HANDLE_IOCTL_INOUT(KBASE_IOCTL_MEM_IMPORT, kbase_api_mem_import,
					 union kbase_ioctl_mem_import, kctx);
		break;
	case KBASE_IOCTL_MEM_FLAGS_CHANGE:
		KBASE_HANDLE_IOCTL_IN(KBASE_IOCTL_MEM_FLAGS_CHANGE, kbase_api_mem_flags_change,
				      struct kbase_ioctl_mem_flags_change, kctx);
		break;
	case KBASE_IOCTL_STREAM_CREATE:
		KBASE_HANDLE_IOCTL_IN(KBASE_IOCTL_STREAM_CREATE, kbase_api_stream_create,
				      struct kbase_ioctl_stream_create, kctx);
		break;
	case KBASE_IOCTL_FENCE_VALIDATE:
		KBASE_HANDLE_IOCTL_IN(KBASE_IOCTL_FENCE_VALIDATE, kbase_api_fence_validate,
				      struct kbase_ioctl_fence_validate, kctx);
		break;
	case KBASE_IOCTL_MEM_PROFILE_ADD:
		KBASE_HANDLE_IOCTL_IN(KBASE_IOCTL_MEM_PROFILE_ADD, kbase_api_mem_profile_add,
				      struct kbase_ioctl_mem_profile_add, kctx);
		break;

#if !MALI_USE_CSF
	case KBASE_IOCTL_SOFT_EVENT_UPDATE:
		KBASE_HANDLE_IOCTL_IN(KBASE_IOCTL_SOFT_EVENT_UPDATE, kbase_api_soft_event_update,
				      struct kbase_ioctl_soft_event_update, kctx);
		break;
#endif /* !MALI_USE_CSF */

	case KBASE_IOCTL_STICKY_RESOURCE_MAP:
		KBASE_HANDLE_IOCTL_IN(KBASE_IOCTL_STICKY_RESOURCE_MAP,
				      kbase_api_sticky_resource_map,
				      struct kbase_ioctl_sticky_resource_map, kctx);
		break;
	case KBASE_IOCTL_STICKY_RESOURCE_UNMAP:
		KBASE_HANDLE_IOCTL_IN(KBASE_IOCTL_STICKY_RESOURCE_UNMAP,
				      kbase_api_sticky_resource_unmap,
				      struct kbase_ioctl_sticky_resource_unmap, kctx);
		break;

		/* Instrumentation. */
#if !MALI_USE_CSF
	case KBASE_IOCTL_KINSTR_JM_FD:
		KBASE_HANDLE_IOCTL_INOUT(KBASE_IOCTL_KINSTR_JM_FD, kbase_api_kinstr_jm_fd,
					 union kbase_kinstr_jm_fd, kctx);
		break;
#endif
	case KBASE_IOCTL_GET_CPU_GPU_TIMEINFO:
		KBASE_HANDLE_IOCTL_INOUT(KBASE_IOCTL_GET_CPU_GPU_TIMEINFO,
					 kbase_api_get_cpu_gpu_timeinfo,
					 union kbase_ioctl_get_cpu_gpu_timeinfo, kctx);
		break;
#if IS_ENABLED(CONFIG_MALI_NO_MALI)
	case KBASE_IOCTL_HWCNT_SET:
		KBASE_HANDLE_IOCTL_IN(KBASE_IOCTL_HWCNT_SET, kbase_api_hwcnt_set,
				      struct kbase_ioctl_hwcnt_values, kctx);
		break;
#endif /* CONFIG_MALI_NO_MALI */
#ifdef CONFIG_MALI_CINSTR_GWT
	case KBASE_IOCTL_CINSTR_GWT_START:
		KBASE_HANDLE_IOCTL(KBASE_IOCTL_CINSTR_GWT_START, kbase_gpu_gwt_start, kctx);
		break;
	case KBASE_IOCTL_CINSTR_GWT_STOP:
		KBASE_HANDLE_IOCTL(KBASE_IOCTL_CINSTR_GWT_STOP, kbase_gpu_gwt_stop, kctx);
		break;
	case KBASE_IOCTL_CINSTR_GWT_DUMP:
		KBASE_HANDLE_IOCTL_INOUT(KBASE_IOCTL_CINSTR_GWT_DUMP, kbase_gpu_gwt_dump,
					 union kbase_ioctl_cinstr_gwt_dump, kctx);
		break;
#endif
#if MALI_USE_CSF
	case KBASE_IOCTL_CS_EVENT_SIGNAL:
		KBASE_HANDLE_IOCTL(KBASE_IOCTL_CS_EVENT_SIGNAL, kbasep_cs_event_signal, kctx);
		break;
	case KBASE_IOCTL_CS_QUEUE_REGISTER:
		KBASE_HANDLE_IOCTL_IN(KBASE_IOCTL_CS_QUEUE_REGISTER, kbasep_cs_queue_register,
				      struct kbase_ioctl_cs_queue_register, kctx);
		break;
	case KBASE_IOCTL_CS_QUEUE_REGISTER_EX:
		KBASE_HANDLE_IOCTL_IN(KBASE_IOCTL_CS_QUEUE_REGISTER_EX, kbasep_cs_queue_register_ex,
				      struct kbase_ioctl_cs_queue_register_ex, kctx);
		break;
	case KBASE_IOCTL_CS_QUEUE_TERMINATE:
		KBASE_HANDLE_IOCTL_IN(KBASE_IOCTL_CS_QUEUE_TERMINATE, kbasep_cs_queue_terminate,
				      struct kbase_ioctl_cs_queue_terminate, kctx);
		break;
	case KBASE_IOCTL_CS_QUEUE_BIND:
		KBASE_HANDLE_IOCTL_INOUT(KBASE_IOCTL_CS_QUEUE_BIND, kbasep_cs_queue_bind,
					 union kbase_ioctl_cs_queue_bind, kctx);
		break;
	case KBASE_IOCTL_CS_QUEUE_KICK:
		KBASE_HANDLE_IOCTL_IN(KBASE_IOCTL_CS_QUEUE_KICK, kbasep_cs_queue_kick,
				      struct kbase_ioctl_cs_queue_kick, kctx);
		break;
	case KBASE_IOCTL_CS_QUEUE_GROUP_CREATE_1_6:
		KBASE_HANDLE_IOCTL_INOUT(KBASE_IOCTL_CS_QUEUE_GROUP_CREATE_1_6,
					 kbasep_cs_queue_group_create_1_6,
					 union kbase_ioctl_cs_queue_group_create_1_6, kctx);
		break;
	case KBASE_IOCTL_CS_QUEUE_GROUP_CREATE_1_18:
		KBASE_HANDLE_IOCTL_INOUT(KBASE_IOCTL_CS_QUEUE_GROUP_CREATE_1_18,
					 kbasep_cs_queue_group_create_1_18,
					 union kbase_ioctl_cs_queue_group_create_1_18, kctx);
		break;
	case KBASE_IOCTL_CS_QUEUE_GROUP_CREATE:
		KBASE_HANDLE_IOCTL_INOUT(KBASE_IOCTL_CS_QUEUE_GROUP_CREATE,
					 kbasep_cs_queue_group_create,
					 union kbase_ioctl_cs_queue_group_create, kctx);
		break;
	case KBASE_IOCTL_CS_QUEUE_GROUP_TERMINATE:
		KBASE_HANDLE_IOCTL_IN(KBASE_IOCTL_CS_QUEUE_GROUP_TERMINATE,
				      kbasep_cs_queue_group_terminate,
				      struct kbase_ioctl_cs_queue_group_term, kctx);
		break;
	case KBASE_IOCTL_KCPU_QUEUE_CREATE:
		KBASE_HANDLE_IOCTL_OUT(KBASE_IOCTL_KCPU_QUEUE_CREATE, kbasep_kcpu_queue_new,
				       struct kbase_ioctl_kcpu_queue_new, kctx);
		break;
	case KBASE_IOCTL_KCPU_QUEUE_DELETE:
		KBASE_HANDLE_IOCTL_IN(KBASE_IOCTL_KCPU_QUEUE_DELETE, kbasep_kcpu_queue_delete,
				      struct kbase_ioctl_kcpu_queue_delete, kctx);
		break;
	case KBASE_IOCTL_KCPU_QUEUE_ENQUEUE:
		KBASE_HANDLE_IOCTL_IN(KBASE_IOCTL_KCPU_QUEUE_ENQUEUE, kbasep_kcpu_queue_enqueue,
				      struct kbase_ioctl_kcpu_queue_enqueue, kctx);
		break;
	case KBASE_IOCTL_QUEUE_GROUP_CLEAR_FAULTS:
		KBASE_HANDLE_IOCTL_IN(KBASE_IOCTL_QUEUE_GROUP_CLEAR_FAULTS,
				      kbasep_queue_group_clear_faults,
				      struct kbase_ioctl_queue_group_clear_faults, kctx);
		break;
	case KBASE_IOCTL_CS_TILER_HEAP_INIT:
		KBASE_HANDLE_IOCTL_INOUT(KBASE_IOCTL_CS_TILER_HEAP_INIT, kbasep_cs_tiler_heap_init,
					 union kbase_ioctl_cs_tiler_heap_init, kctx);
		break;
	case KBASE_IOCTL_CS_TILER_HEAP_INIT_1_13:
		KBASE_HANDLE_IOCTL_INOUT(KBASE_IOCTL_CS_TILER_HEAP_INIT_1_13,
					 kbasep_cs_tiler_heap_init_1_13,
					 union kbase_ioctl_cs_tiler_heap_init_1_13, kctx);
		break;
	case KBASE_IOCTL_CS_TILER_HEAP_TERM:
		KBASE_HANDLE_IOCTL_IN(KBASE_IOCTL_CS_TILER_HEAP_TERM, kbasep_cs_tiler_heap_term,
				      struct kbase_ioctl_cs_tiler_heap_term, kctx);
		break;
	case KBASE_IOCTL_CS_GET_GLB_IFACE:
		KBASE_HANDLE_IOCTL_INOUT(KBASE_IOCTL_CS_GET_GLB_IFACE, kbase_ioctl_cs_get_glb_iface,
					 union kbase_ioctl_cs_get_glb_iface, kctx);
		break;
	case KBASE_IOCTL_CS_CPU_QUEUE_DUMP:
		KBASE_HANDLE_IOCTL_IN(KBASE_IOCTL_CS_CPU_QUEUE_DUMP, kbasep_ioctl_cs_cpu_queue_dump,
				      struct kbase_ioctl_cs_cpu_queue_info, kctx);
		break;
	/* This IOCTL will be kept for backward compatibility */
	case KBASE_IOCTL_READ_USER_PAGE:
		KBASE_HANDLE_IOCTL_INOUT(KBASE_IOCTL_READ_USER_PAGE, kbase_ioctl_read_user_page,
					 union kbase_ioctl_read_user_page, kctx);
		break;
#endif /* MALI_USE_CSF */
#if MALI_UNIT_TEST
	case KBASE_IOCTL_TLSTREAM_STATS:
		KBASE_HANDLE_IOCTL_OUT(KBASE_IOCTL_TLSTREAM_STATS, kbase_api_tlstream_stats,
				       struct kbase_ioctl_tlstream_stats, kctx);
		break;
#endif /* MALI_UNIT_TEST */
	case KBASE_IOCTL_CONTEXT_PRIORITY_CHECK:
		KBASE_HANDLE_IOCTL_INOUT(KBASE_IOCTL_CONTEXT_PRIORITY_CHECK,
					 kbasep_ioctl_context_priority_check,
					 struct kbase_ioctl_context_priority_check, kctx);
		break;
	case KBASE_IOCTL_SET_LIMITED_CORE_COUNT:
		KBASE_HANDLE_IOCTL_IN(KBASE_IOCTL_SET_LIMITED_CORE_COUNT,
				      kbasep_ioctl_set_limited_core_count,
				      struct kbase_ioctl_set_limited_core_count, kctx);
		break;
	case KBASE_IOCTL_BUFFER_LIVENESS_UPDATE:
		KBASE_HANDLE_IOCTL_IN(KBASE_IOCTL_BUFFER_LIVENESS_UPDATE,
				kbase_api_buffer_liveness_update,
				struct kbase_ioctl_buffer_liveness_update,
				kctx);
		break;
	}

	dev_warn(kbdev->dev, "Unknown ioctl 0x%x nr:%d", cmd, _IOC_NR(cmd));

	return -ENOIOCTLCMD;
}

static long kbase_ioctl(struct file *filp, unsigned int cmd, unsigned long arg)
{
	struct kbase_file *const kfile = filp->private_data;
	long ioctl_ret;

	if (unlikely(!kbase_file_inc_fops_count_if_allowed(kfile)))
		return -EPERM;

	ioctl_ret = kbase_kfile_ioctl(kfile, cmd, arg);
	kbase_file_dec_fops_count(kfile);

	return ioctl_ret;
}

#if MALI_USE_CSF
static ssize_t kbase_read(struct file *filp, char __user *buf, size_t count, loff_t *f_pos)
{
	struct kbase_file *const kfile = filp->private_data;
	struct kbase_context *kctx;
	struct base_csf_notification event_data = { .type = BASE_CSF_NOTIFICATION_EVENT };
	const size_t data_size = sizeof(event_data);
	bool read_event = false, read_error = false;
	ssize_t err = 0;

	CSTD_UNUSED(f_pos);

	if (unlikely(!kbase_file_inc_fops_count_if_allowed(kfile)))
		return -EPERM;

	kctx = kbase_file_get_kctx_if_setup_complete(kfile);
	if (unlikely(!kctx)) {
		err = -EPERM;
		goto out;
	}

	if (count < data_size) {
		err = -ENOBUFS;
		goto out;
	}

	if (atomic_read(&kctx->event_count))
		read_event = true;
	else
		read_error = kbase_csf_event_read_error(kctx, &event_data);

	if (!read_event && !read_error) {
		bool dump = kbase_csf_cpu_queue_read_dump_req(kctx, &event_data);
		/* This condition is not treated as an error.
		 * It is possible that event handling thread was woken up due
		 * to a fault/error that occurred for a queue group, but before
		 * the corresponding fault data was read by the thread the
		 * queue group was already terminated by the userspace.
		 */
		if (!dump)
			dev_dbg(kctx->kbdev->dev, "Neither event nor error signaled");
	}

	if (copy_to_user(buf, &event_data, data_size) != 0) {
		dev_warn(kctx->kbdev->dev, "Failed to copy data\n");
		err = -EFAULT;
		goto out;
	}

	if (read_event)
		atomic_set(&kctx->event_count, 0);

out:
	kbase_file_dec_fops_count(kfile);
	return err ? err : (ssize_t)data_size;
}
#else /* MALI_USE_CSF */
static ssize_t kbase_read(struct file *filp, char __user *buf, size_t count, loff_t *f_pos)
{
	struct kbase_file *const kfile = filp->private_data;
	struct kbase_context *kctx;
	struct base_jd_event_v2 uevent;
	size_t out_count = 0;
	ssize_t err = 0;

	CSTD_UNUSED(f_pos);

	if (unlikely(!kbase_file_inc_fops_count_if_allowed(kfile)))
		return -EPERM;

	kctx = kbase_file_get_kctx_if_setup_complete(kfile);
	if (unlikely(!kctx)) {
		err = -EPERM;
		goto out;
	}

	if (count < sizeof(uevent)) {
		err = -ENOBUFS;
		goto out;
	}

	memset(&uevent, 0, sizeof(uevent));

	do {
		while (kbase_event_dequeue(kctx, &uevent)) {
			if (out_count > 0)
				goto out;

			if (filp->f_flags & O_NONBLOCK) {
				err = -EAGAIN;
				goto out;
			}

			if (wait_event_interruptible(kctx->kfile->event_queue,
					kbase_event_pending(kctx)) != 0) {
				err = -ERESTARTSYS;
				goto out;
			}
		}
		if (uevent.event_code == BASE_JD_EVENT_DRV_TERMINATED) {
			if (out_count == 0) {
				err = -EPIPE;
				goto out;
			}
			goto out;
		}

		if (copy_to_user(buf, &uevent, sizeof(uevent)) != 0) {
			err = -EFAULT;
			goto out;
		}

		buf += sizeof(uevent);
		out_count++;
		count -= sizeof(uevent);
	} while (count >= sizeof(uevent));

out:
	kbase_file_dec_fops_count(kfile);
	return err ? err : (ssize_t)(out_count * sizeof(uevent));
}
#endif /* MALI_USE_CSF */

static __poll_t kbase_poll(struct file *filp, poll_table *wait)
{
	struct kbase_file *const kfile = filp->private_data;
	struct kbase_context *kctx;
	__poll_t ret = 0;

	if (unlikely(!kbase_file_inc_fops_count_if_allowed(kfile))) {
#if (KERNEL_VERSION(4, 19, 0) > LINUX_VERSION_CODE)
		ret = POLLNVAL;
#else
		ret = EPOLLNVAL;
#endif
		return ret;
	}

	kctx = kbase_file_get_kctx_if_setup_complete(kfile);
	if (unlikely(!kctx)) {
#if (KERNEL_VERSION(4, 19, 0) > LINUX_VERSION_CODE)
		ret = POLLERR;
#else
		ret = EPOLLERR;
#endif
		goto out;
	}

	poll_wait(filp, &kfile->event_queue, wait);
	if (kbase_event_pending(kctx)) {
#if (KERNEL_VERSION(4, 19, 0) > LINUX_VERSION_CODE)
		ret = POLLIN | POLLRDNORM;
#else
		ret = EPOLLIN | EPOLLRDNORM;
#endif
	}

out:
	kbase_file_dec_fops_count(kfile);
	return ret;
}

void _kbase_event_wakeup(struct kbase_context *kctx, bool sync)
{
	KBASE_DEBUG_ASSERT(kctx);
#ifdef CONFIG_MALI_DEBUG
	if (WARN_ON_ONCE(!kctx->kfile))
		return;
#endif
        if(sync) {
	    dev_dbg(kctx->kbdev->dev,
                    "Waking event queue for context %pK (sync)\n", (void *)kctx);
	    wake_up_interruptible_sync(&kctx->kfile->event_queue);
        }
        else {
	    dev_dbg(kctx->kbdev->dev,
                    "Waking event queue for context %pK (nosync)\n",(void *)kctx);
	    wake_up_interruptible(&kctx->kfile->event_queue);
        }
}

KBASE_EXPORT_TEST_API(_kbase_event_wakeup);

#if MALI_USE_CSF
int kbase_event_pending(struct kbase_context *kctx)
{
	KBASE_DEBUG_ASSERT(kctx);

	if (unlikely(!kctx))
		return -EPERM;

	return (atomic_read(&kctx->event_count) != 0) || kbase_csf_event_error_pending(kctx) ||
	       kbase_csf_cpu_queue_dump_needed(kctx);
}
#else
int kbase_event_pending(struct kbase_context *kctx)
{
	KBASE_DEBUG_ASSERT(kctx);

	if (unlikely(!kctx))
		return -EPERM;

	return (atomic_read(&kctx->event_count) != 0) || (atomic_read(&kctx->event_closed) != 0);
}
#endif

KBASE_EXPORT_TEST_API(kbase_event_pending);

static int kbase_mmap(struct file *const filp, struct vm_area_struct *const vma)
{
	struct kbase_file *const kfile = filp->private_data;
	struct kbase_context *kctx;
	int ret;

	if (unlikely(!kbase_file_inc_fops_count_if_allowed(kfile)))
		return -EPERM;

	kctx = kbase_file_get_kctx_if_setup_complete(kfile);
	if (likely(kctx))
		ret = kbase_context_mmap(kctx, vma);
	else
		ret = -EPERM;

	kbase_file_dec_fops_count(kfile);
	return ret;
}

static int kbase_check_flags(int flags)
{
	/* Enforce that the driver keeps the O_CLOEXEC flag so that execve() always
	 * closes the file descriptor in a child process.
	 */
	if (0 == (flags & O_CLOEXEC))
		return -EINVAL;

	return 0;
}

static unsigned long kbase_get_unmapped_area(struct file *const filp, const unsigned long addr,
					     const unsigned long len, const unsigned long pgoff,
					     const unsigned long flags)
{
	struct kbase_file *const kfile = filp->private_data;
	struct kbase_context *kctx;
	unsigned long address;

	if (unlikely(!kbase_file_inc_fops_count_if_allowed(kfile)))
		return -EPERM;

	kctx = kbase_file_get_kctx_if_setup_complete(kfile);
	if (likely(kctx))
		address = kbase_context_get_unmapped_area(kctx, addr, len, pgoff, flags);
	else
		address = -EPERM;

	kbase_file_dec_fops_count(kfile);
	return address;
}

static const struct file_operations kbase_fops = {
	.owner = THIS_MODULE,
	.open = kbase_open,
	.flush = kbase_flush,
	.release = kbase_release,
	.read = kbase_read,
	.poll = kbase_poll,
	.unlocked_ioctl = kbase_ioctl,
	.compat_ioctl = kbase_ioctl,
	.mmap = kbase_mmap,
	.check_flags = kbase_check_flags,
	.get_unmapped_area = kbase_get_unmapped_area,
};

/**
 * power_policy_show - Show callback for the power_policy sysfs file.
 *
 * @dev:	The device this sysfs file is for
 * @attr:	The attributes of the sysfs file
 * @buf:	The output buffer for the sysfs file contents
 *
 * This function is called to get the contents of the power_policy sysfs
 * file. This is a list of the available policies with the currently active one
 * surrounded by square brackets.
 *
 * Return: The number of bytes output to @buf.
 */
static ssize_t power_policy_show(struct device *dev, struct device_attribute *attr, char *const buf)
{
	struct kbase_device *kbdev;
	const struct kbase_pm_policy *current_policy;
	const struct kbase_pm_policy *const *policy_list;
	uint policy_count;
	uint i;
	ssize_t ret = 0;

	CSTD_UNUSED(attr);

	kbdev = to_kbase_device(dev);

	if (!kbdev)
		return -ENODEV;

	current_policy = kbase_pm_get_policy(kbdev);

	policy_count = (uint)kbase_pm_list_policies(kbdev, &policy_list);

	for (i = 0; i < policy_count && ret < (ssize_t)PAGE_SIZE; i++) {
		if (policy_list[i] == current_policy)
			ret += scnprintf(buf + ret, (size_t)(PAGE_SIZE - ret), "[%s] ",
					 policy_list[i]->name);
		else
			ret += scnprintf(buf + ret, (size_t)(PAGE_SIZE - ret), "%s ",
					 policy_list[i]->name);
	}

	if (ret < (ssize_t)PAGE_SIZE - 1) {
		ret += scnprintf(buf + ret, (size_t)(PAGE_SIZE - ret), "\n");
	} else {
		buf[PAGE_SIZE - 2] = '\n';
		buf[PAGE_SIZE - 1] = '\0';
		ret = PAGE_SIZE - 1;
	}

	return ret;
}

/**
 * power_policy_store - Store callback for the power_policy sysfs file.
 *
 * @dev:	The device with sysfs file is for
 * @attr:	The attributes of the sysfs file
 * @buf:	The value written to the sysfs file
 * @count:	The number of bytes to write to the sysfs file
 *
 * This function is called when the power_policy sysfs file is written to.
 * It matches the requested policy against the available policies and if a
 * matching policy is found calls kbase_pm_set_policy() to change the
 * policy.
 *
 * Return: @count if the function succeeded. An error code on failure.
 */
static ssize_t power_policy_store(struct device *dev, struct device_attribute *attr,
				  const char *buf, size_t count)
{
	struct kbase_device *kbdev;
	const struct kbase_pm_policy *new_policy = NULL;
	const struct kbase_pm_policy *const *policy_list;
	uint policy_count;
	uint i;

	CSTD_UNUSED(attr);

	kbdev = to_kbase_device(dev);

	if (!kbdev)
		return -ENODEV;

	policy_count = (uint)kbase_pm_list_policies(kbdev, &policy_list);

	for (i = 0; i < policy_count; i++) {
		if (sysfs_streq(policy_list[i]->name, buf)) {
			new_policy = policy_list[i];
			break;
		}
	}

	if (!new_policy) {
		dev_err(dev, "power_policy: policy not found\n");
		return -EINVAL;
	}

	kbase_pm_set_policy(kbdev, new_policy);

	return (ssize_t)count;
}

/*
 * The sysfs file power_policy.
 *
 * This is used for obtaining information about the available policies,
 * determining which policy is currently active, and changing the active
 * policy.
 */
static DEVICE_ATTR_RW(power_policy);

/*
 * core_mask_show - Show callback for the core_mask sysfs file.
 *
 * @dev:	The device this sysfs file is for
 * @attr:	The attributes of the sysfs file
 * @buf:	The output buffer for the sysfs file contents
 *
 * This function is called to get the contents of the core_mask sysfs file.
 *
 * Return: The number of bytes output to @buf.
 */
static ssize_t core_mask_show(struct device *dev, struct device_attribute *attr, char *const buf)
{
	struct kbase_device *kbdev;
	unsigned long flags;
	ssize_t ret = 0;
#if !MALI_USE_CSF
	size_t i;
#endif

	CSTD_UNUSED(attr);

	kbdev = to_kbase_device(dev);

	if (!kbdev)
		return -ENODEV;

	spin_lock_irqsave(&kbdev->hwaccess_lock, flags);

#if MALI_USE_CSF
	ret += scnprintf(buf + ret, (size_t)(PAGE_SIZE - ret), "Current debug core mask : 0x%llX\n",
			 kbdev->pm.debug_core_mask);
	ret += scnprintf(buf + ret, (size_t)(PAGE_SIZE - ret),
			 "Current desired core mask : 0x%llX\n", kbase_pm_ca_get_core_mask(kbdev));
	ret += scnprintf(buf + ret, (size_t)(PAGE_SIZE - ret),
			 "Current in use core mask : 0x%llX\n", kbdev->pm.backend.shaders_avail);
#else
	for (i = 0; i < BASE_JM_MAX_NR_SLOTS; i++) {
		if (PAGE_SIZE < ret)
			goto out_unlock;

		ret += scnprintf(buf + ret, (size_t)(PAGE_SIZE - ret),
				 "Current core mask (JS%zu) : 0x%llX\n", i,
				 kbdev->pm.debug_core_mask[i]);
	}
#endif /* MALI_USE_CSF */

	ret += scnprintf(buf + ret, (size_t)(PAGE_SIZE - ret), "Available core mask : 0x%llX\n",
			 kbdev->gpu_props.shader_present);
#if !MALI_USE_CSF
out_unlock:
#endif
	spin_unlock_irqrestore(&kbdev->hwaccess_lock, flags);

	return ret;
}

#if MALI_USE_CSF
struct kbase_core_mask {
	u64 new_core_mask;
};

static int core_mask_parse(struct kbase_device *const kbdev, const char *const buf,
			   struct kbase_core_mask *const mask)
{
	int err = kstrtou64(buf, 0, &mask->new_core_mask);

	if (err)
		dev_err(kbdev->dev, "Couldn't process core mask write operation.\n");

	return err;
}

<<<<<<< HEAD
	rt_mutex_lock(&kbdev->pm.lock);
	spin_lock_irqsave(&kbdev->hwaccess_lock, flags);
=======
static int core_mask_set(struct kbase_device *kbdev, struct kbase_core_mask *const new_mask)
{
	u64 new_core_mask = new_mask->new_core_mask;
	u64 shader_present = kbdev->gpu_props.shader_present;
>>>>>>> a999cd8f

	lockdep_assert_held(&kbdev->pm.lock);
	lockdep_assert_held(&kbdev->hwaccess_lock);

	if ((new_core_mask & shader_present) != new_core_mask) {
		dev_err(kbdev->dev,
			"Invalid core mask 0x%llX: Includes non-existent cores (present = 0x%llX)",
			new_core_mask, shader_present);
		return -EINVAL;

	} else if (!(new_core_mask & shader_present & kbdev->pm.backend.ca_cores_enabled)) {
		dev_err(kbdev->dev,
			"Invalid core mask 0x%llX: No intersection with currently available cores (present = 0x%llX, CA enabled = 0x%llX)",
			new_core_mask, kbdev->gpu_props.shader_present,
			kbdev->pm.backend.ca_cores_enabled);
		return -EINVAL;
	}


	if (kbdev->pm.debug_core_mask != new_core_mask)
		kbase_pm_set_debug_core_mask(kbdev, new_core_mask);

	return 0;
}
#else
struct kbase_core_mask {
	u64 new_core_mask[BASE_JM_MAX_NR_SLOTS];
};

static int core_mask_parse(struct kbase_device *const kbdev, const char *const buf,
			   struct kbase_core_mask *const mask)
{
	int items;

	items = sscanf(buf, "%llx %llx %llx", &mask->new_core_mask[0], &mask->new_core_mask[1],
		       &mask->new_core_mask[2]);

	if (items != 1 && items != BASE_JM_MAX_NR_SLOTS) {
		dev_err(kbdev->dev, "Couldn't process core mask write operation.\n"
				    "Use format <core_mask>\n"
				    "or <core_mask_js0> <core_mask_js1> <core_mask_js2>\n");
		return -EINVAL;
	}

	/* If only one value was provided, set all other core masks equal to the value. */
	if (items == 1) {
		size_t i;

		for (i = 1; i < BASE_JM_MAX_NR_SLOTS; i++)
			mask->new_core_mask[i] = mask->new_core_mask[0];
	}

	return 0;
}

static int core_mask_set(struct kbase_device *kbdev, struct kbase_core_mask *const new_mask)
{
	u64 shader_present = kbdev->gpu_props.shader_present;
	u64 group_core_mask = kbdev->gpu_props.coherency_info.group.core_mask;
	u64 *new_core_mask = &new_mask->new_core_mask[0];
	size_t i;

	for (i = 0; i < BASE_JM_MAX_NR_SLOTS; ++i) {
		if ((new_core_mask[i] & shader_present) != new_core_mask[i]) {
			dev_err(kbdev->dev,
				"Invalid core mask 0x%llX for JS %zu: Includes non-existent cores (present = 0x%llX)",
				new_core_mask[i], i, shader_present);
			return -EINVAL;

		} else if (!(new_core_mask[i] & shader_present &
			     kbdev->pm.backend.ca_cores_enabled)) {
			dev_err(kbdev->dev,
				"Invalid core mask 0x%llX for JS %zu: No intersection with currently available cores (present = 0x%llX, CA enabled = 0x%llX)",
				new_core_mask[i], i, kbdev->gpu_props.shader_present,
				kbdev->pm.backend.ca_cores_enabled);
			return -EINVAL;
		} else if (!(new_core_mask[i] & group_core_mask)) {
			dev_err(kbdev->dev,
				"Invalid core mask 0x%llX for JS %zu: No intersection with group 0 core mask 0x%llX",
				new_core_mask[i], i, group_core_mask);
			return -EINVAL;
		} else if (!(new_core_mask[i] & kbdev->gpu_props.curr_config.shader_present)) {
			dev_err(kbdev->dev,
				"Invalid core mask 0x%llX for JS %zu: No intersection with current core mask 0x%llX",
				new_core_mask[i], i, kbdev->gpu_props.curr_config.shader_present);
			return -EINVAL;
		}
	}

	for (i = 0; i < BASE_JM_MAX_NR_SLOTS; i++) {
		if (kbdev->pm.debug_core_mask[i] != new_core_mask[i]) {
			kbase_pm_set_debug_core_mask(kbdev, new_core_mask, BASE_JM_MAX_NR_SLOTS);
			break;
		}
	}

	return 0;
}

#endif

/**
 * core_mask_store - Store callback for the core_mask sysfs file.
 *
 * @dev:	The device with sysfs file is for
 * @attr:	The attributes of the sysfs file
 * @buf:	The value written to the sysfs file
 * @count:	The number of bytes to write to the sysfs file
 *
 * This function is called when the core_mask sysfs file is written to.
 *
 * Return: @count if the function succeeded. An error code on failure.
 */
static ssize_t core_mask_store(struct device *dev, struct device_attribute *attr, const char *buf,
			       size_t count)
{
	struct kbase_device *kbdev;
	struct kbase_core_mask core_mask = {};

	int err;
	unsigned long flags;

	CSTD_UNUSED(attr);

	kbdev = to_kbase_device(dev);

	if (!kbdev)
		return -ENODEV;

	err = core_mask_parse(kbdev, buf, &core_mask);
	if (err)
		return err;

	mutex_lock(&kbdev->pm.lock);
	spin_lock_irqsave(&kbdev->hwaccess_lock, flags);

	err = core_mask_set(kbdev, &core_mask);

	spin_unlock_irqrestore(&kbdev->hwaccess_lock, flags);
<<<<<<< HEAD
	rt_mutex_unlock(&kbdev->pm.lock);
end:
	return err;
=======
	mutex_unlock(&kbdev->pm.lock);

	if (err)
		return err;

	return count;
>>>>>>> a999cd8f
}

/*
 * The sysfs file core_mask.
 *
 * This is used to restrict shader core availability for debugging purposes.
 * Reading it will show the current core mask and the mask of cores available.
 * Writing to it will set the current core mask.
 */
static DEVICE_ATTR_RW(core_mask);

#if !MALI_USE_CSF
/**
 * soft_job_timeout_store - Store callback for the soft_job_timeout sysfs
 * file.
 *
 * @dev: The device this sysfs file is for.
 * @attr: The attributes of the sysfs file.
 * @buf: The value written to the sysfs file.
 * @count: The number of bytes to write to the sysfs file.
 *
 * This allows setting the timeout for software jobs. Waiting soft event wait
 * jobs will be cancelled after this period expires, while soft fence wait jobs
 * will print debug information if the fence debug feature is enabled.
 *
 * This is expressed in milliseconds.
 *
 * Return: count if the function succeeded. An error code on failure.
 */
static ssize_t soft_job_timeout_store(struct device *dev, struct device_attribute *attr,
				      const char *buf, size_t count)
{
	struct kbase_device *kbdev;
	int soft_job_timeout_ms;

	CSTD_UNUSED(attr);

	kbdev = to_kbase_device(dev);
	if (!kbdev)
		return -ENODEV;

	if ((kstrtoint(buf, 0, &soft_job_timeout_ms) != 0) || (soft_job_timeout_ms <= 0))
		return -EINVAL;

	atomic_set(&kbdev->js_data.soft_job_timeout_ms, soft_job_timeout_ms);

	return (ssize_t)count;
}

/**
 * soft_job_timeout_show - Show callback for the soft_job_timeout sysfs
 * file.
 *
 * @dev: The device this sysfs file is for.
 * @attr: The attributes of the sysfs file.
 * @buf: The output buffer for the sysfs file contents.
 *
 * This will return the timeout for the software jobs.
 *
 * Return: The number of bytes output to buf.
 */
static ssize_t soft_job_timeout_show(struct device *dev, struct device_attribute *attr,
				     char *const buf)
{
	struct kbase_device *kbdev;

	CSTD_UNUSED(attr);

	kbdev = to_kbase_device(dev);
	if (!kbdev)
		return -ENODEV;

	return scnprintf(buf, PAGE_SIZE, "%i\n", atomic_read(&kbdev->js_data.soft_job_timeout_ms));
}

static DEVICE_ATTR_RW(soft_job_timeout);

static u32 timeout_ms_to_ticks(struct kbase_device *kbdev, long timeout_ms, int default_ticks,
			       u32 old_ticks)
{
	if (timeout_ms > 0) {
		u64 ticks = (u64)timeout_ms * 1000000ULL;

		do_div(ticks, kbdev->js_data.scheduling_period_ns);
		if (!ticks)
			return 1;
		return ticks;
	} else if (timeout_ms < 0) {
		return (u32)default_ticks;
	} else {
		return old_ticks;
	}
}

/**
 * js_timeouts_store - Store callback for the js_timeouts sysfs file.
 *
 * @dev:	The device with sysfs file is for
 * @attr:	The attributes of the sysfs file
 * @buf:	The value written to the sysfs file
 * @count:	The number of bytes to write to the sysfs file
 *
 * This function is called to get the contents of the js_timeouts sysfs
 * file. This file contains five values separated by whitespace. The values
 * are basically the same as %JS_SOFT_STOP_TICKS, %JS_HARD_STOP_TICKS_SS,
 * %JS_HARD_STOP_TICKS_DUMPING, %JS_RESET_TICKS_SS, %JS_RESET_TICKS_DUMPING
 * configuration values (in that order), with the difference that the js_timeout
 * values are expressed in MILLISECONDS.
 *
 * The js_timeouts sysfile file allows the current values in
 * use by the job scheduler to get override. Note that a value needs to
 * be other than 0 for it to override the current job scheduler value.
 *
 * Return: @count if the function succeeded. An error code on failure.
 */
static ssize_t js_timeouts_store(struct device *dev, struct device_attribute *attr, const char *buf,
				 size_t count)
{
	struct kbase_device *kbdev;
	int items;
	long js_soft_stop_ms;
	long js_soft_stop_ms_cl;
	long js_hard_stop_ms_ss;
	long js_hard_stop_ms_cl;
	long js_hard_stop_ms_dumping;
	long js_reset_ms_ss;
	long js_reset_ms_cl;
	long js_reset_ms_dumping;

	CSTD_UNUSED(attr);

	kbdev = to_kbase_device(dev);
	if (!kbdev)
		return -ENODEV;

	items = sscanf(buf, "%ld %ld %ld %ld %ld %ld %ld %ld", &js_soft_stop_ms,
		       &js_soft_stop_ms_cl, &js_hard_stop_ms_ss, &js_hard_stop_ms_cl,
		       &js_hard_stop_ms_dumping, &js_reset_ms_ss, &js_reset_ms_cl,
		       &js_reset_ms_dumping);

	if (items == 8) {
		struct kbasep_js_device_data *js_data = &kbdev->js_data;
		unsigned long flags;

		spin_lock_irqsave(&kbdev->hwaccess_lock, flags);

#define UPDATE_TIMEOUT(ticks_name, ms_name, default)                                        \
	do {                                                                                \
		js_data->ticks_name =                                                       \
			timeout_ms_to_ticks(kbdev, ms_name, default, js_data->ticks_name);  \
		dev_dbg(kbdev->dev, "Overriding " #ticks_name " with %lu ticks (%lu ms)\n", \
			(unsigned long)js_data->ticks_name, ms_name);                       \
	} while (0)

		UPDATE_TIMEOUT(soft_stop_ticks, js_soft_stop_ms, DEFAULT_JS_SOFT_STOP_TICKS);
		UPDATE_TIMEOUT(soft_stop_ticks_cl, js_soft_stop_ms_cl,
			       DEFAULT_JS_SOFT_STOP_TICKS_CL);
		UPDATE_TIMEOUT(hard_stop_ticks_ss, js_hard_stop_ms_ss,
			       DEFAULT_JS_HARD_STOP_TICKS_SS);
		UPDATE_TIMEOUT(hard_stop_ticks_cl, js_hard_stop_ms_cl,
			       DEFAULT_JS_HARD_STOP_TICKS_CL);
		UPDATE_TIMEOUT(hard_stop_ticks_dumping, js_hard_stop_ms_dumping,
			       DEFAULT_JS_HARD_STOP_TICKS_DUMPING);
		UPDATE_TIMEOUT(gpu_reset_ticks_ss, js_reset_ms_ss, DEFAULT_JS_RESET_TICKS_SS);
		UPDATE_TIMEOUT(gpu_reset_ticks_cl, js_reset_ms_cl, DEFAULT_JS_RESET_TICKS_CL);
		UPDATE_TIMEOUT(gpu_reset_ticks_dumping, js_reset_ms_dumping,
			       DEFAULT_JS_RESET_TICKS_DUMPING);

		kbase_js_set_timeouts(kbdev);

		spin_unlock_irqrestore(&kbdev->hwaccess_lock, flags);

		return (ssize_t)count;
	}

	dev_err(kbdev->dev,
		"Couldn't process js_timeouts write operation.\n"
		"Use format <soft_stop_ms> <soft_stop_ms_cl> <hard_stop_ms_ss> <hard_stop_ms_cl> <hard_stop_ms_dumping> <reset_ms_ss> <reset_ms_cl> <reset_ms_dumping>\n"
		"Write 0 for no change, -1 to restore default timeout\n");
	return -EINVAL;
}

static unsigned long get_js_timeout_in_ms(u32 scheduling_period_ns, u32 ticks)
{
	u64 ms = (u64)ticks * scheduling_period_ns;

	do_div(ms, 1000000UL);
	return ms;
}

/**
 * js_timeouts_show - Show callback for the js_timeouts sysfs file.
 *
 * @dev:	The device this sysfs file is for
 * @attr:	The attributes of the sysfs file
 * @buf:	The output buffer for the sysfs file contents
 *
 * This function is called to get the contents of the js_timeouts sysfs
 * file. It returns the last set values written to the js_timeouts sysfs file.
 * If the file didn't get written yet, the values will be current setting in
 * use.
 *
 * Return: The number of bytes output to @buf.
 */
static ssize_t js_timeouts_show(struct device *dev, struct device_attribute *attr, char *const buf)
{
	struct kbase_device *kbdev;
	ssize_t ret;
	unsigned long js_soft_stop_ms;
	unsigned long js_soft_stop_ms_cl;
	unsigned long js_hard_stop_ms_ss;
	unsigned long js_hard_stop_ms_cl;
	unsigned long js_hard_stop_ms_dumping;
	unsigned long js_reset_ms_ss;
	unsigned long js_reset_ms_cl;
	unsigned long js_reset_ms_dumping;
	u32 scheduling_period_ns;

	CSTD_UNUSED(attr);

	kbdev = to_kbase_device(dev);
	if (!kbdev)
		return -ENODEV;

	scheduling_period_ns = kbdev->js_data.scheduling_period_ns;

#define GET_TIMEOUT(name) get_js_timeout_in_ms(scheduling_period_ns, kbdev->js_data.name)

	js_soft_stop_ms = GET_TIMEOUT(soft_stop_ticks);
	js_soft_stop_ms_cl = GET_TIMEOUT(soft_stop_ticks_cl);
	js_hard_stop_ms_ss = GET_TIMEOUT(hard_stop_ticks_ss);
	js_hard_stop_ms_cl = GET_TIMEOUT(hard_stop_ticks_cl);
	js_hard_stop_ms_dumping = GET_TIMEOUT(hard_stop_ticks_dumping);
	js_reset_ms_ss = GET_TIMEOUT(gpu_reset_ticks_ss);
	js_reset_ms_cl = GET_TIMEOUT(gpu_reset_ticks_cl);
	js_reset_ms_dumping = GET_TIMEOUT(gpu_reset_ticks_dumping);

#undef GET_TIMEOUT

	ret = scnprintf(buf, PAGE_SIZE, "%lu %lu %lu %lu %lu %lu %lu %lu\n", js_soft_stop_ms,
			js_soft_stop_ms_cl, js_hard_stop_ms_ss, js_hard_stop_ms_cl,
			js_hard_stop_ms_dumping, js_reset_ms_ss, js_reset_ms_cl,
			js_reset_ms_dumping);

	if (ret >= (ssize_t)PAGE_SIZE) {
		buf[PAGE_SIZE - 2] = '\n';
		buf[PAGE_SIZE - 1] = '\0';
		ret = PAGE_SIZE - 1;
	}

	return ret;
}

/*
 * The sysfs file js_timeouts.
 *
 * This is used to override the current job scheduler values for
 * JS_STOP_STOP_TICKS_SS
 * JS_STOP_STOP_TICKS_CL
 * JS_HARD_STOP_TICKS_SS
 * JS_HARD_STOP_TICKS_CL
 * JS_HARD_STOP_TICKS_DUMPING
 * JS_RESET_TICKS_SS
 * JS_RESET_TICKS_CL
 * JS_RESET_TICKS_DUMPING.
 */
static DEVICE_ATTR_RW(js_timeouts);

static u32 get_new_js_timeout(u32 old_period, u32 old_ticks, u32 new_scheduling_period_ns)
{
	u64 ticks = (u64)old_period * (u64)old_ticks;

	do_div(ticks, new_scheduling_period_ns);
	return ticks ? ticks : 1;
}

/**
 * js_scheduling_period_store - Store callback for the js_scheduling_period sysfs
 *                            file
 * @dev:   The device the sysfs file is for
 * @attr:  The attributes of the sysfs file
 * @buf:   The value written to the sysfs file
 * @count: The number of bytes to write to the sysfs file
 *
 * This function is called when the js_scheduling_period sysfs file is written
 * to. It checks the data written, and if valid updates the js_scheduling_period
 * value
 *
 * Return: @count if the function succeeded. An error code on failure.
 */
static ssize_t js_scheduling_period_store(struct device *dev, struct device_attribute *attr,
					  const char *buf, size_t count)
{
	struct kbase_device *kbdev;
	int ret;
	unsigned int js_scheduling_period;
	u32 new_scheduling_period_ns;
	u32 old_period;
	struct kbasep_js_device_data *js_data;
	unsigned long flags;

	CSTD_UNUSED(attr);

	kbdev = to_kbase_device(dev);
	if (!kbdev)
		return -ENODEV;

	js_data = &kbdev->js_data;

	ret = kstrtouint(buf, 0, &js_scheduling_period);
	if (ret || !js_scheduling_period) {
		dev_err(kbdev->dev, "Couldn't process js_scheduling_period write operation.\n"
				    "Use format <js_scheduling_period_ms>\n");
		return -EINVAL;
	}

	new_scheduling_period_ns = js_scheduling_period * 1000000;

	/* Update scheduling timeouts */
	mutex_lock(&js_data->runpool_mutex);
	spin_lock_irqsave(&kbdev->hwaccess_lock, flags);

	/* If no contexts have been scheduled since js_timeouts was last written
	 * to, the new timeouts might not have been latched yet. So check if an
	 * update is pending and use the new values if necessary.
	 */

	/* Use previous 'new' scheduling period as a base if present. */
	old_period = js_data->scheduling_period_ns;

#define SET_TIMEOUT(name) \
	(js_data->name =  \
		 get_new_js_timeout(old_period, kbdev->js_data.name, new_scheduling_period_ns))

	SET_TIMEOUT(soft_stop_ticks);
	SET_TIMEOUT(soft_stop_ticks_cl);
	SET_TIMEOUT(hard_stop_ticks_ss);
	SET_TIMEOUT(hard_stop_ticks_cl);
	SET_TIMEOUT(hard_stop_ticks_dumping);
	SET_TIMEOUT(gpu_reset_ticks_ss);
	SET_TIMEOUT(gpu_reset_ticks_cl);
	SET_TIMEOUT(gpu_reset_ticks_dumping);

#undef SET_TIMEOUT

	js_data->scheduling_period_ns = new_scheduling_period_ns;

	kbase_js_set_timeouts(kbdev);

	spin_unlock_irqrestore(&kbdev->hwaccess_lock, flags);
	mutex_unlock(&js_data->runpool_mutex);

	dev_dbg(kbdev->dev, "JS scheduling period: %dms\n", js_scheduling_period);

	return (ssize_t)count;
}

/**
 * js_scheduling_period_show - Show callback for the js_scheduling_period sysfs
 *                             entry.
 * @dev:  The device this sysfs file is for.
 * @attr: The attributes of the sysfs file.
 * @buf:  The output buffer to receive the GPU information.
 *
 * This function is called to get the current period used for the JS scheduling
 * period.
 *
 * Return: The number of bytes output to @buf.
 */
static ssize_t js_scheduling_period_show(struct device *dev, struct device_attribute *attr,
					 char *const buf)
{
	struct kbase_device *kbdev;
	u32 period;
	ssize_t ret;

	CSTD_UNUSED(attr);

	kbdev = to_kbase_device(dev);
	if (!kbdev)
		return -ENODEV;

	period = kbdev->js_data.scheduling_period_ns;

	ret = scnprintf(buf, PAGE_SIZE, "%d\n", period / 1000000);

	return ret;
}

static DEVICE_ATTR_RW(js_scheduling_period);

#ifdef CONFIG_MALI_DEBUG
static ssize_t js_softstop_always_store(struct device *dev, struct device_attribute *attr,
					const char *buf, size_t count)
{
	struct kbase_device *kbdev;
	int ret;
	int softstop_always;

	CSTD_UNUSED(attr);

	kbdev = to_kbase_device(dev);
	if (!kbdev)
		return -ENODEV;

	ret = kstrtoint(buf, 0, &softstop_always);
	if (ret || ((softstop_always != 0) && (softstop_always != 1))) {
		dev_err(kbdev->dev, "Couldn't process js_softstop_always write operation.\n"
				    "Use format <soft_stop_always>\n");
		return -EINVAL;
	}

	kbdev->js_data.softstop_always = (bool)softstop_always;
	dev_dbg(kbdev->dev, "Support for softstop on a single context: %s\n",
		(kbdev->js_data.softstop_always) ? "Enabled" : "Disabled");
	return (ssize_t)count;
}

static ssize_t js_softstop_always_show(struct device *dev, struct device_attribute *attr,
				       char *const buf)
{
	struct kbase_device *kbdev;
	ssize_t ret;

	CSTD_UNUSED(attr);

	kbdev = to_kbase_device(dev);
	if (!kbdev)
		return -ENODEV;

	ret = scnprintf(buf, PAGE_SIZE, "%d\n", kbdev->js_data.softstop_always);

	if (ret >= (ssize_t)PAGE_SIZE) {
		buf[PAGE_SIZE - 2] = '\n';
		buf[PAGE_SIZE - 1] = '\0';
		ret = PAGE_SIZE - 1;
	}

	return ret;
}

/*
 * By default, soft-stops are disabled when only a single context is present.
 * The ability to enable soft-stop when only a single context is present can be
 * used for debug and unit-testing purposes.
 * (see CL t6xx_stress_1 unit-test as an example whereby this feature is used.)
 */
static DEVICE_ATTR_RW(js_softstop_always);
#endif /* CONFIG_MALI_DEBUG */
#endif /* !MALI_USE_CSF */

#ifdef CONFIG_MALI_DEBUG
typedef void kbasep_debug_command_func(struct kbase_device *);

enum kbasep_debug_command_code {
	KBASEP_DEBUG_COMMAND_DUMPTRACE,

	/* This must be the last enum */
	KBASEP_DEBUG_COMMAND_COUNT
};

struct kbasep_debug_command {
	char *str;
	kbasep_debug_command_func *func;
};

static void kbasep_ktrace_dump_wrapper(struct kbase_device *kbdev)
{
	KBASE_KTRACE_DUMP(kbdev);
}

/* Debug commands supported by the driver */
static const struct kbasep_debug_command debug_commands[] = { {
	.str = "dumptrace",
	.func = &kbasep_ktrace_dump_wrapper,
} };

/**
 * debug_command_show - Show callback for the debug_command sysfs file.
 *
 * @dev:	The device this sysfs file is for
 * @attr:	The attributes of the sysfs file
 * @buf:	The output buffer for the sysfs file contents
 *
 * This function is called to get the contents of the debug_command sysfs
 * file. This is a list of the available debug commands, separated by newlines.
 *
 * Return: The number of bytes output to @buf.
 */
static ssize_t debug_command_show(struct device *dev, struct device_attribute *attr,
				  char *const buf)
{
	struct kbase_device *kbdev;
	size_t i;
	ssize_t ret = 0;

	CSTD_UNUSED(attr);

	kbdev = to_kbase_device(dev);

	if (!kbdev)
		return -ENODEV;

	for (i = 0; i < KBASEP_DEBUG_COMMAND_COUNT && ret < (ssize_t)PAGE_SIZE; i++)
		ret += scnprintf(buf + ret, (size_t)(PAGE_SIZE - ret), "%s\n",
				 debug_commands[i].str);

	if (ret >= (ssize_t)PAGE_SIZE) {
		buf[PAGE_SIZE - 2] = '\n';
		buf[PAGE_SIZE - 1] = '\0';
		ret = PAGE_SIZE - 1;
	}

	return ret;
}

/**
 * debug_command_store - Store callback for the debug_command sysfs file.
 *
 * @dev:	The device with sysfs file is for
 * @attr:	The attributes of the sysfs file
 * @buf:	The value written to the sysfs file
 * @count:	The number of bytes written to the sysfs file
 *
 * This function is called when the debug_command sysfs file is written to.
 * It matches the requested command against the available commands, and if
 * a matching command is found calls the associated function from
 * @debug_commands to issue the command.
 *
 * Return: @count if the function succeeded. An error code on failure.
 */
static ssize_t debug_command_store(struct device *dev, struct device_attribute *attr,
				   const char *buf, size_t count)
{
	struct kbase_device *kbdev;
	int i;

	CSTD_UNUSED(attr);

	kbdev = to_kbase_device(dev);

	if (!kbdev)
		return -ENODEV;

	for (i = 0; i < KBASEP_DEBUG_COMMAND_COUNT; i++) {
		if (sysfs_streq(debug_commands[i].str, buf)) {
			debug_commands[i].func(kbdev);
			return (ssize_t)count;
		}
	}

	/* Debug Command not found */
	dev_err(dev, "debug_command: command not known\n");
	return -EINVAL;
}

/* The sysfs file debug_command.
 *
 * This is used to issue general debug commands to the device driver.
 * Reading it will produce a list of debug commands, separated by newlines.
 * Writing to it with one of those commands will issue said command.
 */
static DEVICE_ATTR_RW(debug_command);
#endif /* CONFIG_MALI_DEBUG */

/**
 * gpuinfo_show - Show callback for the gpuinfo sysfs entry.
 * @dev: The device this sysfs file is for.
 * @attr: The attributes of the sysfs file.
 * @buf: The output buffer to receive the GPU information.
 *
 * This function is called to get a description of the present Mali
 * GPU via the gpuinfo sysfs entry.  This includes the GPU family, the
 * number of cores, the hardware version and the raw product id.  For
 * example
 *
 *    Mali-T60x MP4 r0p0 0x6956
 *
 * Return: The number of bytes output to @buf.
 */
static ssize_t gpuinfo_show(struct device *dev, struct device_attribute *attr, char *buf)
{
	static const struct gpu_product_id_name {
		unsigned int id;
		char *name;
	} gpu_product_id_names[] = {
		{ .id = GPU_ID_PRODUCT_TMIX, .name = "Mali-G71" },
		{ .id = GPU_ID_PRODUCT_THEX, .name = "Mali-G72" },
		{ .id = GPU_ID_PRODUCT_TSIX, .name = "Mali-G51" },
		{ .id = GPU_ID_PRODUCT_TNOX, .name = "Mali-G76" },
		{ .id = GPU_ID_PRODUCT_TDVX, .name = "Mali-G31" },
		{ .id = GPU_ID_PRODUCT_TGOX, .name = "Mali-G52" },
		{ .id = GPU_ID_PRODUCT_TTRX, .name = "Mali-G77" },
		{ .id = GPU_ID_PRODUCT_TBEX, .name = "Mali-G78" },
		{ .id = GPU_ID_PRODUCT_TBAX, .name = "Mali-G78AE" },
		{ .id = GPU_ID_PRODUCT_LBEX, .name = "Mali-G68" },
		{ .id = GPU_ID_PRODUCT_TNAX, .name = "Mali-G57" },
		{ .id = GPU_ID_PRODUCT_TODX, .name = "Mali-G710" },
		{ .id = GPU_ID_PRODUCT_LODX, .name = "Mali-G610" },
		{ .id = GPU_ID_PRODUCT_TGRX, .name = "Mali-G510" },
		{ .id = GPU_ID_PRODUCT_TVAX, .name = "Mali-G310" },
		{ .id = GPU_ID_PRODUCT_LTUX, .name = "Mali-G615" },
		{ .id = GPU_ID_PRODUCT_LTIX, .name = "Mali-G620" },
		{ .id = GPU_ID_PRODUCT_TKRX, .name = "Mali-TKRX" },
		{ .id = GPU_ID_PRODUCT_LKRX, .name = "Mali-LKRX" },
	};
	const char *product_name = "(Unknown Mali GPU)";
	struct kbase_device *kbdev;
	u32 product_id;
	u32 product_model;
	unsigned int i;
	struct kbase_gpu_props *gpu_props;

	CSTD_UNUSED(attr);

	kbdev = to_kbase_device(dev);
	if (!kbdev)
		return -ENODEV;

	gpu_props = &kbdev->gpu_props;
	product_id = gpu_props->gpu_id.product_id;
	product_model = gpu_props->gpu_id.product_model;

	for (i = 0; i < ARRAY_SIZE(gpu_product_id_names); ++i) {
		const struct gpu_product_id_name *p = &gpu_product_id_names[i];

		if (p->id == product_model) {
			product_name = p->name;
			break;
		}
	}

#if MALI_USE_CSF
	if (product_model == GPU_ID_PRODUCT_TTUX) {
		const bool rt_supported = gpu_props->gpu_features.ray_intersection;
		const u8 nr_cores = gpu_props->num_cores;

		/* Mali-G715-Immortalis if 10 < number of cores with ray tracing supproted.
		 * Mali-G715 if 10 < number of cores without ray tracing supported.
		 * Mali-G715 if 7 <= number of cores <= 10 regardless ray tracing.
		 * Mali-G615 if number of cores < 7.
		 */
		if ((nr_cores > 10) && rt_supported)
			product_name = "Mali-G715-Immortalis";
		else if (nr_cores >= 7)
			product_name = "Mali-G715";

		if (nr_cores < 7) {
			dev_warn(kbdev->dev, "nr_cores(%u) GPU ID must be G615", nr_cores);
			product_name = "Mali-G615";
		} else
			dev_dbg(kbdev->dev, "GPU ID_Name: %s, nr_cores(%u)\n", product_name,
				nr_cores);
	}

	if (product_model == GPU_ID_PRODUCT_TTIX) {
		const bool rt_supported = gpu_props->gpu_features.ray_intersection;
		const u8 nr_cores = gpu_props->num_cores;

		if ((nr_cores >= 10) && rt_supported)
			product_name = "Mali-G720-Immortalis";
		else
			product_name = (nr_cores >= 6) ? "Mali-G720" : "Mali-G620";

		dev_dbg(kbdev->dev, "GPU ID_Name: %s (ID: 0x%x), nr_cores(%u)\n", product_name,
			product_id, nr_cores);
	}

#endif /* MALI_USE_CSF */

	return scnprintf(buf, PAGE_SIZE, "%s %d cores r%dp%d 0x%08X\n", product_name,
			 kbdev->gpu_props.num_cores, gpu_props->gpu_id.version_major,
			 gpu_props->gpu_id.version_minor, product_id);
}
static DEVICE_ATTR_RO(gpuinfo);

/**
 * dvfs_period_store - Store callback for the dvfs_period sysfs file.
 * @dev:   The device with sysfs file is for
 * @attr:  The attributes of the sysfs file
 * @buf:   The value written to the sysfs file
 * @count: The number of bytes written to the sysfs file
 *
 * This function is called when the dvfs_period sysfs file is written to. It
 * checks the data written, and if valid updates the DVFS period variable,
 *
 * Return: @count if the function succeeded. An error code on failure.
 */
static ssize_t dvfs_period_store(struct device *dev, struct device_attribute *attr, const char *buf,
				 size_t count)
{
	struct kbase_device *kbdev;
	int ret;
	int dvfs_period;

	CSTD_UNUSED(attr);

	kbdev = to_kbase_device(dev);
	if (!kbdev)
		return -ENODEV;

	ret = kstrtoint(buf, 0, &dvfs_period);
	if (ret || dvfs_period <= 0) {
		dev_err(kbdev->dev, "Couldn't process dvfs_period write operation.\n"
				    "Use format <dvfs_period_ms>\n");
		return -EINVAL;
	}

	kbdev->pm.dvfs_period = (u32)dvfs_period;
	dev_dbg(kbdev->dev, "DVFS period: %dms\n", dvfs_period);

	return (ssize_t)count;
}

/**
 * dvfs_period_show - Show callback for the dvfs_period sysfs entry.
 * @dev:  The device this sysfs file is for.
 * @attr: The attributes of the sysfs file.
 * @buf:  The output buffer to receive the GPU information.
 *
 * This function is called to get the current period used for the DVFS sample
 * timer.
 *
 * Return: The number of bytes output to @buf.
 */
static ssize_t dvfs_period_show(struct device *dev, struct device_attribute *attr, char *const buf)
{
	struct kbase_device *kbdev;
	ssize_t ret;

	CSTD_UNUSED(attr);

	kbdev = to_kbase_device(dev);
	if (!kbdev)
		return -ENODEV;

	ret = scnprintf(buf, PAGE_SIZE, "%d\n", kbdev->pm.dvfs_period);

	return ret;
}

static DEVICE_ATTR_RW(dvfs_period);

int kbase_pm_gpu_freq_init(struct kbase_device *kbdev)
{
	int err;
	/* Uses default reference frequency defined in below macro */
	u64 lowest_freq_khz = DEFAULT_REF_TIMEOUT_FREQ_KHZ;

	/* Only check lowest frequency in cases when OPPs are used and
	 * present in the device tree.
	 */
#ifdef CONFIG_PM_OPP
	struct dev_pm_opp *opp_ptr;
	unsigned long found_freq = 0;

	/* find lowest frequency OPP */
	opp_ptr = dev_pm_opp_find_freq_ceil(kbdev->dev, &found_freq);
	if (IS_ERR(opp_ptr)) {
		dev_err(kbdev->dev, "No OPPs found in device tree! Scaling timeouts using %llu kHz",
			(unsigned long long)lowest_freq_khz);
	} else {
#if KERNEL_VERSION(4, 11, 0) <= LINUX_VERSION_CODE
		dev_pm_opp_put(opp_ptr); /* decrease OPP refcount */
#endif
		/* convert found frequency to KHz */
		found_freq /= 1000;

		/* always use the lowest freqency from opp table */
		lowest_freq_khz = found_freq;
	}
#else
	dev_err(kbdev->dev, "No operating-points-v2 node or operating-points property in DT");
#endif

	kbdev->lowest_gpu_freq_khz = lowest_freq_khz;

	err = kbase_device_populate_max_freq(kbdev);
	if (unlikely(err < 0))
		return -1;

	dev_dbg(kbdev->dev, "Lowest frequency identified is %llu kHz", kbdev->lowest_gpu_freq_khz);
	dev_dbg(kbdev->dev,
		"Setting default highest frequency to %u kHz (pending devfreq initialization",
		kbdev->gpu_props.gpu_freq_khz_max);

	return 0;
}

/**
 * pm_poweroff_store - Store callback for the pm_poweroff sysfs file.
 * @dev:   The device with sysfs file is for
 * @attr:  The attributes of the sysfs file
 * @buf:   The value written to the sysfs file
 * @count: The number of bytes written to the sysfs file
 *
 * This function is called when the pm_poweroff sysfs file is written to.
 *
 * This file contains three values separated by whitespace. The values
 * are gpu_poweroff_time (the period of the poweroff timer, in ns),
 * poweroff_shader_ticks (the number of poweroff timer ticks before an idle
 * shader is powered off), and poweroff_gpu_ticks (the number of poweroff timer
 * ticks before the GPU is powered off), in that order.
 *
 * Return: @count if the function succeeded. An error code on failure.
 */
static ssize_t pm_poweroff_store(struct device *dev, struct device_attribute *attr, const char *buf,
				 size_t count)
{
	struct kbase_device *kbdev;
	struct kbasep_pm_tick_timer_state *stt;
	int items;
	u64 gpu_poweroff_time;
	unsigned int poweroff_shader_ticks, poweroff_gpu_ticks;
	unsigned long flags;

	CSTD_UNUSED(attr);

	kbdev = to_kbase_device(dev);
	if (!kbdev)
		return -ENODEV;

	items = sscanf(buf, "%llu %u %u", &gpu_poweroff_time, &poweroff_shader_ticks,
		       &poweroff_gpu_ticks);
	if (items != 3) {
		dev_err(kbdev->dev,
			"Couldn't process pm_poweroff write operation.\n"
			"Use format <gpu_poweroff_time_ns> <poweroff_shader_ticks> <poweroff_gpu_ticks>\n");
		return -EINVAL;
	}

	spin_lock_irqsave(&kbdev->hwaccess_lock, flags);

	stt = &kbdev->pm.backend.shader_tick_timer;
	stt->configured_interval = HR_TIMER_DELAY_NSEC(gpu_poweroff_time);
	stt->default_ticks = poweroff_shader_ticks;
	stt->configured_ticks = stt->default_ticks;

	spin_unlock_irqrestore(&kbdev->hwaccess_lock, flags);

	if (poweroff_gpu_ticks != 0)
		dev_warn(kbdev->dev, "Separate GPU poweroff delay no longer supported.\n");

	return (ssize_t)count;
}

/**
 * pm_poweroff_show - Show callback for the pm_poweroff sysfs entry.
 * @dev:  The device this sysfs file is for.
 * @attr: The attributes of the sysfs file.
 * @buf:  The output buffer to receive the GPU information.
 *
 * This function is called to get the current period used for the DVFS sample
 * timer.
 *
 * Return: The number of bytes output to @buf.
 */
static ssize_t pm_poweroff_show(struct device *dev, struct device_attribute *attr, char *const buf)
{
	struct kbase_device *kbdev;
	struct kbasep_pm_tick_timer_state *stt;
	ssize_t ret;
	unsigned long flags;

	CSTD_UNUSED(attr);

	kbdev = to_kbase_device(dev);
	if (!kbdev)
		return -ENODEV;

	spin_lock_irqsave(&kbdev->hwaccess_lock, flags);

	stt = &kbdev->pm.backend.shader_tick_timer;
	ret = scnprintf(buf, PAGE_SIZE, "%llu %u 0\n", ktime_to_ns(stt->configured_interval),
			stt->default_ticks);

	spin_unlock_irqrestore(&kbdev->hwaccess_lock, flags);

	return ret;
}

static DEVICE_ATTR_RW(pm_poweroff);

/**
 * reset_timeout_store - Store callback for the reset_timeout sysfs file.
 * @dev:   The device with sysfs file is for
 * @attr:  The attributes of the sysfs file
 * @buf:   The value written to the sysfs file
 * @count: The number of bytes written to the sysfs file
 *
 * This function is called when the reset_timeout sysfs file is written to. It
 * checks the data written, and if valid updates the reset timeout.
 *
 * Return: @count if the function succeeded. An error code on failure.
 */
static ssize_t reset_timeout_store(struct device *dev, struct device_attribute *attr,
				   const char *buf, size_t count)
{
	struct kbase_device *kbdev;
	int ret;
	u32 reset_timeout;
	u32 default_reset_timeout;

	CSTD_UNUSED(attr);

	kbdev = to_kbase_device(dev);
	if (!kbdev)
		return -ENODEV;

	ret = kstrtou32(buf, 0, &reset_timeout);
	if (ret || reset_timeout == 0) {
		dev_err(kbdev->dev, "Couldn't process reset_timeout write operation.\n"
				    "Use format <reset_timeout_ms>\n");
		return -EINVAL;
	}

#if MALI_USE_CSF
	default_reset_timeout = kbase_get_timeout_ms(kbdev, CSF_GPU_RESET_TIMEOUT);
#else /* MALI_USE_CSF */
	default_reset_timeout = JM_DEFAULT_RESET_TIMEOUT_MS;
#endif /* !MALI_USE_CSF */

	if (reset_timeout < default_reset_timeout)
		dev_warn(kbdev->dev, "requested reset_timeout(%u) is smaller than default(%u)",
			 reset_timeout, default_reset_timeout);

	kbdev->reset_timeout_ms = reset_timeout;
	dev_dbg(kbdev->dev, "Reset timeout: %ums\n", reset_timeout);

	return (ssize_t)count;
}

/**
 * reset_timeout_show - Show callback for the reset_timeout sysfs entry.
 * @dev:  The device this sysfs file is for.
 * @attr: The attributes of the sysfs file.
 * @buf:  The output buffer to receive the GPU information.
 *
 * This function is called to get the current reset timeout.
 *
 * Return: The number of bytes output to @buf.
 */
static ssize_t reset_timeout_show(struct device *dev, struct device_attribute *attr,
				  char *const buf)
{
	struct kbase_device *kbdev;
	ssize_t ret;

	CSTD_UNUSED(attr);

	kbdev = to_kbase_device(dev);
	if (!kbdev)
		return -ENODEV;

	ret = scnprintf(buf, PAGE_SIZE, "%d\n", kbdev->reset_timeout_ms);

	return ret;
}

static DEVICE_ATTR_RW(reset_timeout);

static ssize_t mem_pool_size_show(struct device *dev, struct device_attribute *attr,
				  char *const buf)
{
	struct kbase_device *const kbdev = to_kbase_device(dev);

	CSTD_UNUSED(attr);

	if (!kbdev)
		return -ENODEV;

	return kbase_debugfs_helper_get_attr_to_string(buf, PAGE_SIZE, kbdev->mem_pools.small,
						       MEMORY_GROUP_MANAGER_NR_GROUPS,
						       kbase_mem_pool_debugfs_size);
}

static ssize_t mem_pool_size_store(struct device *dev, struct device_attribute *attr,
				   const char *buf, size_t count)
{
	struct kbase_device *const kbdev = to_kbase_device(dev);
	ssize_t err;

	CSTD_UNUSED(attr);

	if (!kbdev)
		return -ENODEV;

	err = kbase_debugfs_helper_set_attr_from_string(buf, kbdev->mem_pools.small,
							MEMORY_GROUP_MANAGER_NR_GROUPS,
							kbase_mem_pool_debugfs_trim);

	return err ? err : (ssize_t)count;
}

static DEVICE_ATTR_RW(mem_pool_size);

static ssize_t mem_pool_max_size_show(struct device *dev, struct device_attribute *attr,
				      char *const buf)
{
	struct kbase_device *const kbdev = to_kbase_device(dev);

	CSTD_UNUSED(attr);

	if (!kbdev)
		return -ENODEV;

	return kbase_debugfs_helper_get_attr_to_string(buf, PAGE_SIZE, kbdev->mem_pools.small,
						       MEMORY_GROUP_MANAGER_NR_GROUPS,
						       kbase_mem_pool_debugfs_max_size);
}

static ssize_t mem_pool_max_size_store(struct device *dev, struct device_attribute *attr,
				       const char *buf, size_t count)
{
	struct kbase_device *const kbdev = to_kbase_device(dev);
	ssize_t err;

	CSTD_UNUSED(attr);

	if (!kbdev)
		return -ENODEV;

	err = kbase_debugfs_helper_set_attr_from_string(buf, kbdev->mem_pools.small,
							MEMORY_GROUP_MANAGER_NR_GROUPS,
							kbase_mem_pool_debugfs_set_max_size);

	return err ? err : (ssize_t)count;
}

static DEVICE_ATTR_RW(mem_pool_max_size);

/**
 * lp_mem_pool_size_show - Show size of the large memory pages pool.
 * @dev:  The device this sysfs file is for.
 * @attr: The attributes of the sysfs file.
 * @buf:  The output buffer to receive the pool size.
 *
 * This function is called to get the number of large memory pages which currently populate the kbdev pool.
 *
 * Return: The number of bytes output to @buf.
 */
static ssize_t lp_mem_pool_size_show(struct device *dev, struct device_attribute *attr,
				     char *const buf)
{
	struct kbase_device *const kbdev = to_kbase_device(dev);

	CSTD_UNUSED(attr);

	if (!kbdev)
		return -ENODEV;

	return kbase_debugfs_helper_get_attr_to_string(buf, PAGE_SIZE, kbdev->mem_pools.large,
						       MEMORY_GROUP_MANAGER_NR_GROUPS,
						       kbase_mem_pool_debugfs_size);
}

/**
 * lp_mem_pool_size_store - Set size of the large memory pages pool.
 * @dev:   The device this sysfs file is for.
 * @attr:  The attributes of the sysfs file.
 * @buf:   The value written to the sysfs file.
 * @count: The number of bytes written to the sysfs file.
 *
 * This function is called to set the number of large memory pages which should populate the kbdev pool.
 * This may cause existing pages to be removed from the pool, or new pages to be created and then added to the pool.
 *
 * Return: @count if the function succeeded. An error code on failure.
 */
static ssize_t lp_mem_pool_size_store(struct device *dev, struct device_attribute *attr,
				      const char *buf, size_t count)
{
	struct kbase_device *const kbdev = to_kbase_device(dev);
	ssize_t err;

	CSTD_UNUSED(attr);

	if (!kbdev)
		return -ENODEV;

	err = kbase_debugfs_helper_set_attr_from_string(buf, kbdev->mem_pools.large,
							MEMORY_GROUP_MANAGER_NR_GROUPS,
							kbase_mem_pool_debugfs_trim);

	return err ? err : (ssize_t)count;
}

static DEVICE_ATTR_RW(lp_mem_pool_size);

/**
 * lp_mem_pool_max_size_show - Show maximum size of the large memory pages pool.
 * @dev:  The device this sysfs file is for.
 * @attr: The attributes of the sysfs file.
 * @buf:  The output buffer to receive the pool size.
 *
 * This function is called to get the maximum number of large memory pages that the kbdev pool can possibly contain.
 *
 * Return: The number of bytes output to @buf.
 */
static ssize_t lp_mem_pool_max_size_show(struct device *dev, struct device_attribute *attr,
					 char *const buf)
{
	struct kbase_device *const kbdev = to_kbase_device(dev);

	CSTD_UNUSED(attr);

	if (!kbdev)
		return -ENODEV;

	return kbase_debugfs_helper_get_attr_to_string(buf, PAGE_SIZE, kbdev->mem_pools.large,
						       MEMORY_GROUP_MANAGER_NR_GROUPS,
						       kbase_mem_pool_debugfs_max_size);
}

/**
 * lp_mem_pool_max_size_store - Set maximum size of the large memory pages pool.
 * @dev:   The device this sysfs file is for.
 * @attr:  The attributes of the sysfs file.
 * @buf:   The value written to the sysfs file.
 * @count: The number of bytes written to the sysfs file.
 *
 * This function is called to set the maximum number of large memory pages that the kbdev pool can possibly contain.
 *
 * Return: @count if the function succeeded. An error code on failure.
 */
static ssize_t lp_mem_pool_max_size_store(struct device *dev, struct device_attribute *attr,
					  const char *buf, size_t count)
{
	struct kbase_device *const kbdev = to_kbase_device(dev);
	ssize_t err;

	CSTD_UNUSED(attr);

	if (!kbdev)
		return -ENODEV;

	err = kbase_debugfs_helper_set_attr_from_string(buf, kbdev->mem_pools.large,
							MEMORY_GROUP_MANAGER_NR_GROUPS,
							kbase_mem_pool_debugfs_set_max_size);

	return err ? err : (ssize_t)count;
}

static DEVICE_ATTR_RW(lp_mem_pool_max_size);

/**
 * show_simplified_mem_pool_max_size - Show the maximum size for the memory
 *                                     pool 0 of small (4KiB/16KiB/64KiB) pages.
 * @dev:  The device this sysfs file is for.
 * @attr: The attributes of the sysfs file.
 * @buf:  The output buffer to receive the max size.
 *
 * This function is called to get the maximum size for the memory pool 0 of
 * small pages. It is assumed that the maximum size value is same for
 * all the pools.
 *
 * Return: The number of bytes output to @buf.
 */
static ssize_t show_simplified_mem_pool_max_size(struct device *dev, struct device_attribute *attr,
						 char *const buf)
{
	struct kbase_device *const kbdev = to_kbase_device(dev);

	CSTD_UNUSED(attr);

	if (!kbdev)
		return -ENODEV;

	return kbase_debugfs_helper_get_attr_to_string(buf, PAGE_SIZE, kbdev->mem_pools.small, 1,
						       kbase_mem_pool_debugfs_max_size);
}

/**
 * set_simplified_mem_pool_max_size - Set the same maximum size for all the
 *                                    memory pools of small (4KiB/16KiB/64KiB) pages.
 * @dev:   The device with sysfs file is for
 * @attr:  The attributes of the sysfs file
 * @buf:   The value written to the sysfs file
 * @count: The number of bytes written to the sysfs file
 *
 * This function is called to set the same maximum size for all the memory
 * pools of small pages.
 *
 * Return: The number of bytes output to @buf.
 */
static ssize_t set_simplified_mem_pool_max_size(struct device *dev, struct device_attribute *attr,
						const char *buf, size_t count)
{
	struct kbase_device *const kbdev = to_kbase_device(dev);
	unsigned long new_size;
	size_t gid;
	int err;

	CSTD_UNUSED(attr);

	if (!kbdev)
		return -ENODEV;

	err = kstrtoul(buf, 0, &new_size);
	if (err)
		return -EINVAL;

	for (gid = 0; gid < MEMORY_GROUP_MANAGER_NR_GROUPS; ++gid)
		kbase_mem_pool_debugfs_set_max_size(kbdev->mem_pools.small, gid, (size_t)new_size);

	return (ssize_t)count;
}

static DEVICE_ATTR(max_size, 0600, show_simplified_mem_pool_max_size,
		   set_simplified_mem_pool_max_size);

/**
 * show_simplified_lp_mem_pool_max_size - Show the maximum size for the memory
 *                                        pool 0 of large (2MiB) pages.
 * @dev:  The device this sysfs file is for.
 * @attr: The attributes of the sysfs file.
 * @buf:  The output buffer to receive the total current pool size.
 *
 * This function is called to get the maximum size for the memory pool 0 of
 * large (2MiB) pages. It is assumed that the maximum size value is same for
 * all the pools.
 *
 * Return: The number of bytes output to @buf.
 */
static ssize_t show_simplified_lp_mem_pool_max_size(struct device *dev,
						    struct device_attribute *attr, char *const buf)
{
	struct kbase_device *const kbdev = to_kbase_device(dev);

	CSTD_UNUSED(attr);

	if (!kbdev)
		return -ENODEV;

	return kbase_debugfs_helper_get_attr_to_string(buf, PAGE_SIZE, kbdev->mem_pools.large, 1,
						       kbase_mem_pool_debugfs_max_size);
}

/**
 * set_simplified_lp_mem_pool_max_size - Set the same maximum size for all the
 *                                       memory pools of large (2MiB) pages.
 * @dev:   The device with sysfs file is for
 * @attr:  The attributes of the sysfs file
 * @buf:   The value written to the sysfs file
 * @count: The number of bytes written to the sysfs file
 *
 * This function is called to set the same maximum size for all the memory
 * pools of large (2MiB) pages.
 *
 * Return: The number of bytes output to @buf.
 */
static ssize_t set_simplified_lp_mem_pool_max_size(struct device *dev,
						   struct device_attribute *attr, const char *buf,
						   size_t count)
{
	struct kbase_device *const kbdev = to_kbase_device(dev);
	unsigned long new_size;
	size_t gid;
	int err;

	CSTD_UNUSED(attr);

	if (!kbdev)
		return -ENODEV;

	err = kstrtoul(buf, 0, &new_size);
	if (err)
		return -EINVAL;

	for (gid = 0; gid < MEMORY_GROUP_MANAGER_NR_GROUPS; ++gid)
		kbase_mem_pool_debugfs_set_max_size(kbdev->mem_pools.large, gid, (size_t)new_size);

	return (ssize_t)count;
}

static DEVICE_ATTR(lp_max_size, 0600, show_simplified_lp_mem_pool_max_size,
		   set_simplified_lp_mem_pool_max_size);

/**
 * show_simplified_ctx_default_max_size - Show the default maximum size for the
 *                                        memory pool 0 of small (4KiB/16KiB/64KiB) pages.
 * @dev:  The device this sysfs file is for.
 * @attr: The attributes of the sysfs file.
 * @buf:  The output buffer to receive the pool size.
 *
 * This function is called to get the default ctx maximum size for the memory
 * pool 0 of small pages. It is assumed that maximum size value is same
 * for all the pools. The maximum size for the pool of large (2MiB) pages will
 * be same as max size of the pool of small pages in terms of bytes.
 *
 * Return: The number of bytes output to @buf.
 */
static ssize_t show_simplified_ctx_default_max_size(struct device *dev,
						    struct device_attribute *attr, char *const buf)
{
	struct kbase_device *kbdev = to_kbase_device(dev);
	size_t max_size;

	CSTD_UNUSED(attr);

	if (!kbdev)
		return -ENODEV;

	max_size = kbase_mem_pool_config_debugfs_max_size(kbdev->mem_pool_defaults.small, 0);

	return scnprintf(buf, PAGE_SIZE, "%zu\n", max_size);
}

/**
 * set_simplified_ctx_default_max_size - Set the same default maximum size for
 *                                       all the pools created for new
 *                                       contexts. This covers the pool of
 *                                       large pages as well and its max size
 *                                       will be same as max size of the pool
 *                                       of small pages in terms of bytes.
 * @dev:  The device this sysfs file is for.
 * @attr: The attributes of the sysfs file.
 * @buf:  The value written to the sysfs file.
 * @count: The number of bytes written to the sysfs file.
 *
 * This function is called to set the same maximum size for all pools created
 * for new contexts.
 *
 * Return: @count if the function succeeded. An error code on failure.
 */
static ssize_t set_simplified_ctx_default_max_size(struct device *dev,
						   struct device_attribute *attr, const char *buf,
						   size_t count)
{
	struct kbase_device *kbdev;
	unsigned long new_size;
	int err;

	CSTD_UNUSED(attr);

	kbdev = to_kbase_device(dev);
	if (!kbdev)
		return -ENODEV;

	err = kstrtoul(buf, 0, &new_size);
	if (err)
		return -EINVAL;

	kbase_mem_pool_group_config_set_max_size(&kbdev->mem_pool_defaults, (size_t)new_size);

	return (ssize_t)count;
}

static DEVICE_ATTR(ctx_default_max_size, 0600, show_simplified_ctx_default_max_size,
		   set_simplified_ctx_default_max_size);

#if !MALI_USE_CSF
/**
 * js_ctx_scheduling_mode_show - Show callback for js_ctx_scheduling_mode sysfs
 *                               entry.
 * @dev:  The device this sysfs file is for.
 * @attr: The attributes of the sysfs file.
 * @buf:  The output buffer to receive the context scheduling mode information.
 *
 * This function is called to get the context scheduling mode being used by JS.
 *
 * Return: The number of bytes output to @buf.
 */
static ssize_t js_ctx_scheduling_mode_show(struct device *dev, struct device_attribute *attr,
					   char *const buf)
{
	struct kbase_device *kbdev;

	CSTD_UNUSED(attr);

	kbdev = to_kbase_device(dev);
	if (!kbdev)
		return -ENODEV;

	return scnprintf(buf, PAGE_SIZE, "%u\n", kbdev->js_ctx_scheduling_mode);
}

/**
 * js_ctx_scheduling_mode_store - Set callback for js_ctx_scheduling_mode sysfs
 *                              entry.
 * @dev:   The device this sysfs file is for.
 * @attr:  The attributes of the sysfs file.
 * @buf:   The value written to the sysfs file.
 * @count: The number of bytes written to the sysfs file.
 *
 * This function is called when the js_ctx_scheduling_mode sysfs file is written
 * to. It checks the data written, and if valid updates the ctx scheduling mode
 * being by JS.
 *
 * Return: @count if the function succeeded. An error code on failure.
 */
static ssize_t js_ctx_scheduling_mode_store(struct device *dev, struct device_attribute *attr,
					    const char *buf, size_t count)
{
	struct kbase_context *kctx;
	u32 new_js_ctx_scheduling_mode;
	struct kbase_device *kbdev;
	unsigned long flags;
	int ret;

	CSTD_UNUSED(attr);

	kbdev = to_kbase_device(dev);
	if (!kbdev)
		return -ENODEV;

	ret = kstrtouint(buf, 0, &new_js_ctx_scheduling_mode);
	if (ret || new_js_ctx_scheduling_mode >= KBASE_JS_PRIORITY_MODE_COUNT) {
		dev_err(kbdev->dev, "Couldn't process js_ctx_scheduling_mode"
				    " write operation.\n"
				    "Use format <js_ctx_scheduling_mode>\n");
		return -EINVAL;
	}

	if (new_js_ctx_scheduling_mode == kbdev->js_ctx_scheduling_mode)
		return (ssize_t)count;

	mutex_lock(&kbdev->kctx_list_lock);
	spin_lock_irqsave(&kbdev->hwaccess_lock, flags);

	/* Update the context priority mode */
	kbdev->js_ctx_scheduling_mode = new_js_ctx_scheduling_mode;

	/* Adjust priority of all the contexts as per the new mode */
	list_for_each_entry(kctx, &kbdev->kctx_list, kctx_list_link)
		kbase_js_update_ctx_priority(kctx);

	spin_unlock_irqrestore(&kbdev->hwaccess_lock, flags);
	mutex_unlock(&kbdev->kctx_list_lock);

	dev_dbg(kbdev->dev, "JS ctx scheduling mode: %u\n", new_js_ctx_scheduling_mode);

	return (ssize_t)count;
}

static DEVICE_ATTR_RW(js_ctx_scheduling_mode);

/* Number of entries in serialize_jobs_settings[] */
#define NR_SERIALIZE_JOBS_SETTINGS 5
/* Maximum string length in serialize_jobs_settings[].name */
#define MAX_SERIALIZE_JOBS_NAME_LEN 16

static struct {
	char *name;
	u8 setting;
} serialize_jobs_settings[NR_SERIALIZE_JOBS_SETTINGS] = {
	{ "none", 0 },
	{ "intra-slot", KBASE_SERIALIZE_INTRA_SLOT },
	{ "inter-slot", KBASE_SERIALIZE_INTER_SLOT },
	{ "full", KBASE_SERIALIZE_INTRA_SLOT | KBASE_SERIALIZE_INTER_SLOT },
	{ "full-reset",
	  KBASE_SERIALIZE_INTRA_SLOT | KBASE_SERIALIZE_INTER_SLOT | KBASE_SERIALIZE_RESET }
};

/**
 * update_serialize_jobs_setting - Update the serialization setting for the
 *                                 submission of GPU jobs.
 *
 * @kbdev:  An instance of the GPU platform device, allocated from the probe
 *          method of the driver.
 * @buf:    Buffer containing the value written to the sysfs/debugfs file.
 * @count:  The number of bytes to write to the sysfs/debugfs file.
 *
 * This function is called when the serialize_jobs sysfs/debugfs file is
 * written to. It matches the requested setting against the available settings
 * and if a matching setting is found updates kbdev->serialize_jobs.
 *
 * Return: @count if the function succeeded. An error code on failure.
 */
static ssize_t update_serialize_jobs_setting(struct kbase_device *kbdev, const char *buf,
					     size_t count)
{
	int i;
	bool valid = false;

	for (i = 0; i < NR_SERIALIZE_JOBS_SETTINGS; i++) {
		if (sysfs_streq(serialize_jobs_settings[i].name, buf)) {
			kbdev->serialize_jobs = serialize_jobs_settings[i].setting;
			valid = true;
			break;
		}
	}

	if (!valid) {
		dev_err(kbdev->dev, "serialize_jobs: invalid setting");
		return -EINVAL;
	}

	return (ssize_t)count;
}

#if IS_ENABLED(CONFIG_DEBUG_FS)
/**
 * kbasep_serialize_jobs_seq_debugfs_show - Show callback for the serialize_jobs
 *					    debugfs file
 * @sfile: seq_file pointer
 * @data:  Private callback data
 *
 * This function is called to get the contents of the serialize_jobs debugfs
 * file. This is a list of the available settings with the currently active one
 * surrounded by square brackets.
 *
 * Return: 0 on success, or an error code on error
 */
static int kbasep_serialize_jobs_seq_debugfs_show(struct seq_file *sfile, void *data)
{
	struct kbase_device *kbdev = sfile->private;
	int i;

	CSTD_UNUSED(data);

	for (i = 0; i < NR_SERIALIZE_JOBS_SETTINGS; i++) {
		if (kbdev->serialize_jobs == serialize_jobs_settings[i].setting)
			seq_printf(sfile, "[%s] ", serialize_jobs_settings[i].name);
		else
			seq_printf(sfile, "%s ", serialize_jobs_settings[i].name);
	}

	seq_puts(sfile, "\n");

	return 0;
}

/**
 * kbasep_serialize_jobs_debugfs_write - Store callback for the serialize_jobs
 *                                       debugfs file.
 * @file:  File pointer
 * @ubuf:  User buffer containing data to store
 * @count: Number of bytes in user buffer
 * @ppos:  File position
 *
 * This function is called when the serialize_jobs debugfs file is written to.
 * It matches the requested setting against the available settings and if a
 * matching setting is found updates kbdev->serialize_jobs.
 *
 * Return: @count if the function succeeded. An error code on failure.
 */
static ssize_t kbasep_serialize_jobs_debugfs_write(struct file *file, const char __user *ubuf,
						   size_t count, loff_t *ppos)
{
	struct seq_file *s = file->private_data;
	struct kbase_device *kbdev = s->private;
	char buf[MAX_SERIALIZE_JOBS_NAME_LEN];

	CSTD_UNUSED(ppos);

	count = min_t(size_t, sizeof(buf) - 1, count);
	if (copy_from_user(buf, ubuf, count))
		return -EFAULT;

	buf[count] = 0;

	return update_serialize_jobs_setting(kbdev, buf, count);
}

/**
 * kbasep_serialize_jobs_debugfs_open - Open callback for the serialize_jobs
 *                                     debugfs file
 * @in:   inode pointer
 * @file: file pointer
 *
 * Return: Zero on success, error code on failure
 */
static int kbasep_serialize_jobs_debugfs_open(struct inode *in, struct file *file)
{
	return single_open(file, kbasep_serialize_jobs_seq_debugfs_show, in->i_private);
}

static const struct file_operations kbasep_serialize_jobs_debugfs_fops = {
	.owner = THIS_MODULE,
	.open = kbasep_serialize_jobs_debugfs_open,
	.read = seq_read,
	.write = kbasep_serialize_jobs_debugfs_write,
	.llseek = seq_lseek,
	.release = single_release,
};

#endif /* CONFIG_DEBUG_FS */

/**
 * show_serialize_jobs_sysfs - Show callback for serialize_jobs sysfs file.
 *
 * @dev:	The device this sysfs file is for
 * @attr:	The attributes of the sysfs file
 * @buf:	The output buffer for the sysfs file contents
 *
 * This function is called to get the contents of the serialize_jobs sysfs
 * file. This is a list of the available settings with the currently active
 * one surrounded by square brackets.
 *
 * Return: The number of bytes output to @buf.
 */
static ssize_t show_serialize_jobs_sysfs(struct device *dev, struct device_attribute *attr,
					 char *buf)
{
	struct kbase_device *kbdev = to_kbase_device(dev);
	ssize_t ret = 0;
	int i;

	CSTD_UNUSED(attr);

	for (i = 0; i < NR_SERIALIZE_JOBS_SETTINGS; i++) {
		if (kbdev->serialize_jobs == serialize_jobs_settings[i].setting)
			ret += scnprintf(buf + ret, (size_t)(PAGE_SIZE - ret), "[%s]",
					 serialize_jobs_settings[i].name);
		else
			ret += scnprintf(buf + ret, (size_t)(PAGE_SIZE - ret), "%s ",
					 serialize_jobs_settings[i].name);
	}

	if (ret < (ssize_t)(PAGE_SIZE - 1)) {
		ret += scnprintf(buf + ret, (size_t)(PAGE_SIZE - ret), "\n");
	} else {
		buf[PAGE_SIZE - 2] = '\n';
		buf[PAGE_SIZE - 1] = '\0';
		ret = PAGE_SIZE - 1;
	}

	return ret;
}

/**
 * store_serialize_jobs_sysfs - Store callback for serialize_jobs sysfs file.
 *
 * @dev:	The device this sysfs file is for
 * @attr:	The attributes of the sysfs file
 * @buf:	The value written to the sysfs file
 * @count:	The number of bytes to write to the sysfs file
 *
 * This function is called when the serialize_jobs sysfs file is written to.
 * It matches the requested setting against the available settings and if a
 * matching setting is found updates kbdev->serialize_jobs.
 *
 * Return: @count if the function succeeded. An error code on failure.
 */
static ssize_t store_serialize_jobs_sysfs(struct device *dev, struct device_attribute *attr,
					  const char *buf, size_t count)
{
	CSTD_UNUSED(attr);
	return update_serialize_jobs_setting(to_kbase_device(dev), buf, count);
}

static DEVICE_ATTR(serialize_jobs, 0600, show_serialize_jobs_sysfs, store_serialize_jobs_sysfs);
#endif /* !MALI_USE_CSF */

static void kbasep_protected_mode_hwcnt_disable_worker(struct work_struct *data)
{
	struct kbase_device *kbdev =
		container_of(data, struct kbase_device, protected_mode_hwcnt_disable_work);
	spinlock_t *backend_lock;
	unsigned long flags;

	bool do_disable;

#if MALI_USE_CSF
	backend_lock = &kbdev->csf.scheduler.interrupt_lock;
#else
	backend_lock = &kbdev->hwaccess_lock;
#endif

	spin_lock_irqsave(backend_lock, flags);
	do_disable = !kbdev->protected_mode_hwcnt_desired && !kbdev->protected_mode_hwcnt_disabled;
	spin_unlock_irqrestore(backend_lock, flags);

	if (!do_disable)
		return;

	kbase_hwcnt_context_disable(kbdev->hwcnt_gpu_ctx);

	spin_lock_irqsave(backend_lock, flags);
	do_disable = !kbdev->protected_mode_hwcnt_desired && !kbdev->protected_mode_hwcnt_disabled;

	if (do_disable) {
		/* Protected mode state did not change while we were doing the
		 * disable, so commit the work we just performed and continue
		 * the state machine.
		 */
		kbdev->protected_mode_hwcnt_disabled = true;
#if !MALI_USE_CSF
		kbase_backend_slot_update(kbdev);
#endif /* !MALI_USE_CSF */
	} else {
		/* Protected mode state was updated while we were doing the
		 * disable, so we need to undo the disable we just performed.
		 */
		kbase_hwcnt_context_enable(kbdev->hwcnt_gpu_ctx);
	}

	spin_unlock_irqrestore(backend_lock, flags);
}

#ifndef PLATFORM_PROTECTED_CALLBACKS
static int kbasep_protected_mode_enable(struct protected_mode_device *pdev)
{
	struct kbase_device *kbdev = pdev->data;

	return kbase_pm_protected_mode_enable(kbdev);
}

static int kbasep_protected_mode_disable(struct protected_mode_device *pdev)
{
	struct kbase_device *kbdev = pdev->data;

	return kbase_pm_protected_mode_disable(kbdev);
}

static const struct protected_mode_ops kbasep_native_protected_ops = {
	.protected_mode_enable = kbasep_protected_mode_enable,
	.protected_mode_disable = kbasep_protected_mode_disable
};

#define PLATFORM_PROTECTED_CALLBACKS (&kbasep_native_protected_ops)
#endif /* PLATFORM_PROTECTED_CALLBACKS */

int kbase_protected_mode_init(struct kbase_device *kbdev)
{
	/* Use native protected ops */
	kbdev->protected_dev = kzalloc(sizeof(*kbdev->protected_dev), GFP_KERNEL);
	if (!kbdev->protected_dev)
		return -ENOMEM;
	kbdev->protected_dev->data = kbdev;
	kbdev->protected_ops = PLATFORM_PROTECTED_CALLBACKS;
	INIT_WORK(&kbdev->protected_mode_hwcnt_disable_work,
		  kbasep_protected_mode_hwcnt_disable_worker);
	kbdev->protected_mode_hwcnt_desired = true;
	return 0;
}

void kbase_protected_mode_term(struct kbase_device *kbdev)
{
	cancel_work_sync(&kbdev->protected_mode_hwcnt_disable_work);
	kfree(kbdev->protected_dev);
}

#if IS_ENABLED(CONFIG_MALI_NO_MALI)
static int kbase_common_reg_map(struct kbase_device *kbdev)
{
	return 0;
}
static void kbase_common_reg_unmap(struct kbase_device *const kbdev)
{
}
#else /* !IS_ENABLED(CONFIG_MALI_NO_MALI) */
static int kbase_common_reg_map(struct kbase_device *kbdev)
{
	int err = 0;

	if (!request_mem_region(kbdev->reg_start, kbdev->reg_size, dev_name(kbdev->dev))) {
		dev_err(kbdev->dev, "Register window unavailable\n");
		err = -EIO;
		goto out_region;
	}

	kbdev->reg = mali_ioremap(kbdev->reg_start, kbdev->reg_size);
	if (!kbdev->reg) {
		dev_err(kbdev->dev, "Can't remap register window\n");
		err = -EINVAL;
		goto out_ioremap;
	}

	return err;

out_ioremap:
	release_mem_region(kbdev->reg_start, kbdev->reg_size);
out_region:
	return err;
}

static void kbase_common_reg_unmap(struct kbase_device *const kbdev)
{
	if (kbdev->reg) {
		mali_iounmap(kbdev->reg);
		release_mem_region(kbdev->reg_start, kbdev->reg_size);
		kbdev->reg = NULL;
		kbdev->reg_start = 0;
		kbdev->reg_size = 0;
	}
}
#endif /* !IS_ENABLED(CONFIG_MALI_NO_MALI) */

int registers_map(struct kbase_device *const kbdev)
{
	/* the first memory resource is the physical address of the GPU
	 * registers.
	 */
	struct platform_device *pdev = to_platform_device(kbdev->dev);
	struct resource *reg_res;
	int err;

	reg_res = platform_get_resource(pdev, IORESOURCE_MEM, 0);
	if (!reg_res) {
		dev_err(kbdev->dev, "Invalid register resource\n");
		return -ENOENT;
	}

	kbdev->reg_start = reg_res->start;
	kbdev->reg_size = resource_size(reg_res);

#if MALI_USE_CSF
	if (kbdev->reg_size <
	    (CSF_HW_DOORBELL_PAGE_OFFSET + CSF_NUM_DOORBELL * CSF_HW_DOORBELL_PAGE_SIZE)) {
		dev_err(kbdev->dev,
			"Insufficient register space, will override to the required size\n");
		kbdev->reg_size =
			CSF_HW_DOORBELL_PAGE_OFFSET + CSF_NUM_DOORBELL * CSF_HW_DOORBELL_PAGE_SIZE;
	}
#endif

	err = kbase_common_reg_map(kbdev);
	if (err) {
		dev_err(kbdev->dev, "Failed to map registers\n");
		return err;
	}

	return 0;
}

void registers_unmap(struct kbase_device *kbdev)
{
	kbase_common_reg_unmap(kbdev);
}

#if defined(CONFIG_MALI_ARBITER_SUPPORT) && defined(CONFIG_OF)

static bool kbase_is_pm_enabled(const struct device_node *gpu_node)
{
	const struct device_node *power_model_node;
	const void *cooling_cells_node;
	const void *operating_point_node;
	bool is_pm_enable = false;

	power_model_node = of_get_child_by_name(gpu_node, "power-model");
	if (!power_model_node)
		power_model_node = of_get_child_by_name(gpu_node, "power_model");

	if (power_model_node)
		is_pm_enable = true;

	cooling_cells_node = of_get_property(gpu_node, "#cooling-cells", NULL);
	if (cooling_cells_node)
		is_pm_enable = true;

	operating_point_node = of_get_property(gpu_node, "operating-points", NULL);
	if (operating_point_node)
		is_pm_enable = true;

	return is_pm_enable;
}

static bool kbase_is_pv_enabled(const struct device_node *gpu_node)
{
	const void *arbiter_if_node;

	arbiter_if_node = of_get_property(gpu_node, "arbiter-if", NULL);
	if (!arbiter_if_node)
		arbiter_if_node = of_get_property(gpu_node, "arbiter_if", NULL);

	return arbiter_if_node ? true : false;
}

static bool kbase_is_full_coherency_enabled(const struct device_node *gpu_node)
{
	const void *coherency_dts;
	u32 coherency;

	coherency_dts = of_get_property(gpu_node, "system-coherency", NULL);
	if (coherency_dts) {
		coherency = be32_to_cpup(coherency_dts);
		if (coherency == COHERENCY_ACE)
			return true;
	}
	return false;
}

#endif /* CONFIG_MALI_ARBITER_SUPPORT && CONFIG_OF */

int kbase_device_pm_init(struct kbase_device *kbdev)
{
	int err = 0;

#if defined(CONFIG_MALI_ARBITER_SUPPORT) && defined(CONFIG_OF)
	u32 product_model;

	if (kbase_is_pv_enabled(kbdev->dev->of_node)) {
		dev_info(kbdev->dev, "Arbitration interface enabled\n");
		if (kbase_is_pm_enabled(kbdev->dev->of_node)) {
			/* Arbitration AND power management invalid */
			dev_err(kbdev->dev,
				"Invalid combination of arbitration AND power management\n");
			return -EPERM;
		}
		if (kbase_is_full_coherency_enabled(kbdev->dev->of_node)) {
			/* Arbitration AND full coherency invalid */
			dev_err(kbdev->dev,
				"Invalid combination of arbitration AND full coherency\n");
			return -EPERM;
		}
		err = kbase_arbiter_pm_early_init(kbdev);
		if (err == 0) {
			/* Check if Arbitration is running on
			 * supported GPU platform
			 */
			kbase_pm_register_access_enable(kbdev);
			kbase_gpuprops_parse_gpu_id(&kbdev->gpu_props.gpu_id,
						    kbase_reg_get_gpu_id(kbdev));
			kbase_pm_register_access_disable(kbdev);
			product_model = kbdev->gpu_props.gpu_id.product_model;

			if (product_model != GPU_ID_PRODUCT_TGOX &&
			    product_model != GPU_ID_PRODUCT_TNOX &&
			    product_model != GPU_ID_PRODUCT_TBAX) {
				kbase_arbiter_pm_early_term(kbdev);
				dev_err(kbdev->dev, "GPU platform not suitable for arbitration\n");
				return -EPERM;
			}
		}
	} else {
		kbdev->arb.arb_if = NULL;
		kbdev->arb.arb_dev = NULL;
		err = power_control_init(kbdev);
	}
#else
	err = power_control_init(kbdev);
#endif /* CONFIG_MALI_ARBITER_SUPPORT && CONFIG_OF */
	return err;
}

void kbase_device_pm_term(struct kbase_device *kbdev)
{
#ifdef CONFIG_MALI_ARBITER_SUPPORT
#if IS_ENABLED(CONFIG_OF)
	if (kbase_is_pv_enabled(kbdev->dev->of_node))
		kbase_arbiter_pm_early_term(kbdev);
	else
		power_control_term(kbdev);
#endif /* CONFIG_OF */
#else
	power_control_term(kbdev);
#endif
}

int power_control_init(struct kbase_device *kbdev)
{
#ifndef CONFIG_OF
	/* Power control initialization requires at least the capability to get
	 * regulators and clocks from the device tree, as well as parsing
	 * arrays of unsigned integer values.
	 *
	 * The whole initialization process shall simply be skipped if the
	 * minimum capability is not available.
	 */
	return 0;
#else
	struct platform_device *pdev;
	int err = 0;
	unsigned int i;
#if defined(CONFIG_REGULATOR)
	static const char *const regulator_names[] = { "mali", "shadercores" };
	BUILD_BUG_ON(ARRAY_SIZE(regulator_names) < BASE_MAX_NR_CLOCKS_REGULATORS);
#endif /* CONFIG_REGULATOR */

	if (!kbdev)
		return -ENODEV;

	pdev = to_platform_device(kbdev->dev);

#if defined(CONFIG_REGULATOR)
	/* Since the error code EPROBE_DEFER causes the entire probing
	 * procedure to be restarted from scratch at a later time,
	 * all regulators will be released before returning.
	 *
	 * Any other error is ignored and the driver will continue
	 * operating with a partial initialization of regulators.
	 */
	for (i = 0; i < BASE_MAX_NR_CLOCKS_REGULATORS; i++) {
		kbdev->regulators[i] = regulator_get_optional(kbdev->dev, regulator_names[i]);
		if (IS_ERR(kbdev->regulators[i])) {
			err = PTR_ERR(kbdev->regulators[i]);
			kbdev->regulators[i] = NULL;
			break;
		}
	}
	if (err == -EPROBE_DEFER) {
		while (i > 0)
			regulator_put(kbdev->regulators[--i]);
		return err;
	}

	kbdev->nr_regulators = i;
	dev_dbg(&pdev->dev, "Regulators probed: %u\n", kbdev->nr_regulators);
#endif

	/* Having more clocks than regulators is acceptable, while the
	 * opposite shall not happen.
	 *
	 * Since the error code EPROBE_DEFER causes the entire probing
	 * procedure to be restarted from scratch at a later time,
	 * all clocks and regulators will be released before returning.
	 *
	 * Any other error is ignored and the driver will continue
	 * operating with a partial initialization of clocks.
	 */
	for (i = 0; i < BASE_MAX_NR_CLOCKS_REGULATORS; i++) {
		kbdev->clocks[i] = of_clk_get(kbdev->dev->of_node, (int)i);
		if (IS_ERR(kbdev->clocks[i])) {
			err = PTR_ERR(kbdev->clocks[i]);
			kbdev->clocks[i] = NULL;
			break;
		}

		err = clk_prepare_enable(kbdev->clocks[i]);
		if (err) {
			dev_err(kbdev->dev, "Failed to prepare and enable clock (%d)\n", err);
			clk_put(kbdev->clocks[i]);
			break;
		}
	}
	if (err == -EPROBE_DEFER) {
		while (i > 0) {
			clk_disable_unprepare(kbdev->clocks[--i]);
			clk_put(kbdev->clocks[i]);
		}
		goto clocks_probe_defer;
	}

	kbdev->nr_clocks = i;
	dev_dbg(&pdev->dev, "Clocks probed: %u\n", kbdev->nr_clocks);

	/* Any error in parsing the OPP table from the device file
	 * shall be ignored. The fact that the table may be absent or wrong
	 * on the device tree of the platform shouldn't prevent the driver
	 * from completing its initialization.
	 */
#if defined(CONFIG_PM_OPP)
#if defined(CONFIG_REGULATOR)
#if (KERNEL_VERSION(6, 0, 0) <= LINUX_VERSION_CODE)
	if (kbdev->nr_regulators > 0) {
		kbdev->token = dev_pm_opp_set_regulators(kbdev->dev, regulator_names);

		if (kbdev->token < 0) {
			err = kbdev->token;
			goto regulators_probe_defer;
		}
	}
#elif (KERNEL_VERSION(4, 10, 0) <= LINUX_VERSION_CODE)
	if (kbdev->nr_regulators > 0) {
		kbdev->opp_table = dev_pm_opp_set_regulators(kbdev->dev, regulator_names,
							     BASE_MAX_NR_CLOCKS_REGULATORS);

		if (IS_ERR(kbdev->opp_table)) {
			err = PTR_ERR(kbdev->opp_table);
			goto regulators_probe_defer;
		}
	}
#endif /* (KERNEL_VERSION(6, 0, 0) <= LINUX_VERSION_CODE) */
#endif /* CONFIG_REGULATOR */
	err = dev_pm_opp_of_add_table(kbdev->dev);
	CSTD_UNUSED(err);
#endif /* CONFIG_PM_OPP */
	return 0;

#if defined(CONFIG_PM_OPP) && \
	((KERNEL_VERSION(4, 10, 0) <= LINUX_VERSION_CODE) && defined(CONFIG_REGULATOR))
regulators_probe_defer:
	for (i = 0; i < BASE_MAX_NR_CLOCKS_REGULATORS; i++) {
		if (kbdev->clocks[i]) {
			if (__clk_is_enabled(kbdev->clocks[i]))
				clk_disable_unprepare(kbdev->clocks[i]);
			clk_put(kbdev->clocks[i]);
			kbdev->clocks[i] = NULL;
		} else
			break;
	}
#endif

clocks_probe_defer:
#if defined(CONFIG_REGULATOR)
	for (i = 0; i < BASE_MAX_NR_CLOCKS_REGULATORS; i++)
		regulator_put(kbdev->regulators[i]);
#endif
	return err;
#endif /* CONFIG_OF */
}

void power_control_term(struct kbase_device *kbdev)
{
	unsigned int i;

#if defined(CONFIG_PM_OPP)
	dev_pm_opp_of_remove_table(kbdev->dev);
#if defined(CONFIG_REGULATOR)
#if (KERNEL_VERSION(6, 0, 0) <= LINUX_VERSION_CODE)
	if (kbdev->token > -EPERM)
		dev_pm_opp_put_regulators(kbdev->token);
#elif (KERNEL_VERSION(4, 10, 0) <= LINUX_VERSION_CODE)
	if (!IS_ERR_OR_NULL(kbdev->opp_table))
		dev_pm_opp_put_regulators(kbdev->opp_table);
#endif /* (KERNEL_VERSION(6, 0, 0) <= LINUX_VERSION_CODE) */
#endif /* CONFIG_REGULATOR */
#endif /* CONFIG_PM_OPP */

	for (i = 0; i < BASE_MAX_NR_CLOCKS_REGULATORS; i++) {
		if (kbdev->clocks[i]) {
			if (__clk_is_enabled(kbdev->clocks[i]))
				clk_disable_unprepare(kbdev->clocks[i]);
			clk_put(kbdev->clocks[i]);
			kbdev->clocks[i] = NULL;
		} else
			break;
	}

#if defined(CONFIG_OF) && defined(CONFIG_REGULATOR)
	for (i = 0; i < BASE_MAX_NR_CLOCKS_REGULATORS; i++) {
		if (kbdev->regulators[i]) {
			regulator_put(kbdev->regulators[i]);
			kbdev->regulators[i] = NULL;
		}
	}
#endif
}

#if IS_ENABLED(CONFIG_DEBUG_FS)

static void trigger_reset(struct kbase_device *kbdev)
{
	kbase_pm_context_active(kbdev);
	if (kbase_prepare_to_reset_gpu(kbdev, RESET_FLAGS_NONE))
		kbase_reset_gpu(kbdev);
	kbase_pm_context_idle(kbdev);
}

#define MAKE_QUIRK_ACCESSORS(type)                                                           \
	static int type##_quirks_set(void *data, u64 val)                                    \
	{                                                                                    \
		struct kbase_device *kbdev;                                                  \
		kbdev = (struct kbase_device *)data;                                         \
		kbdev->hw_quirks_##type = (u32)val;                                          \
		trigger_reset(kbdev);                                                        \
		return 0;                                                                    \
	}                                                                                    \
                                                                                             \
	static int type##_quirks_get(void *data, u64 *val)                                   \
	{                                                                                    \
		struct kbase_device *kbdev;                                                  \
		kbdev = (struct kbase_device *)data;                                         \
		*val = kbdev->hw_quirks_##type;                                              \
		return 0;                                                                    \
	}                                                                                    \
	DEFINE_DEBUGFS_ATTRIBUTE(fops_##type##_quirks, type##_quirks_get, type##_quirks_set, \
				 "%llu\n")

MAKE_QUIRK_ACCESSORS(sc);
MAKE_QUIRK_ACCESSORS(tiler);
MAKE_QUIRK_ACCESSORS(mmu);
MAKE_QUIRK_ACCESSORS(gpu);

/**
 * kbase_device_debugfs_reset_write() - Reset the GPU
 *
 * @data:           Pointer to the Kbase device.
 * @wait_for_reset: Value written to the file.
 *
 * This function will perform the GPU reset, and if the value written to
 * the file is 1 it will also wait for the reset to complete.
 *
 * Return: 0 in case of no error otherwise a negative value.
 */
static int kbase_device_debugfs_reset_write(void *data, u64 wait_for_reset)
{
	struct kbase_device *kbdev = data;

	trigger_reset(kbdev);

	if (wait_for_reset == 1)
		return kbase_reset_gpu_wait(kbdev);

	return 0;
}

DEFINE_DEBUGFS_ATTRIBUTE(fops_trigger_reset, NULL, &kbase_device_debugfs_reset_write, "%llu\n");

/**
 * kbase_device_debugfs_trigger_uevent_write - send a GPU uevent
 * @file: File object to write to
 * @ubuf:  User buffer to read data from
 * @count:  Length of user buffer
 * @ppos: Offset within file object
 *
 * Return: bytes read.
 */
static ssize_t kbase_device_debugfs_trigger_uevent_write(struct file *file,
		const char __user *ubuf, size_t count, loff_t *ppos)
{
	struct kbase_device *kbdev = (struct kbase_device *)file->private_data;
	struct gpu_uevent evt = { 0 };
	char str[8] = { 0 };

	if (count >= sizeof(str))
		return -EINVAL;

	if (copy_from_user(str, ubuf, count))
		return -EINVAL;

	str[count] = '\0';

	if (sscanf(str, "%u %u", &evt.type, &evt.info) != 2)
		return -EINVAL;

	pixel_gpu_uevent_send(kbdev, (const struct gpu_uevent *) &evt);

	return count;
}

static const struct file_operations fops_trigger_uevent = {
	.owner = THIS_MODULE,
	.open = simple_open,
	.write = kbase_device_debugfs_trigger_uevent_write,
	.llseek = default_llseek,
};

/**
 * debugfs_protected_debug_mode_read - "protected_debug_mode" debugfs read
 * @file: File object to read is for
 * @buf:  User buffer to populate with data
 * @len:  Length of user buffer
 * @ppos: Offset within file object
 *
 * Retrieves the current status of protected debug mode
 * (0 = disabled, 1 = enabled)
 *
 * Return: Number of bytes added to user buffer
 */
static ssize_t debugfs_protected_debug_mode_read(struct file *file, char __user *buf, size_t len,
						 loff_t *ppos)
{
	struct kbase_device *kbdev = (struct kbase_device *)file->private_data;
	u32 gpu_status;
	ssize_t ret_val;

	kbase_pm_context_active(kbdev);
	gpu_status = kbase_reg_read32(kbdev, GPU_CONTROL_ENUM(GPU_STATUS));
	kbase_pm_context_idle(kbdev);

	if (gpu_status & GPU_STATUS_GPU_DBG_ENABLED)
		ret_val = simple_read_from_buffer(buf, len, ppos, "1\n", 2);
	else
		ret_val = simple_read_from_buffer(buf, len, ppos, "0\n", 2);

	return ret_val;
}

/*
 * struct fops_protected_debug_mode - "protected_debug_mode" debugfs fops
 *
 * Contains the file operations for the "protected_debug_mode" debugfs file
 */
static const struct file_operations fops_protected_debug_mode = {
	.owner = THIS_MODULE,
	.open = simple_open,
	.read = debugfs_protected_debug_mode_read,
	.llseek = default_llseek,
};

static int kbase_device_debugfs_mem_pool_max_size_show(struct seq_file *sfile, void *data)
{
	CSTD_UNUSED(data);
	return kbase_debugfs_helper_seq_read(sfile, MEMORY_GROUP_MANAGER_NR_GROUPS,
					     kbase_mem_pool_config_debugfs_max_size);
}

static ssize_t kbase_device_debugfs_mem_pool_max_size_write(struct file *file,
							    const char __user *ubuf, size_t count,
							    loff_t *ppos)
{
	ssize_t err = 0;

	CSTD_UNUSED(ppos);
	err = kbase_debugfs_helper_seq_write(file, ubuf, count, MEMORY_GROUP_MANAGER_NR_GROUPS,
					     kbase_mem_pool_config_debugfs_set_max_size);

	return err ? err : (ssize_t)count;
}

static int kbase_device_debugfs_mem_pool_max_size_open(struct inode *in, struct file *file)
{
	return single_open(file, kbase_device_debugfs_mem_pool_max_size_show, in->i_private);
}

static const struct file_operations kbase_device_debugfs_mem_pool_max_size_fops = {
	.owner = THIS_MODULE,
	.open = kbase_device_debugfs_mem_pool_max_size_open,
	.read = seq_read,
	.write = kbase_device_debugfs_mem_pool_max_size_write,
	.llseek = seq_lseek,
	.release = single_release,
};

/**
 * debugfs_ctx_defaults_init - Create the default configuration of new contexts in debugfs
 * @kbdev: An instance of the GPU platform device, allocated from the probe method of the driver.
 * Return: A pointer to the last dentry that it tried to create, whether successful or not.
 *         Could be NULL or encode another error value.
 */
static struct dentry *debugfs_ctx_defaults_init(struct kbase_device *const kbdev)
{
	/* prevent unprivileged use of debug file system
	 * in old kernel version
	 */
	const mode_t mode = 0644;
	struct dentry *dentry = debugfs_create_dir("defaults", kbdev->debugfs_ctx_directory);
	struct dentry *debugfs_ctx_defaults_directory = dentry;

	if (IS_ERR_OR_NULL(dentry)) {
		dev_err(kbdev->dev, "Couldn't create mali debugfs ctx defaults directory\n");
		return dentry;
	}

	debugfs_create_bool("infinite_cache", mode, debugfs_ctx_defaults_directory,
			    &kbdev->infinite_cache_active_default);

	dentry = debugfs_create_file("mem_pool_max_size", mode, debugfs_ctx_defaults_directory,
				     &kbdev->mem_pool_defaults.small,
				     &kbase_device_debugfs_mem_pool_max_size_fops);
	if (IS_ERR_OR_NULL(dentry)) {
		dev_err(kbdev->dev, "Unable to create mem_pool_max_size debugfs entry\n");
		return dentry;
	}

	dentry = debugfs_create_file("lp_mem_pool_max_size", mode, debugfs_ctx_defaults_directory,
				     &kbdev->mem_pool_defaults.large,
				     &kbase_device_debugfs_mem_pool_max_size_fops);
	if (IS_ERR_OR_NULL(dentry))
		dev_err(kbdev->dev, "Unable to create lp_mem_pool_max_size debugfs entry\n");

	return dentry;
}

/**
 * init_debugfs - Create device-wide debugfs directories and files for the Mali driver
 * @kbdev: An instance of the GPU platform device, allocated from the probe method of the driver.
 * Return: A pointer to the last dentry that it tried to create, whether successful or not.
 *         Could be NULL or encode another error value.
 */
static struct dentry *init_debugfs(struct kbase_device *kbdev)
{
	struct dentry *dentry = debugfs_create_dir(kbdev->devname, NULL);

	kbdev->mali_debugfs_directory = dentry;
	if (IS_ERR_OR_NULL(dentry)) {
		dev_err(kbdev->dev, "Couldn't create mali debugfs directory: %s\n", kbdev->devname);
		return dentry;
	}

	dentry = debugfs_create_dir("ctx", kbdev->mali_debugfs_directory);
	kbdev->debugfs_ctx_directory = dentry;
	if (IS_ERR_OR_NULL(dentry)) {
		dev_err(kbdev->dev, "Couldn't create mali debugfs ctx directory\n");
		return dentry;
	}

	dentry = debugfs_create_dir("instrumentation", kbdev->mali_debugfs_directory);
	kbdev->debugfs_instr_directory = dentry;
	if (IS_ERR_OR_NULL(dentry)) {
		dev_err(kbdev->dev, "Couldn't create mali debugfs instrumentation directory\n");
		return dentry;
	}

	kbasep_regs_history_debugfs_init(kbdev);

#if MALI_USE_CSF
	kbase_debug_csf_fault_debugfs_init(kbdev);
#else /* MALI_USE_CSF */
	kbase_debug_job_fault_debugfs_init(kbdev);
#endif /* !MALI_USE_CSF */

	kbasep_gpu_memory_debugfs_init(kbdev);
	kbase_as_fault_debugfs_init(kbdev);
#ifdef CONFIG_MALI_PRFCNT_SET_SELECT_VIA_DEBUG_FS
	kbase_instr_backend_debugfs_init(kbdev);
#endif
	kbase_pbha_debugfs_init(kbdev);

	/* fops_* variables created by invocations of macro
	 * MAKE_QUIRK_ACCESSORS() above.
	 */
	dentry = debugfs_create_file("quirks_sc", 0644, kbdev->mali_debugfs_directory, kbdev,
				     &fops_sc_quirks);
	if (IS_ERR_OR_NULL(dentry)) {
		dev_err(kbdev->dev, "Unable to create quirks_sc debugfs entry\n");
		return dentry;
	}

	dentry = debugfs_create_file("quirks_tiler", 0644, kbdev->mali_debugfs_directory, kbdev,
				     &fops_tiler_quirks);
	if (IS_ERR_OR_NULL(dentry)) {
		dev_err(kbdev->dev, "Unable to create quirks_tiler debugfs entry\n");
		return dentry;
	}

	dentry = debugfs_create_file("quirks_mmu", 0644, kbdev->mali_debugfs_directory, kbdev,
				     &fops_mmu_quirks);
	if (IS_ERR_OR_NULL(dentry)) {
		dev_err(kbdev->dev, "Unable to create quirks_mmu debugfs entry\n");
		return dentry;
	}

	dentry = debugfs_create_file("quirks_gpu", 0644, kbdev->mali_debugfs_directory, kbdev,
				     &fops_gpu_quirks);
	if (IS_ERR_OR_NULL(dentry)) {
		dev_err(kbdev->dev, "Unable to create quirks_gpu debugfs entry\n");
		return dentry;
	}


	dentry = debugfs_ctx_defaults_init(kbdev);
	if (IS_ERR_OR_NULL(dentry))
		return dentry;

	if (kbase_hw_has_feature(kbdev, BASE_HW_FEATURE_PROTECTED_DEBUG_MODE)) {
		dentry = debugfs_create_file("protected_debug_mode", 0444,
					     kbdev->mali_debugfs_directory, kbdev,
					     &fops_protected_debug_mode);
		if (IS_ERR_OR_NULL(dentry)) {
			dev_err(kbdev->dev,
				"Unable to create protected_debug_mode debugfs entry\n");
			return dentry;
		}
	}

	dentry = debugfs_create_file("reset", 0644, kbdev->mali_debugfs_directory, kbdev,
				     &fops_trigger_reset);
	if (IS_ERR_OR_NULL(dentry)) {
		dev_err(kbdev->dev, "Unable to create reset debugfs entry\n");
		return dentry;
	}

	debugfs_create_file("trigger_uevent", 0644,
			kbdev->mali_debugfs_directory, kbdev,
			&fops_trigger_uevent);

	kbase_ktrace_debugfs_init(kbdev);

#ifdef CONFIG_MALI_DEVFREQ
#if IS_ENABLED(CONFIG_DEVFREQ_THERMAL)
	if (kbdev->devfreq)
		kbase_ipa_debugfs_init(kbdev);
#endif /* CONFIG_DEVFREQ_THERMAL */
#endif /* CONFIG_MALI_DEVFREQ */

#if !MALI_USE_CSF
	dentry = debugfs_create_file("serialize_jobs", 0644, kbdev->mali_debugfs_directory, kbdev,
				     &kbasep_serialize_jobs_debugfs_fops);
	if (IS_ERR_OR_NULL(dentry)) {
		dev_err(kbdev->dev, "Unable to create serialize_jobs debugfs entry\n");
		return dentry;
	}
	kbase_timeline_io_debugfs_init(kbdev);
#endif
	kbase_dvfs_status_debugfs_init(kbdev);


	return dentry;
}

int kbase_device_debugfs_init(struct kbase_device *kbdev)
{
	struct dentry *dentry = init_debugfs(kbdev);

	if (IS_ERR_OR_NULL(dentry)) {
		debugfs_remove_recursive(kbdev->mali_debugfs_directory);
		return IS_ERR(dentry) ? PTR_ERR(dentry) : -ENOMEM;
	}
	return 0;
}

void kbase_device_debugfs_term(struct kbase_device *kbdev)
{
	debugfs_remove_recursive(kbdev->mali_debugfs_directory);
}
#endif /* CONFIG_DEBUG_FS */

/**
 * kbase_device_normalize_coherency_bitmap - Update the supported coherency
 * bitmap for devices where the flags were incorrectly documented.
 *
 * @kbdev: Kbase device
 *
 * (COHERENCY_ACE_LITE | COHERENCY_ACE) was incorrectly documented for tMIx,
 * so force the correct value here.
 *
 * Return: u32 bitmap of the supported coherency modes.
 */
static u32 kbase_device_normalize_coherency_bitmap(struct kbase_device *kbdev)
{
	u32 supported_coherency_bitmap = kbdev->gpu_props.coherency_mode;

	if ((kbdev->gpu_props.gpu_id.product_model == GPU_ID_PRODUCT_TMIX) &&
	    (supported_coherency_bitmap == COHERENCY_FEATURE_BIT(COHERENCY_ACE)))
		supported_coherency_bitmap |= COHERENCY_FEATURE_BIT(COHERENCY_ACE_LITE);

	return supported_coherency_bitmap;
}

/**
 * kbase_device_supports_coherency_mode - Check if the GPU supports a coherency mode.
 *
 * @kbdev:          Kbase device instance.
 * @coherency_mode: Bitmask of requested coherency modes.
 *
 * The coherency interfaces supported by the individual GPU vary based on the
 * hardware revision and architecture. For instance:
 * * JM supports both ACE and ACE-lite.
 * * CSF supports ACE-lite only.
 * * Some GPUs explicitly don't support it
 *
 * Return: boolean indicating whether the current GPU supports the
 * coherency mode.
 */
static bool kbase_device_supports_coherency_mode(struct kbase_device *kbdev, u32 coherency_mode)
{
	u32 supported_coherency_bitmap = kbase_device_normalize_coherency_bitmap(kbdev);

	/* In the case of invalid flags specified from the DT node, we want to exit
	 * early.
	 */
	if (coherency_mode > COHERENCY_NONE) {
		dev_warn(kbdev->dev, "Ignoring unsupported coherency mode %u set from dtb",
			 coherency_mode);
		return false;
	}

	/* ACE coherency is a little different, since it is explicitly not supported
	 * on CSF GPUs.
	 */
	if (coherency_mode == COHERENCY_ACE) {
		if (IS_ENABLED(MALI_USE_CSF) && !IS_ENABLED(CONFIG_MALI_NO_MALI)) {
			dev_err(kbdev->dev,
				"ACE coherency not supported on CSF, wrong DT configuration");
			return false;
		}
	}

	/* Finally, we need to know if the hardware supports it at all. */
	if (!(supported_coherency_bitmap & COHERENCY_FEATURE_BIT(coherency_mode))) {
		dev_warn(kbdev->dev, "Device does not support coherency mode %u set from dtb",
			 coherency_mode);
		return false;
	}

	return true;
}

int kbase_device_coherency_init(struct kbase_device *kbdev)
{
	int err = 0;

	kbdev->system_coherency = COHERENCY_NONE;

	/* device tree may override the coherency */
	if (IS_ENABLED(CONFIG_OF)) {
		u32 override_coherency;
		const void *coherency_override_dts;
		bool dma_coherent;

		/* treat "dma-coherency" as a synonym for ACE-lite */
		dma_coherent = of_dma_is_coherent(kbdev->dev->of_node);
		coherency_override_dts =
			of_get_property(kbdev->dev->of_node, "system-coherency", NULL);

		/* If there's no override, then we can skip the rest of the checks, and
		 * keep the default value of no coherency.
		 */
		if (!coherency_override_dts && !dma_coherent)
			goto early_exit;

		if (coherency_override_dts)
			override_coherency = be32_to_cpup(coherency_override_dts);
		else
			override_coherency = COHERENCY_ACE_LITE;

		if (dma_coherent && override_coherency != COHERENCY_ACE_LITE) {
			dev_err(kbdev->dev,
				"system-coherency needs to be 0 when dma-coherent is set!");
			err = -EINVAL;
			goto early_exit;
		}

		if (!kbase_device_supports_coherency_mode(kbdev, override_coherency)) {
			err = -EINVAL;
			goto early_exit;
		}

		kbdev->system_coherency = override_coherency;

		dev_info(kbdev->dev, "Using coherency mode %u set from dtb", override_coherency);
	}
early_exit:
	kbdev->gpu_props.coherency_mode = kbdev->system_coherency;

	return err;
}


#if MALI_USE_CSF

bool kbasep_adjust_prioritized_process(struct kbase_device *kbdev, bool add, uint32_t tgid)
{
	struct kbase_context *kctx;
	bool found_contexts = false;

	mutex_lock(&kbdev->kctx_list_lock);
	list_for_each_entry(kctx, &kbdev->kctx_list, kctx_list_link) {
		if (kctx->tgid == tgid) {
			if (add)
				dev_dbg(kbdev->dev,
					"Adding context %pK of process %u to prioritized list\n",
					(void *)kctx, tgid);
			else
				dev_dbg(kbdev->dev,
					"Removing context %pK of process %u from prioritized list\n",
					(void *)kctx, tgid);
			atomic_set(&kctx->prioritized, add);
			found_contexts = true;
		}
	}
	mutex_unlock(&kbdev->kctx_list_lock);

	if (found_contexts)
		kbase_csf_scheduler_kick(kbdev);

	return found_contexts;
}

static ssize_t add_prioritized_process_store(struct device *dev, struct device_attribute *attr,
					     const char *buf, size_t count)
{
	struct kbase_device *kbdev;
	int ret;
	unsigned int tgid;

	CSTD_UNUSED(attr);

	kbdev = to_kbase_device(dev);
	if (!kbdev)
		return -ENODEV;

	ret = kstrtouint(buf, 0, &tgid);
	if (ret || tgid == 0) {
		dev_err(kbdev->dev, "Invalid PID specified\n");
		return -EINVAL;
	}

	if (unlikely(!kbasep_adjust_prioritized_process(kbdev, true, tgid))) {
		dev_err(kbdev->dev, "Non-existent PID specified\n");
		return -EINVAL;
	}

	return count;
}

static DEVICE_ATTR_WO(add_prioritized_process);

static ssize_t remove_prioritized_process_store(struct device *dev, struct device_attribute *attr,
						const char *buf, size_t count)
{
	struct kbase_device *kbdev;
	int ret;
	unsigned int tgid;

	CSTD_UNUSED(attr);

	kbdev = to_kbase_device(dev);
	if (!kbdev)
		return -ENODEV;

	ret = kstrtouint(buf, 0, &tgid);
	if (ret || tgid == 0) {
		dev_err(kbdev->dev, "Invalid PID specified\n");
		return -EINVAL;
	}

	if (unlikely(!kbasep_adjust_prioritized_process(kbdev, false, tgid))) {
		dev_err(kbdev->dev, "Non-existent PID specified\n");
		return -EINVAL;
	}

	return count;
}

static DEVICE_ATTR_WO(remove_prioritized_process);

/**
 * csg_scheduling_period_store - Store callback for the csg_scheduling_period
 * sysfs file.
 * @dev:   The device with sysfs file is for
 * @attr:  The attributes of the sysfs file
 * @buf:   The value written to the sysfs file
 * @count: The number of bytes written to the sysfs file
 *
 * This function is called when the csg_scheduling_period sysfs file is written
 * to. It checks the data written, and if valid updates the reset timeout.
 *
 * Return: @count if the function succeeded. An error code on failure.
 */
static ssize_t csg_scheduling_period_store(struct device *dev, struct device_attribute *attr,
					   const char *buf, size_t count)
{
	struct kbase_device *kbdev;
	int ret;
	unsigned int csg_scheduling_period;

	CSTD_UNUSED(attr);

	kbdev = to_kbase_device(dev);
	if (!kbdev)
		return -ENODEV;

	ret = kstrtouint(buf, 0, &csg_scheduling_period);
	if (ret || csg_scheduling_period == 0) {
		dev_err(kbdev->dev,
			"Couldn't process csg_scheduling_period write operation.\n"
			"Use format 'csg_scheduling_period_ms', and csg_scheduling_period_ms > 0\n");
		return -EINVAL;
	}

	kbase_csf_scheduler_lock(kbdev);
	kbdev->csf.scheduler.csg_scheduling_period_ms = csg_scheduling_period;
	dev_dbg(kbdev->dev, "CSG scheduling period: %ums\n", csg_scheduling_period);
	kbase_csf_scheduler_unlock(kbdev);

	return (ssize_t)count;
}

/**
 * csg_scheduling_period_show - Show callback for the csg_scheduling_period
 * sysfs entry.
 * @dev:  The device this sysfs file is for.
 * @attr: The attributes of the sysfs file.
 * @buf:  The output buffer to receive the GPU information.
 *
 * This function is called to get the current reset timeout.
 *
 * Return: The number of bytes output to @buf.
 */
static ssize_t csg_scheduling_period_show(struct device *dev, struct device_attribute *attr,
					  char *const buf)
{
	struct kbase_device *kbdev;
	ssize_t ret;

	CSTD_UNUSED(attr);

	kbdev = to_kbase_device(dev);
	if (!kbdev)
		return -ENODEV;

	ret = scnprintf(buf, PAGE_SIZE, "%u\n", kbdev->csf.scheduler.csg_scheduling_period_ms);

	return ret;
}

static DEVICE_ATTR_RW(csg_scheduling_period);

/**
 * fw_timeout_store - Store callback for the fw_timeout sysfs file.
 * @dev:   The device with sysfs file is for
 * @attr:  The attributes of the sysfs file
 * @buf:   The value written to the sysfs file
 * @count: The number of bytes written to the sysfs file
 *
 * This function is called when the fw_timeout sysfs file is written to. It
 * checks the data written, and if valid updates the reset timeout.
 *
 * Return: @count if the function succeeded. An error code on failure.
 */
static ssize_t fw_timeout_store(struct device *dev, struct device_attribute *attr, const char *buf,
				size_t count)
{
	struct kbase_device *kbdev;
	int ret;
	unsigned int fw_timeout;

	CSTD_UNUSED(attr);

	kbdev = to_kbase_device(dev);
	if (!kbdev)
		return -ENODEV;

	ret = kstrtouint(buf, 0, &fw_timeout);
	if (ret || fw_timeout == 0) {
		dev_err(kbdev->dev,
			"Couldn't process fw_timeout write operation.\n"
			"Use format 'fw_timeout_ms', and fw_timeout_ms > 0\n"
			"Default fw_timeout: %u",
			kbase_get_timeout_ms(kbdev, CSF_FIRMWARE_TIMEOUT));
		return -EINVAL;
	}

	kbase_csf_scheduler_lock(kbdev);
	kbase_device_set_timeout_ms(kbdev, CSF_FIRMWARE_TIMEOUT, fw_timeout);
	kbase_csf_scheduler_unlock(kbdev);
	dev_dbg(kbdev->dev, "Firmware timeout: %ums\n", fw_timeout);

	return (ssize_t)count;
}

/**
 * fw_timeout_show - Show callback for the firmware timeout sysfs entry.
 * @dev:  The device this sysfs file is for.
 * @attr: The attributes of the sysfs file.
 * @buf:  The output buffer to receive the GPU information.
 *
 * This function is called to get the current reset timeout.
 *
 * Return: The number of bytes output to @buf.
 */
static ssize_t fw_timeout_show(struct device *dev, struct device_attribute *attr, char *const buf)
{
	struct kbase_device *kbdev;
	ssize_t ret;

	CSTD_UNUSED(attr);

	kbdev = to_kbase_device(dev);
	if (!kbdev)
		return -ENODEV;

	ret = scnprintf(buf, PAGE_SIZE, "%u\n", kbase_get_timeout_ms(kbdev, CSF_FIRMWARE_TIMEOUT));

	return ret;
}

static DEVICE_ATTR_RW(fw_timeout);

/**
 * idle_hysteresis_time_store - Store callback for CSF idle_hysteresis_time
 *                            sysfs file.
 * @dev:   The device with sysfs file is for
 * @attr:  The attributes of the sysfs file
 * @buf:   The value written to the sysfs file
 * @count: The number of bytes written to the sysfs file
 *
 * This function is called when the idle_hysteresis_time sysfs file is
 * written to.
 *
 * This file contains values of the idle hysteresis duration.
 *
 * Return: @count if the function succeeded. An error code on failure.
 */
static ssize_t idle_hysteresis_time_store(struct device *dev, struct device_attribute *attr,
					  const char *buf, size_t count)
{
	struct kbase_device *kbdev;
	u32 dur_us = 0;

	CSTD_UNUSED(attr);

	kbdev = to_kbase_device(dev);
	if (!kbdev)
		return -ENODEV;

	if (kstrtou32(buf, 0, &dur_us)) {
		dev_err(kbdev->dev, "Couldn't process idle_hysteresis_time write operation.\n"
				    "Use format <idle_hysteresis_time>\n");
		return -EINVAL;
	}

	/* In sysFs, The unit of the input value of idle_hysteresis_time is us.
	 * But the unit of the input parameter of this function is ns, so multiply by 1000
	 */
	kbase_csf_firmware_set_gpu_idle_hysteresis_time(kbdev, (u64)dur_us * NSEC_PER_USEC);

	return (ssize_t)count;
}

/**
 * idle_hysteresis_time_show - Show callback for CSF idle_hysteresis_time
 *                             sysfs entry.
 * @dev:  The device this sysfs file is for.
 * @attr: The attributes of the sysfs file.
 * @buf:  The output buffer to receive the GPU information.
 *
 * This function is called to get the current idle hysteresis duration in us.
 *
 * Return: The number of bytes output to @buf.
 */
static ssize_t idle_hysteresis_time_show(struct device *dev, struct device_attribute *attr,
					 char *const buf)
{
	struct kbase_device *kbdev;
	ssize_t ret;
	u64 dur_us;

	CSTD_UNUSED(attr);

	kbdev = to_kbase_device(dev);
	if (!kbdev)
		return -ENODEV;

	/* The unit of return value of idle_hysteresis_time_show is us, So divide by 1000 */
	dur_us = div_u64(kbase_csf_firmware_get_gpu_idle_hysteresis_time(kbdev), NSEC_PER_USEC);
	ret = scnprintf(buf, PAGE_SIZE, "%u\n", (u32)dur_us);

	return ret;
}

static DEVICE_ATTR_RW(idle_hysteresis_time);

/**
 * idle_hysteresis_time_ns_store - Store callback for CSF
 *                     idle_hysteresis_time_ns sysfs file.
 *
 * @dev:   The device with sysfs file is for
 * @attr:  The attributes of the sysfs file
 * @buf:   The value written to the sysfs file
 * @count: The number of bytes written to the sysfs file
 *
 * This function is called when the idle_hysteresis_time_ns sysfs
 * file is written to.
 *
 * This file contains values of the idle hysteresis duration in ns.
 *
 * Return: @count if the function succeeded. An error code on failure.
 */
static ssize_t idle_hysteresis_time_ns_store(struct device *dev, struct device_attribute *attr,
					     const char *buf, size_t count)
{
	struct kbase_device *kbdev;
	u64 dur_ns = 0;

	kbdev = to_kbase_device(dev);
	if (!kbdev)
		return -ENODEV;

	if (kstrtou64(buf, 0, &dur_ns)) {
		dev_err(kbdev->dev, "Couldn't process idle_hysteresis_time_ns write operation.\n"
				    "Use format <idle_hysteresis_time_ns>\n");
		return -EINVAL;
	}

	kbase_csf_firmware_set_gpu_idle_hysteresis_time(kbdev, dur_ns);

	return count;
}

/**
 * idle_hysteresis_time_ns_show - Show callback for CSF
 *                  idle_hysteresis_time_ns sysfs entry.
 *
 * @dev:  The device this sysfs file is for.
 * @attr: The attributes of the sysfs file.
 * @buf:  The output buffer to receive the GPU information.
 *
 * This function is called to get the current idle hysteresis duration in ns.
 *
 * Return: The number of bytes output to @buf.
 */
static ssize_t idle_hysteresis_time_ns_show(struct device *dev, struct device_attribute *attr,
					    char *const buf)
{
	struct kbase_device *kbdev;
	ssize_t ret;
	u64 dur_ns;

	kbdev = to_kbase_device(dev);
	if (!kbdev)
		return -ENODEV;

	dur_ns = kbase_csf_firmware_get_gpu_idle_hysteresis_time(kbdev);
	ret = scnprintf(buf, PAGE_SIZE, "%llu\n", dur_ns);

	return ret;
}

static DEVICE_ATTR_RW(idle_hysteresis_time_ns);

/**
 * mcu_shader_pwroff_timeout_show - Get the MCU shader Core power-off time value.
 *
 * @dev:  The device this sysfs file is for.
 * @attr: The attributes of the sysfs file.
 * @buf:  The output buffer for the sysfs file contents
 *
 * Get the internally recorded MCU shader Core power-off (nominal) timeout value.
 * The unit of the value is in micro-seconds.
 *
 * Return: The number of bytes output to @buf if the
 *         function succeeded. A Negative value on failure.
 */
static ssize_t mcu_shader_pwroff_timeout_show(struct device *dev, struct device_attribute *attr,
					      char *const buf)
{
	struct kbase_device *kbdev = dev_get_drvdata(dev);
	u64 pwroff_us;

	CSTD_UNUSED(attr);

	if (!kbdev)
		return -ENODEV;

	/* The unit of return value of the function is us, So divide by 1000 */
	pwroff_us = div_u64(kbase_csf_firmware_get_mcu_core_pwroff_time(kbdev), NSEC_PER_USEC);
	return scnprintf(buf, PAGE_SIZE, "%u\n", (u32)pwroff_us);
}

/**
 * mcu_shader_pwroff_timeout_store - Set the MCU shader core power-off time value.
 *
 * @dev:   The device with sysfs file is for
 * @attr:  The attributes of the sysfs file
 * @buf:   The value written to the sysfs file
 * @count: The number of bytes to write to the sysfs file
 *
 * The duration value (unit: micro-seconds) for configuring MCU Shader Core
 * timer, when the shader cores' power transitions are delegated to the
 * MCU (normal operational mode)
 *
 * Return: @count if the function succeeded. An error code on failure.
 */
static ssize_t mcu_shader_pwroff_timeout_store(struct device *dev, struct device_attribute *attr,
					       const char *buf, size_t count)
{
	struct kbase_device *kbdev = dev_get_drvdata(dev);
	u32 dur_us;

	const struct kbase_pm_policy *current_policy;
	bool always_on;

	CSTD_UNUSED(attr);

	if (!kbdev)
		return -ENODEV;

	if (kstrtou32(buf, 0, &dur_us))
		return -EINVAL;

	current_policy = kbase_pm_get_policy(kbdev);
	always_on = current_policy == &kbase_pm_always_on_policy_ops;
	if (dur_us == 0 && !always_on)
		return -EINVAL;

	/* In sysFs, The unit of the input value of mcu_shader_pwroff_timeout is us.
	 * But the unit of the input parameter of this function is ns, so multiply by 1000
	 */
	kbase_csf_firmware_set_mcu_core_pwroff_time(kbdev, (u64)dur_us * NSEC_PER_USEC);

	return (ssize_t)count;
}

static DEVICE_ATTR_RW(mcu_shader_pwroff_timeout);

/**
 * mcu_shader_pwroff_timeout_ns_show - Get the MCU shader Core power-off time value.
 *
 * @dev:  The device this sysfs file is for.
 * @attr: The attributes of the sysfs file.
 * @buf:  The output buffer for the sysfs file contents
 *
 * Get the internally recorded MCU shader Core power-off (nominal) timeout value.
 * The unit of the value is in nanoseconds.
 *
 * Return: The number of bytes output to @buf if the
 *         function succeeded. A Negative value on failure.
 */
static ssize_t mcu_shader_pwroff_timeout_ns_show(struct device *dev, struct device_attribute *attr,
						 char *const buf)
{
	struct kbase_device *kbdev = dev_get_drvdata(dev);
	u64 pwroff_ns;

	if (!kbdev)
		return -ENODEV;

	pwroff_ns = kbase_csf_firmware_get_mcu_core_pwroff_time(kbdev);
	return scnprintf(buf, PAGE_SIZE, "%llu\n", pwroff_ns);
}

/**
 * mcu_shader_pwroff_timeout_ns_store - Set the MCU shader core power-off time value.
 *
 * @dev:   The device with sysfs file is for
 * @attr:  The attributes of the sysfs file
 * @buf:   The value written to the sysfs file
 * @count: The number of bytes to write to the sysfs file
 *
 * The duration value (unit: nanoseconds) for configuring MCU Shader Core
 * timer, when the shader cores' power transitions are delegated to the
 * MCU (normal operational mode)
 *
 * Return: @count if the function succeeded. An error code on failure.
 */
static ssize_t mcu_shader_pwroff_timeout_ns_store(struct device *dev, struct device_attribute *attr,
						  const char *buf, size_t count)
{
	struct kbase_device *kbdev = dev_get_drvdata(dev);
	u64 dur_ns;

	const struct kbase_pm_policy *current_policy;
	bool always_on;

	if (!kbdev)
		return -ENODEV;

	if (kstrtou64(buf, 0, &dur_ns))
		return -EINVAL;

	current_policy = kbase_pm_get_policy(kbdev);
	always_on = current_policy == &kbase_pm_always_on_policy_ops;
	if (dur_ns == 0 && !always_on)
		return -EINVAL;

	kbase_csf_firmware_set_mcu_core_pwroff_time(kbdev, dur_ns);

	return count;
}

static DEVICE_ATTR_RW(mcu_shader_pwroff_timeout_ns);

#endif /* MALI_USE_CSF */

static struct attribute *kbase_scheduling_attrs[] = {
#if !MALI_USE_CSF
	&dev_attr_serialize_jobs.attr,
#endif /* !MALI_USE_CSF */
	NULL
};

static ssize_t total_gpu_mem_show(
	struct device *dev,
	struct device_attribute *attr,
	char *const buf)
{
	struct kbase_device *kbdev;
	kbdev = to_kbase_device(dev);
	if (!kbdev)
		return -ENODEV;

	return sysfs_emit(buf, "%lu\n",
		(unsigned long) kbdev->total_gpu_pages << PAGE_SHIFT);
}
static DEVICE_ATTR_RO(total_gpu_mem);

static ssize_t dma_buf_gpu_mem_show(
	struct device *dev,
	struct device_attribute *attr,
	char *const buf)
{
	struct kbase_device *kbdev;
	kbdev = to_kbase_device(dev);
	if (!kbdev)
		return -ENODEV;

	return sysfs_emit(buf, "%lu\n",
		(unsigned long) kbdev->dma_buf_pages << PAGE_SHIFT);
}
static DEVICE_ATTR_RO(dma_buf_gpu_mem);

static struct attribute *kbase_attrs[] = {
#ifdef CONFIG_MALI_DEBUG
	&dev_attr_debug_command.attr,
#if !MALI_USE_CSF
	&dev_attr_js_softstop_always.attr,
#endif /* !MALI_USE_CSF */
#endif
#if !MALI_USE_CSF
	&dev_attr_js_timeouts.attr,
	&dev_attr_soft_job_timeout.attr,
#endif /* !MALI_USE_CSF */
	&dev_attr_gpuinfo.attr,
	&dev_attr_dvfs_period.attr,
	&dev_attr_pm_poweroff.attr,
	&dev_attr_reset_timeout.attr,
#if !MALI_USE_CSF
	&dev_attr_js_scheduling_period.attr,
#else
	&dev_attr_csg_scheduling_period.attr,
	&dev_attr_add_prioritized_process.attr,
	&dev_attr_remove_prioritized_process.attr,
	&dev_attr_fw_timeout.attr,
	&dev_attr_idle_hysteresis_time.attr,
	&dev_attr_idle_hysteresis_time_ns.attr,
	&dev_attr_mcu_shader_pwroff_timeout.attr,
	&dev_attr_mcu_shader_pwroff_timeout_ns.attr,
#endif /* !MALI_USE_CSF */
	&dev_attr_power_policy.attr,
	&dev_attr_core_mask.attr,
	&dev_attr_mem_pool_size.attr,
	&dev_attr_mem_pool_max_size.attr,
	&dev_attr_lp_mem_pool_size.attr,
	&dev_attr_lp_mem_pool_max_size.attr,
#if !MALI_USE_CSF
	&dev_attr_js_ctx_scheduling_mode.attr,
#endif /* !MALI_USE_CSF */
	&dev_attr_total_gpu_mem.attr,
	&dev_attr_dma_buf_gpu_mem.attr,
	NULL
};

static struct attribute *kbase_mempool_attrs[] = { &dev_attr_max_size.attr,
						   &dev_attr_lp_max_size.attr,
						   &dev_attr_ctx_default_max_size.attr, NULL };

#define SYSFS_SCHEDULING_GROUP "scheduling"
static const struct attribute_group kbase_scheduling_attr_group = {
	.name = SYSFS_SCHEDULING_GROUP,
	.attrs = kbase_scheduling_attrs,
};

#define SYSFS_MEMPOOL_GROUP "mempool"
static const struct attribute_group kbase_mempool_attr_group = {
	.name = SYSFS_MEMPOOL_GROUP,
	.attrs = kbase_mempool_attrs,
};

static const struct attribute_group kbase_attr_group = {
	.attrs = kbase_attrs,
};

int kbase_sysfs_init(struct kbase_device *kbdev)
{
	int err = 0;

	kbdev->mdev.minor = MISC_DYNAMIC_MINOR;
	kbdev->mdev.name = kbdev->devname;
	kbdev->mdev.fops = &kbase_fops;
	kbdev->mdev.parent = get_device(kbdev->dev);
	kbdev->mdev.mode = 0666;

	err = sysfs_create_group(&kbdev->dev->kobj, &kbase_attr_group);
	if (err)
		return err;

	err = sysfs_create_group(&kbdev->dev->kobj, &kbase_scheduling_attr_group);
	if (err) {
		dev_err(kbdev->dev, "Creation of %s sysfs group failed", SYSFS_SCHEDULING_GROUP);
		sysfs_remove_group(&kbdev->dev->kobj, &kbase_attr_group);
		return err;
	}

	err = sysfs_create_group(&kbdev->dev->kobj, &kbase_mempool_attr_group);
	if (err) {
		dev_err(kbdev->dev, "Creation of %s sysfs group failed", SYSFS_MEMPOOL_GROUP);
		sysfs_remove_group(&kbdev->dev->kobj, &kbase_scheduling_attr_group);
		sysfs_remove_group(&kbdev->dev->kobj, &kbase_attr_group);
	}

	kbdev->proc_sysfs_node = kobject_create_and_add("kprcs",
			&kbdev->dev->kobj);

	return err;
}

void kbase_sysfs_term(struct kbase_device *kbdev)
{
	sysfs_remove_group(&kbdev->dev->kobj, &kbase_mempool_attr_group);
	sysfs_remove_group(&kbdev->dev->kobj, &kbase_scheduling_attr_group);
	sysfs_remove_group(&kbdev->dev->kobj, &kbase_attr_group);
	kobject_del(kbdev->proc_sysfs_node);
	kobject_put(kbdev->proc_sysfs_node);
	put_device(kbdev->dev);
}

static int kbase_platform_device_remove(struct platform_device *pdev)
{
	struct kbase_device *kbdev = to_kbase_device(&pdev->dev);

	if (!kbdev)
		return -ENODEV;

	kbase_device_term(kbdev);
	dev_set_drvdata(kbdev->dev, NULL);
	kbase_device_free(kbdev);

	return 0;
}

void kbase_backend_devfreq_term(struct kbase_device *kbdev)
{
#ifdef CONFIG_MALI_DEVFREQ
	if (kbdev->devfreq)
		kbase_devfreq_term(kbdev);
#endif
}

int kbase_backend_devfreq_init(struct kbase_device *kbdev)
{
#ifdef CONFIG_MALI_DEVFREQ
	/* Devfreq uses hardware counters, so must be initialized after it. */
	int err = kbase_devfreq_init(kbdev);

	if (err)
		dev_err(kbdev->dev, "Continuing without devfreq\n");
#endif /* CONFIG_MALI_DEVFREQ */
	return 0;
}

static int kbase_platform_device_probe(struct platform_device *pdev)
{
	struct kbase_device *kbdev;
	int err = 0;

	mali_kbase_print_cs_experimental();

	kbdev = kbase_device_alloc();
	if (!kbdev) {
		dev_err(&pdev->dev, "Allocate device failed\n");
		return -ENOMEM;
	}

	kbdev->dev = &pdev->dev;

#if (KERNEL_VERSION(6, 0, 0) <= LINUX_VERSION_CODE)
	kbdev->token = -EPERM;
#endif /* (KERNEL_VERSION(6, 0, 0) <= LINUX_VERSION_CODE) */

	dev_set_drvdata(kbdev->dev, kbdev);
#if (KERNEL_VERSION(5, 3, 0) <= LINUX_VERSION_CODE)
	mutex_lock(&kbase_probe_mutex);
#endif
	err = kbase_device_init(kbdev);

	if (err) {
		if (err == -EPROBE_DEFER)
			dev_info(kbdev->dev, "Device initialization Deferred\n");
		else
			dev_err(kbdev->dev, "Device initialization failed\n");

		dev_set_drvdata(kbdev->dev, NULL);
		kbase_device_free(kbdev);
#if (KERNEL_VERSION(5, 3, 0) <= LINUX_VERSION_CODE)
		mutex_unlock(&kbase_probe_mutex);
#endif
	} else {
#if (KERNEL_VERSION(6, 1, 0) <= LINUX_VERSION_CODE)
		/* Since upstream is not exporting mmap_min_addr, kbase at the
		 * moment is unable to track possible kernel changes via sysfs.
		 * Flag this out in a device info message.
		 */
		dev_info(kbdev->dev, KBASE_COMPILED_MMAP_MIN_ADDR_MSG);
#endif

		dev_info(kbdev->dev, "Probed as %s\n", dev_name(kbdev->mdev.this_device));
		if (PAGE_SHIFT != 12)
			dev_warn(kbdev->dev, "Experimental feature: %s with Page Size of %luKiB",
				 dev_name(kbdev->mdev.this_device), PAGE_SIZE / 1024);

		kbase_increment_device_id();
#if (KERNEL_VERSION(5, 3, 0) <= LINUX_VERSION_CODE)
		mutex_unlock(&kbase_probe_mutex);
#endif
#ifdef CONFIG_MALI_ARBITER_SUPPORT
		rt_mutex_lock(&kbdev->pm.lock);
		kbase_arbiter_pm_vm_event(kbdev, KBASE_VM_GPU_INITIALIZED_EVT);
		rt_mutex_unlock(&kbdev->pm.lock);
#endif
	}

	return err;
}

#undef KBASEP_DEFAULT_REGISTER_HISTORY_SIZE

/**
 * kbase_device_suspend - Suspend callback from the OS.
 *
 * @dev:  The device to suspend
 *
 * This is called by Linux when the device should suspend.
 *
 * Return: A standard Linux error code on failure, 0 otherwise.
 */
static int kbase_device_suspend(struct device *dev)
{
	struct kbase_device *kbdev = to_kbase_device(dev);

	if (!kbdev)
		return -ENODEV;

	if (kbase_pm_suspend(kbdev)) {
		dev_warn(kbdev->dev, "Abort suspend as GPU suspension failed");
		return -EBUSY;
	}

#ifdef CONFIG_MALI_MIDGARD_DVFS
	kbase_pm_metrics_stop(kbdev);
#endif

#ifdef CONFIG_MALI_DEVFREQ
	dev_dbg(dev, "Callback %s\n", __func__);
	if (kbdev->devfreq) {
		kbase_devfreq_enqueue_work(kbdev, DEVFREQ_WORK_SUSPEND);
		flush_workqueue(kbdev->devfreq_queue.workq);
	}
#endif
	return 0;
}

/**
 * kbase_device_resume - Resume callback from the OS.
 *
 * @dev:  The device to resume
 *
 * This is called by Linux when the device should resume from suspension.
 *
 * Return: A standard Linux error code
 */
static int kbase_device_resume(struct device *dev)
{
	struct kbase_device *kbdev = to_kbase_device(dev);

	if (!kbdev)
		return -ENODEV;

	kbase_pm_resume(kbdev);

#ifdef CONFIG_MALI_MIDGARD_DVFS
	kbase_pm_metrics_start(kbdev);
#endif

#ifdef CONFIG_MALI_DEVFREQ
	dev_dbg(dev, "Callback %s\n", __func__);
	if (kbdev->devfreq)
		kbase_devfreq_enqueue_work(kbdev, DEVFREQ_WORK_RESUME);
#endif
	return 0;
}

/**
 * kbase_device_runtime_suspend - Runtime suspend callback from the OS.
 *
 * @dev:  The device to suspend
 *
 * This is called by Linux when the device should prepare for a condition in
 * which it will not be able to communicate with the CPU(s) and RAM due to
 * power management.
 *
 * Return: A standard Linux error code
 */
#ifdef KBASE_PM_RUNTIME
static int kbase_device_runtime_suspend(struct device *dev)
{
	struct kbase_device *kbdev = to_kbase_device(dev);
	int ret = 0;

	if (!kbdev)
		return -ENODEV;

	dev_dbg(dev, "Callback %s\n", __func__);
	KBASE_KTRACE_ADD(kbdev, PM_RUNTIME_SUSPEND_CALLBACK, NULL, 0);

#if MALI_USE_CSF
	ret = kbase_pm_handle_runtime_suspend(kbdev);
	if (ret)
		return ret;
#endif

#ifdef CONFIG_MALI_MIDGARD_DVFS
	kbase_pm_metrics_stop(kbdev);
#endif

#ifdef CONFIG_MALI_DEVFREQ
	if (kbdev->devfreq)
		kbase_devfreq_enqueue_work(kbdev, DEVFREQ_WORK_SUSPEND);
#endif

	if (kbdev->pm.backend.callback_power_runtime_off) {
		kbdev->pm.backend.callback_power_runtime_off(kbdev);
		dev_dbg(dev, "runtime suspend\n");
	}
	return ret;
}
#endif /* KBASE_PM_RUNTIME */

/**
 * kbase_device_runtime_resume - Runtime resume callback from the OS.
 *
 * @dev:  The device to suspend
 *
 * This is called by Linux when the device should go into a fully active state.
 *
 * Return: A standard Linux error code
 */

#ifdef KBASE_PM_RUNTIME
static int kbase_device_runtime_resume(struct device *dev)
{
	int ret = 0;
	struct kbase_device *kbdev = to_kbase_device(dev);

	if (!kbdev)
		return -ENODEV;

	dev_dbg(dev, "Callback %s\n", __func__);
	KBASE_KTRACE_ADD(kbdev, PM_RUNTIME_RESUME_CALLBACK, NULL, 0);
	if (kbdev->pm.backend.callback_power_runtime_on) {
		ret = kbdev->pm.backend.callback_power_runtime_on(kbdev);
		dev_dbg(dev, "runtime resume\n");
	}

#ifdef CONFIG_MALI_MIDGARD_DVFS
	kbase_pm_metrics_start(kbdev);
#endif

#ifdef CONFIG_MALI_DEVFREQ
	if (kbdev->devfreq)
		kbase_devfreq_enqueue_work(kbdev, DEVFREQ_WORK_RESUME);
#endif

	return ret;
}
#endif /* KBASE_PM_RUNTIME */

#ifdef KBASE_PM_RUNTIME
/**
 * kbase_device_runtime_idle - Runtime idle callback from the OS.
 * @dev: The device to suspend
 *
 * This is called by Linux when the device appears to be inactive and it might
 * be placed into a low power state.
 *
 * Return: 0 if device can be suspended, non-zero to avoid runtime autosuspend,
 * otherwise a standard Linux error code
 */
static int kbase_device_runtime_idle(struct device *dev)
{
	struct kbase_device *kbdev = to_kbase_device(dev);

	if (!kbdev)
		return -ENODEV;

	dev_dbg(dev, "Callback %s\n", __func__);
	/* Use platform specific implementation if it exists. */
	if (kbdev->pm.backend.callback_power_runtime_idle)
		return kbdev->pm.backend.callback_power_runtime_idle(kbdev);

	/* Just need to update the device's last busy mark. Kernel will respect
	 * the autosuspend delay and so won't suspend the device immediately.
	 */
	pm_runtime_mark_last_busy(kbdev->dev);
	return 0;
}
#endif /* KBASE_PM_RUNTIME */

/* The power management operations for the platform driver.
 */
static const struct dev_pm_ops kbase_pm_ops = {
	.suspend = kbase_device_suspend,
	.resume = kbase_device_resume,
#ifdef KBASE_PM_RUNTIME
	.runtime_suspend = kbase_device_runtime_suspend,
	.runtime_resume = kbase_device_runtime_resume,
	.runtime_idle = kbase_device_runtime_idle,
#endif /* KBASE_PM_RUNTIME */
};

#if IS_ENABLED(CONFIG_OF)
static const struct of_device_id kbase_dt_ids[] = { { .compatible = "arm,malit6xx" },
						    { .compatible = "arm,mali-midgard" },
						    { .compatible = "arm,mali-bifrost" },
						    { .compatible = "arm,mali-valhall" },
						    { /* sentinel */ } };
MODULE_DEVICE_TABLE(of, kbase_dt_ids);
#endif

static struct platform_driver kbase_platform_driver = {
	.probe = kbase_platform_device_probe,
	.remove = kbase_platform_device_remove,
	.driver = {
		   .name = KBASE_DRV_NAME,
		   .pm = &kbase_pm_ops,
		   .of_match_table = of_match_ptr(kbase_dt_ids),
		   .probe_type = PROBE_PREFER_ASYNCHRONOUS,
	},
};

#if (KERNEL_VERSION(5, 3, 0) > LINUX_VERSION_CODE) && IS_ENABLED(CONFIG_OF)
module_platform_driver(kbase_platform_driver);
#else
static int __init kbase_driver_init(void)
{
	int ret;

#if (KERNEL_VERSION(5, 3, 0) <= LINUX_VERSION_CODE)
	mutex_init(&kbase_probe_mutex);
#endif

#ifndef CONFIG_OF
	ret = kbase_platform_register();
	if (ret)
		return ret;
#endif
	ret = platform_driver_register(&kbase_platform_driver);
#ifndef CONFIG_OF
	if (ret) {
		kbase_platform_unregister();
		return ret;
	}
#endif

	return ret;
}

static void __exit kbase_driver_exit(void)
{
	platform_driver_unregister(&kbase_platform_driver);
#ifndef CONFIG_OF
	kbase_platform_unregister();
#endif
}

module_init(kbase_driver_init);
module_exit(kbase_driver_exit);
#endif
MODULE_LICENSE("GPL");
MODULE_VERSION(MALI_RELEASE_NAME " (UK version " \
		__stringify(BASE_UK_VERSION_MAJOR) "." \
		__stringify(BASE_UK_VERSION_MINOR) ")");
MODULE_SOFTDEP("pre: mali_pixel");
MODULE_SOFTDEP("pre: exynos-pd-dbg");
MODULE_SOFTDEP("pre: memory_group_manager");
MODULE_INFO(import_ns, "DMA_BUF");

#define CREATE_TRACE_POINTS
/* Create the trace points (otherwise we just get code to call a tracepoint) */
#include "mali_linux_trace.h"

#ifdef CONFIG_MALI_GATOR_SUPPORT
EXPORT_TRACEPOINT_SYMBOL_GPL(mali_job_slots_event);
EXPORT_TRACEPOINT_SYMBOL_GPL(mali_pm_status);
EXPORT_TRACEPOINT_SYMBOL_GPL(mali_page_fault_insert_pages);
EXPORT_TRACEPOINT_SYMBOL_GPL(mali_total_alloc_pages_change);

void kbase_trace_mali_pm_status(u32 dev_id, u32 event, u64 value)
{
	trace_mali_pm_status(dev_id, event, value);
}

void kbase_trace_mali_job_slots_event(u32 dev_id, u32 event, const struct kbase_context *kctx,
				      u8 atom_id)
{
	trace_mali_job_slots_event(dev_id, event, (kctx != NULL ? (u32)kctx->tgid : 0U),
				   (kctx != NULL ? (u32)kctx->pid : 0U), atom_id);
}

void kbase_trace_mali_page_fault_insert_pages(u32 dev_id, int event, u32 value)
{
	trace_mali_page_fault_insert_pages(dev_id, event, value);
}

void kbase_trace_mali_total_alloc_pages_change(u32 dev_id, long long event)
{
	trace_mali_total_alloc_pages_change(dev_id, event);
}
#endif /* CONFIG_MALI_GATOR_SUPPORT */<|MERGE_RESOLUTION|>--- conflicted
+++ resolved
@@ -2750,15 +2750,10 @@
 	return err;
 }
 
-<<<<<<< HEAD
-	rt_mutex_lock(&kbdev->pm.lock);
-	spin_lock_irqsave(&kbdev->hwaccess_lock, flags);
-=======
 static int core_mask_set(struct kbase_device *kbdev, struct kbase_core_mask *const new_mask)
 {
 	u64 new_core_mask = new_mask->new_core_mask;
 	u64 shader_present = kbdev->gpu_props.shader_present;
->>>>>>> a999cd8f
 
 	lockdep_assert_held(&kbdev->pm.lock);
 	lockdep_assert_held(&kbdev->hwaccess_lock);
@@ -2892,24 +2887,18 @@
 	if (err)
 		return err;
 
-	mutex_lock(&kbdev->pm.lock);
+	rt_mutex_lock(&kbdev->pm.lock);
 	spin_lock_irqsave(&kbdev->hwaccess_lock, flags);
 
 	err = core_mask_set(kbdev, &core_mask);
 
 	spin_unlock_irqrestore(&kbdev->hwaccess_lock, flags);
-<<<<<<< HEAD
 	rt_mutex_unlock(&kbdev->pm.lock);
-end:
-	return err;
-=======
-	mutex_unlock(&kbdev->pm.lock);
 
 	if (err)
 		return err;
 
 	return count;
->>>>>>> a999cd8f
 }
 
 /*
