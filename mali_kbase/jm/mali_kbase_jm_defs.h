--- conflicted
+++ resolved
@@ -94,19 +94,15 @@
 /* Atom has been stored in runnable_tree */
 #define KBASE_KATOM_FLAG_JSCTX_IN_TREE (1U << 12)
 /* Atom is waiting for L2 caches to power up in order to enter protected mode */
-<<<<<<< HEAD
-#define KBASE_KATOM_FLAG_HOLDING_L2_REF_PROT (1<<13)
+#define KBASE_KATOM_FLAG_HOLDING_L2_REF_PROT (1U << 13)
 /* Atom is part of a simple graphics frame. Only applies to fragment atoms.
  * See &jd_mark_simple_gfx_frame_atoms for more info.
  */
-#define KBASE_KATOM_FLAG_SIMPLE_FRAME_FRAGMENT (1 << 14)
+#define KBASE_KATOM_FLAG_SIMPLE_FRAME_FRAGMENT (1U << 14)
 /* Atom can be deferred until the GPU is powered on by another event. Only
  * applies to vertex atoms. See &jd_mark_simple_gfx_frame_atoms for more info.
  */
-#define KBASE_KATOM_FLAG_DEFER_WHILE_POWEROFF (1 << 15)
-=======
-#define KBASE_KATOM_FLAG_HOLDING_L2_REF_PROT (1U << 13)
->>>>>>> 049a5422
+#define KBASE_KATOM_FLAG_DEFER_WHILE_POWEROFF (1U << 15)
 
 /* SW related flags about types of JS_COMMAND action
  * NOTE: These must be masked off by JS_COMMAND_MASK
