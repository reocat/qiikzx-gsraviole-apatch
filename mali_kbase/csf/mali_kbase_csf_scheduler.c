// SPDX-License-Identifier: GPL-2.0 WITH Linux-syscall-note
/*
 *
 * (C) COPYRIGHT 2018-2023 ARM Limited. All rights reserved.
 *
 * This program is free software and is provided to you under the terms of the
 * GNU General Public License version 2 as published by the Free Software
 * Foundation, and any use by you of this program is subject to the terms
 * of such GNU license.
 *
 * This program is distributed in the hope that it will be useful,
 * but WITHOUT ANY WARRANTY; without even the implied warranty of
 * MERCHANTABILITY or FITNESS FOR A PARTICULAR PURPOSE. See the
 * GNU General Public License for more details.
 *
 * You should have received a copy of the GNU General Public License
 * along with this program; if not, you can access it online at
 * http://www.gnu.org/licenses/gpl-2.0.html.
 *
 */

#include <linux/kthread.h>

#include <mali_kbase.h>
#include "mali_kbase_config_defaults.h"
#include <mali_kbase_ctx_sched.h>
#include <mali_kbase_reset_gpu.h>
#include <mali_kbase_as_fault_debugfs.h>
#include "mali_kbase_csf.h"
#include <tl/mali_kbase_tracepoints.h>
#include <backend/gpu/mali_kbase_pm_internal.h>
#include <linux/export.h>
#include <linux/delay.h>
#include <csf/mali_kbase_csf_registers.h>
#include <uapi/gpu/arm/midgard/mali_base_kernel.h>
#include <mali_kbase_hwaccess_time.h>
#include <trace/events/power.h>
#include "mali_kbase_csf_tiler_heap.h"
#include "mali_kbase_csf_tiler_heap_reclaim.h"
#include "mali_kbase_csf_mcu_shared_reg.h"
#include <linux/version_compat_defs.h>
#if IS_ENABLED(CONFIG_MALI_TRACE_POWER_GPU_WORK_PERIOD)
#include <mali_kbase_gpu_metrics.h>
#include <csf/mali_kbase_csf_trace_buffer.h>
#endif /* CONFIG_MALI_TRACE_POWER_GPU_WORK_PERIOD */

/* Value to indicate that a queue group is not groups_to_schedule list */
#define KBASEP_GROUP_PREPARED_SEQ_NUM_INVALID (U32_MAX)

/* This decides the upper limit on the waiting time for the Scheduler
 * to exit the sleep state. Usually the value of autosuspend_delay is
 * expected to be around 100 milli seconds.
 */
#define MAX_AUTO_SUSPEND_DELAY_MS (5000)

/* Maximum number of endpoints which may run tiler jobs. */
#define CSG_TILER_MAX ((u8)1)

/* Maximum dynamic CSG slot priority value */
#define MAX_CSG_SLOT_PRIORITY ((u8)15)

/* CSF scheduler time slice value */
#define CSF_SCHEDULER_TIME_TICK_MS (100) /* 100 milliseconds */

/* CSG_REQ:STATUS_UPDATE timeout */
#define CSG_STATUS_UPDATE_REQ_TIMEOUT_MS (250) /* 250 milliseconds */

/* A GPU address space slot is reserved for MCU. */
#define NUM_RESERVED_AS_SLOTS (1)

/* Time to wait for completion of PING req before considering MCU as hung */
#define FW_PING_AFTER_ERROR_TIMEOUT_MS (10)

/* Explicitly defining this blocked_reason code as SB_WAIT for clarity */
#define CS_STATUS_BLOCKED_ON_SB_WAIT CS_STATUS_BLOCKED_REASON_REASON_WAIT

static int scheduler_group_schedule(struct kbase_queue_group *group);
static void remove_group_from_idle_wait(struct kbase_queue_group *const group);
static
void insert_group_to_runnable(struct kbase_csf_scheduler *const scheduler,
		struct kbase_queue_group *const group,
		enum kbase_csf_group_state run_state);
static struct kbase_queue_group *scheduler_get_protm_enter_async_group(
		struct kbase_device *const kbdev,
		struct kbase_queue_group *const group);
static struct kbase_queue_group *get_tock_top_group(
	struct kbase_csf_scheduler *const scheduler);
static void scheduler_enable_tick_timer_nolock(struct kbase_device *kbdev);
static int suspend_active_queue_groups(struct kbase_device *kbdev,
				       unsigned long *slot_mask);
static int suspend_active_groups_on_powerdown(struct kbase_device *kbdev,
					      bool system_suspend);
static void schedule_in_cycle(struct kbase_queue_group *group, bool force);
#ifdef CONFIG_MALI_HOST_CONTROLS_SC_RAILS
static bool evaluate_sync_update(struct kbase_queue *queue);
#endif
static bool queue_group_scheduled_locked(struct kbase_queue_group *group);

#define kctx_as_enabled(kctx) (!kbase_ctx_flag(kctx, KCTX_AS_DISABLED_ON_FAULT))

<<<<<<< HEAD
#ifdef CONFIG_MALI_HOST_CONTROLS_SC_RAILS
void turn_on_sc_power_rails(struct kbase_device *kbdev)
{
	lockdep_assert_held(&kbdev->csf.scheduler.lock);

	WARN_ON(kbdev->csf.scheduler.state == SCHED_SUSPENDED);

	if (kbdev->csf.scheduler.sc_power_rails_off) {
		if (kbdev->pm.backend.callback_power_on_sc_rails)
			kbdev->pm.backend.callback_power_on_sc_rails(kbdev);
		kbdev->csf.scheduler.sc_power_rails_off = false;
	}
}

/**
 * turn_off_sc_power_rails - Turn off the shader core power rails.
 *
 * @kbdev: Pointer to the device.
 *
 * This function is called to synchronously turn off the shader core power rails.
  */
static void turn_off_sc_power_rails(struct kbase_device *kbdev)
{
	lockdep_assert_held(&kbdev->csf.scheduler.lock);

	WARN_ON(kbdev->csf.scheduler.state == SCHED_SUSPENDED);

	if (!kbdev->csf.scheduler.sc_power_rails_off) {
		if (kbdev->pm.backend.callback_power_off_sc_rails)
			kbdev->pm.backend.callback_power_off_sc_rails(kbdev);
		kbdev->csf.scheduler.sc_power_rails_off = true;
	}
}

/**
 * gpu_idle_event_is_pending - Check if there is a pending GPU idle event
 *
 * @kbdev: Pointer to the device.
 */
static bool gpu_idle_event_is_pending(struct kbase_device *kbdev)
{
	struct kbase_csf_global_iface *global_iface = &kbdev->csf.global_iface;

	lockdep_assert_held(&kbdev->csf.scheduler.lock);
	lockdep_assert_held(&kbdev->csf.scheduler.interrupt_lock);

	return (kbase_csf_firmware_global_input_read(global_iface, GLB_REQ) ^
		kbase_csf_firmware_global_output(global_iface, GLB_ACK)) &
	       GLB_REQ_IDLE_EVENT_MASK;
}

/**
 * ack_gpu_idle_event - Acknowledge the GPU idle event
 *
 * @kbdev: Pointer to the device.
 *
 * This function is called to acknowledge the GPU idle event. It is expected
 * that firmware will re-enable the User submission only when it receives a
 * CSI kernel doorbell after the idle event acknowledgement.
 */
static void ack_gpu_idle_event(struct kbase_device *kbdev)
{
	struct kbase_csf_global_iface *global_iface = &kbdev->csf.global_iface;
	u32 glb_req, glb_ack;
	unsigned long flags;

	lockdep_assert_held(&kbdev->csf.scheduler.lock);

	spin_lock_irqsave(&kbdev->csf.scheduler.interrupt_lock, flags);
	glb_req = kbase_csf_firmware_global_input_read(global_iface, GLB_REQ);
	glb_ack = kbase_csf_firmware_global_output(global_iface, GLB_ACK);
	if ((glb_req ^ glb_ack) & GLB_REQ_IDLE_EVENT_MASK) {
		kbase_csf_firmware_global_input_mask(
			global_iface, GLB_REQ, glb_ack,
			GLB_REQ_IDLE_EVENT_MASK);
	}
	spin_unlock_irqrestore(&kbdev->csf.scheduler.interrupt_lock, flags);
}

static void cancel_gpu_idle_work(struct kbase_device *kbdev)
{
	lockdep_assert_held(&kbdev->csf.scheduler.lock);

	kbdev->csf.scheduler.gpu_idle_work_pending = false;
	cancel_delayed_work(&kbdev->csf.scheduler.gpu_idle_work);
}

static bool queue_empty_or_blocked(struct kbase_queue *queue)
{
	bool empty = false;
	bool blocked = false;

	if (CS_STATUS_WAIT_SYNC_WAIT_GET(queue->status_wait)) {
		if (!evaluate_sync_update(queue))
			blocked = true;
		else
			queue->status_wait = 0;
	}

	if (!blocked) {
		u64 *input_addr = (u64 *)queue->user_io_addr;
		u64 *output_addr = (u64 *)(queue->user_io_addr + PAGE_SIZE);

		empty = (input_addr[CS_INSERT_LO / sizeof(u64)] ==
			 output_addr[CS_EXTRACT_LO / sizeof(u64)]);
	}

	return (empty || blocked);
}
#endif
=======
#if IS_ENABLED(CONFIG_MALI_TRACE_POWER_GPU_WORK_PERIOD)
/**
 * gpu_metrics_ctx_init() - Take a reference on GPU metrics context if it exists,
 *                          otherwise allocate and initialise one.
 *
 * @kctx: Pointer to the Kbase context.
 *
 * The GPU metrics context represents an "Application" for the purposes of GPU metrics
 * reporting. There may be multiple kbase_contexts contributing data to a single GPU
 * metrics context.
 * This function takes a reference on GPU metrics context if it already exists
 * corresponding to the Application that is creating the Kbase context, otherwise
 * memory is allocated for it and initialised.
 *
 * Return: 0 on success, or negative on failure.
 */
static inline int gpu_metrics_ctx_init(struct kbase_context *kctx)
{
	struct kbase_gpu_metrics_ctx *gpu_metrics_ctx;
	struct kbase_device *kbdev = kctx->kbdev;
	int ret = 0;

	const struct cred *cred = get_current_cred();
	const unsigned int aid = cred->euid.val;

	put_cred(cred);

	/* Return early if this is not a Userspace created context */
	if (unlikely(!kctx->kfile))
		return 0;

	/* Serialize against the other threads trying to create/destroy Kbase contexts. */
	mutex_lock(&kbdev->kctx_list_lock);
	mutex_lock(&kbdev->csf.scheduler.lock);
	gpu_metrics_ctx = kbase_gpu_metrics_ctx_get(kbdev, aid);
	mutex_unlock(&kbdev->csf.scheduler.lock);

	if (!gpu_metrics_ctx) {
		gpu_metrics_ctx = kmalloc(sizeof(*gpu_metrics_ctx), GFP_KERNEL);

		if (gpu_metrics_ctx) {
			mutex_lock(&kbdev->csf.scheduler.lock);
			kbase_gpu_metrics_ctx_init(kbdev, gpu_metrics_ctx, aid);
			mutex_unlock(&kbdev->csf.scheduler.lock);
		} else {
			dev_err(kbdev->dev, "Allocation for gpu_metrics_ctx failed");
			ret = -ENOMEM;
		}
	}

	kctx->gpu_metrics_ctx = gpu_metrics_ctx;
	mutex_unlock(&kbdev->kctx_list_lock);

	return ret;
}

/**
 * gpu_metrics_ctx_term() - Drop a reference on a GPU metrics context and free it
 *                          if the refcount becomes 0.
 *
 * @kctx: Pointer to the Kbase context.
 */
static inline void gpu_metrics_ctx_term(struct kbase_context *kctx)
{
	/* Return early if this is not a Userspace created context */
	if (unlikely(!kctx->kfile))
		return;

	/* Serialize against the other threads trying to create/destroy Kbase contexts. */
	mutex_lock(&kctx->kbdev->kctx_list_lock);
	mutex_lock(&kctx->kbdev->csf.scheduler.lock);
	kbase_gpu_metrics_ctx_put(kctx->kbdev, kctx->gpu_metrics_ctx);
	mutex_unlock(&kctx->kbdev->csf.scheduler.lock);
	mutex_unlock(&kctx->kbdev->kctx_list_lock);
}

/**
 * struct gpu_metrics_event - A GPU metrics event recorded in trace buffer.
 *
 * @csg_slot_act:  The 32bit data consisting of a GPU metrics event.
 *                 5 bits[4:0] represents CSG slot number.
 *                 1 bit [5]  represents the transition of the CSG group on the slot.
 *                            '1' means idle->active whilst '0' does active->idle.
 * @timestamp:     64bit timestamp consisting of a GPU metrics event.
 *
 * Note: It's packed and word-aligned as agreed layout with firmware.
 */
struct gpu_metrics_event {
	u32 csg_slot_act;
	u64 timestamp;
} __packed __aligned(4);
#define GPU_METRICS_EVENT_SIZE sizeof(struct gpu_metrics_event)

#define GPU_METRICS_ACT_SHIFT 5
#define GPU_METRICS_ACT_MASK (0x1 << GPU_METRICS_ACT_SHIFT)
#define GPU_METRICS_ACT_GET(val) (((val)&GPU_METRICS_ACT_MASK) >> GPU_METRICS_ACT_SHIFT)

#define GPU_METRICS_CSG_MASK 0x1f
#define GPU_METRICS_CSG_GET(val) ((val)&GPU_METRICS_CSG_MASK)

/**
 * gpu_metrics_read_event() - Read a GPU metrics trace from trace buffer
 *
 * @kbdev:    Pointer to the device
 * @kctx:     Kcontext that is derived from CSG slot field of a GPU metrics.
 * @prev_act: Previous CSG activity transition in a GPU metrics.
 * @cur_act:  Current CSG activity transition in a GPU metrics.
 * @ts:       CSG activity transition timestamp in a GPU metrics.
 *
 * This function reads firmware trace buffer, named 'gpu_metrics' and
 * parse one 12-byte data packet into following information.
 * - The number of CSG slot on which CSG was transitioned to active or idle.
 * - Activity transition (1: idle->active, 0: active->idle).
 * - Timestamp in nanoseconds when the transition occurred.
 *
 * Return: true on success.
 */
static bool gpu_metrics_read_event(struct kbase_device *kbdev, struct kbase_context **kctx,
				   bool *prev_act, bool *cur_act, uint64_t *ts)
{
	struct firmware_trace_buffer *tb = kbdev->csf.scheduler.gpu_metrics_tb;
	struct gpu_metrics_event e;

	if (kbase_csf_firmware_trace_buffer_read_data(tb, (u8 *)&e, GPU_METRICS_EVENT_SIZE) ==
	    GPU_METRICS_EVENT_SIZE) {
		const u8 slot = GPU_METRICS_CSG_GET(e.csg_slot_act);
		struct kbase_queue_group *group =
			kbdev->csf.scheduler.csg_slots[slot].resident_group;

		if (unlikely(!group)) {
			dev_err(kbdev->dev, "failed to find CSG group from CSG slot(%u)", slot);
			return false;
		}

		*cur_act = GPU_METRICS_ACT_GET(e.csg_slot_act);
		*ts = kbase_backend_time_convert_gpu_to_cpu(kbdev, e.timestamp);
		*kctx = group->kctx;

		*prev_act = group->prev_act;
		group->prev_act = *cur_act;

		return true;
	}

	dev_err(kbdev->dev, "failed to read a GPU metrics from trace buffer");

	return false;
}

/**
 * emit_gpu_metrics_to_frontend() - Emit GPU metrics events to the frontend.
 *
 * @kbdev: Pointer to the device
 *
 * This function must be called to emit GPU metrics data to the
 * frontend whenever needed.
 * Calls to this function will be serialized by scheduler lock.
 *
 * Kbase reports invalid activity traces when detected.
 */
static void emit_gpu_metrics_to_frontend(struct kbase_device *kbdev)
{
	u64 system_time = 0;
	u64 ts_before_drain;
	u64 ts = 0;

	lockdep_assert_held(&kbdev->csf.scheduler.lock);

#if IS_ENABLED(CONFIG_MALI_NO_MALI)
	return;
#endif

	if (WARN_ON_ONCE(kbdev->csf.scheduler.state == SCHED_SUSPENDED))
		return;

	kbase_backend_get_gpu_time_norequest(kbdev, NULL, &system_time, NULL);
	ts_before_drain = kbase_backend_time_convert_gpu_to_cpu(kbdev, system_time);

	while (!kbase_csf_firmware_trace_buffer_is_empty(kbdev->csf.scheduler.gpu_metrics_tb)) {
		struct kbase_context *kctx;
		bool prev_act;
		bool cur_act;

		if (gpu_metrics_read_event(kbdev, &kctx, &prev_act, &cur_act, &ts)) {
			if (prev_act == cur_act) {
				/* Error handling
				 *
				 * In case of active CSG, Kbase will try to recover the
				 * lost event by ending previously active event and
				 * starting a new one.
				 *
				 * In case of inactive CSG, the event is drop as Kbase
				 * cannot recover.
				 */
				dev_err(kbdev->dev,
					"Invalid activity state transition. (prev_act = %u, cur_act = %u)",
					prev_act, cur_act);
				if (cur_act) {
					kbase_gpu_metrics_ctx_end_activity(kctx, ts);
					kbase_gpu_metrics_ctx_start_activity(kctx, ts);
				}
			} else {
				/* Normal handling */
				if (cur_act)
					kbase_gpu_metrics_ctx_start_activity(kctx, ts);
				else
					kbase_gpu_metrics_ctx_end_activity(kctx, ts);
			}
		} else
			break;
	}

	kbase_gpu_metrics_emit_tracepoint(kbdev, ts >= ts_before_drain ? ts + 1 : ts_before_drain);
}
#endif /* CONFIG_MALI_TRACE_POWER_GPU_WORK_PERIOD */
>>>>>>> e61eb932

/**
 * wait_for_dump_complete_on_group_deschedule() - Wait for dump on fault and
 *              scheduling tick/tock to complete before the group deschedule.
 *
 * @group: Pointer to the group that is being descheduled.
 *
 * This function blocks the descheduling of the group until the dump on fault is
 * completed and scheduling tick/tock has completed.
 * To deschedule an on slot group CSG termination request would be sent and that
 * might time out if the fault had occurred and also potentially affect the state
 * being dumped. Moreover the scheduler lock would be held, so the access to debugfs
 * files would get blocked.
 * Scheduler lock and 'kctx->csf.lock' are released before this function starts
 * to wait. When a request sent by the Scheduler to the FW times out, Scheduler
 * would also wait for the dumping to complete and release the Scheduler lock
 * before the wait. Meanwhile Userspace can try to delete the group, this function
 * would ensure that the group doesn't exit the Scheduler until scheduling
 * tick/tock has completed. Though very unlikely, group deschedule can be triggered
 * from multiple threads around the same time and after the wait Userspace thread
 * can win the race and get the group descheduled and free the memory for group
 * pointer before the other threads wake up and notice that group has already been
 * descheduled. To avoid the freeing in such a case, a sort of refcount is used
 * for the group which is incremented & decremented across the wait.
 */
static
void wait_for_dump_complete_on_group_deschedule(struct kbase_queue_group *group)
{
#if IS_ENABLED(CONFIG_DEBUG_FS)
	struct kbase_device *kbdev = group->kctx->kbdev;
	struct kbase_context *kctx = group->kctx;
	struct kbase_csf_scheduler *scheduler = &kbdev->csf.scheduler;

	lockdep_assert_held(&kctx->csf.lock);
	lockdep_assert_held(&scheduler->lock);

	if (likely(!kbase_debug_csf_fault_dump_enabled(kbdev)))
		return;

	while ((!kbase_debug_csf_fault_dump_complete(kbdev) ||
	       (scheduler->state == SCHED_BUSY)) &&
	       queue_group_scheduled_locked(group)) {
		group->deschedule_deferred_cnt++;
		rt_mutex_unlock(&scheduler->lock);
		rt_mutex_unlock(&kctx->csf.lock);
		kbase_debug_csf_fault_wait_completion(kbdev);
		rt_mutex_lock(&kctx->csf.lock);
		rt_mutex_lock(&scheduler->lock);
		group->deschedule_deferred_cnt--;
	}
#endif
}

/**
 * schedule_actions_trigger_df() - Notify the client about the fault and
 *                                 wait for the dumping to complete.
 *
 * @kbdev: Pointer to the device
 * @kctx:  Pointer to the context associated with the CSG slot for which
 *         the timeout was seen.
 * @error: Error code indicating the type of timeout that occurred.
 *
 * This function notifies the Userspace client waiting for the faults and wait
 * for the Client to complete the dumping.
 * The function is called only from Scheduling tick/tock when a request sent by
 * the Scheduler to FW times out or from the protm event work item of the group
 * when the protected mode entry request times out.
 * In the latter case there is no wait done as scheduler lock would be released
 * immediately. In the former case the function waits and releases the scheduler
 * lock before the wait. It has been ensured that the Scheduler view of the groups
 * won't change meanwhile, so no group can enter/exit the Scheduler, become
 * runnable or go off slot.
 */
static void schedule_actions_trigger_df(struct kbase_device *kbdev,
	struct kbase_context *kctx, enum dumpfault_error_type error)
{
#if IS_ENABLED(CONFIG_DEBUG_FS)
	struct kbase_csf_scheduler *scheduler = &kbdev->csf.scheduler;

	lockdep_assert_held(&scheduler->lock);

	if (!kbase_debug_csf_fault_notify(kbdev, kctx, error))
		return;

	if (unlikely(scheduler->state != SCHED_BUSY)) {
		WARN_ON(error != DF_PROTECTED_MODE_ENTRY_FAILURE);
		return;
	}

	rt_mutex_unlock(&scheduler->lock);
	kbase_debug_csf_fault_wait_completion(kbdev);
	rt_mutex_lock(&scheduler->lock);
	WARN_ON(scheduler->state != SCHED_BUSY);
#endif
}

#ifdef KBASE_PM_RUNTIME
/**
 * wait_for_scheduler_to_exit_sleep() - Wait for Scheduler to exit the
 *                                      sleeping state.
 *
 * @kbdev: Pointer to the device
 *
 * This function waits until the Scheduler has exited the sleep state and
 * it is called when an on-slot group is terminated or when the suspend
 * buffer of an on-slot group needs to be captured.
 *
 * Return: 0 when the wait is successful, otherwise an error code.
 */
static int wait_for_scheduler_to_exit_sleep(struct kbase_device *kbdev)
{
	struct kbase_csf_scheduler *scheduler = &kbdev->csf.scheduler;
	int autosuspend_delay = kbdev->dev->power.autosuspend_delay;
	unsigned int sleep_exit_wait_time;
	long remaining;
	int ret = 0;

	lockdep_assert_held(&scheduler->lock);
	WARN_ON(scheduler->state != SCHED_SLEEPING);

	/* No point in waiting if autosuspend_delay value is negative.
	 * For the negative value of autosuspend_delay Driver will directly
	 * go for the suspend of Scheduler, but the autosuspend_delay value
	 * could have been changed after the sleep was initiated.
	 */
	if (autosuspend_delay < 0)
		return -EINVAL;

	if (autosuspend_delay > MAX_AUTO_SUSPEND_DELAY_MS)
		autosuspend_delay = MAX_AUTO_SUSPEND_DELAY_MS;

	/* Usually Scheduler would remain in sleeping state until the
	 * auto-suspend timer expires and all active CSGs are suspended.
	 */
	sleep_exit_wait_time = autosuspend_delay + kbdev->reset_timeout_ms;

	remaining = kbase_csf_timeout_in_jiffies(sleep_exit_wait_time);

	while ((scheduler->state == SCHED_SLEEPING) && !ret) {
		rt_mutex_unlock(&scheduler->lock);
		remaining = wait_event_timeout(
				kbdev->csf.event_wait,
				(scheduler->state != SCHED_SLEEPING),
				remaining);
		rt_mutex_lock(&scheduler->lock);
		if (!remaining && (scheduler->state == SCHED_SLEEPING))
			ret = -ETIMEDOUT;
	}

	return ret;
}

/**
 * force_scheduler_to_exit_sleep() - Force scheduler to exit sleep state
 *
 * @kbdev: Pointer to the device
 *
 * This function will force the Scheduler to exit the sleep state by doing the
 * wake up of MCU and suspension of on-slot groups. It is called at the time of
 * system suspend.
 *
 * Return: 0 on success.
 */
static int force_scheduler_to_exit_sleep(struct kbase_device *kbdev)
{
	struct kbase_csf_scheduler *scheduler = &kbdev->csf.scheduler;
	unsigned long flags;
	int ret = 0;

	lockdep_assert_held(&scheduler->lock);
	WARN_ON(scheduler->state != SCHED_SLEEPING);
	WARN_ON(!kbdev->pm.backend.gpu_sleep_mode_active);

	kbase_pm_lock(kbdev);
	ret = kbase_pm_force_mcu_wakeup_after_sleep(kbdev);
	kbase_pm_unlock(kbdev);
	if (ret) {
		dev_warn(kbdev->dev,
			 "[%llu] Wait for MCU wake up failed on forced scheduler suspend",
			 kbase_backend_get_cycle_cnt(kbdev));
		goto out;
	}

	ret = suspend_active_groups_on_powerdown(kbdev, true);
	if (ret)
		goto out;

	kbase_pm_lock(kbdev);
	spin_lock_irqsave(&kbdev->hwaccess_lock, flags);
	kbdev->pm.backend.gpu_sleep_mode_active = false;
	kbdev->pm.backend.gpu_wakeup_override = false;
	kbase_pm_update_state(kbdev);
	spin_unlock_irqrestore(&kbdev->hwaccess_lock, flags);
	ret = kbase_pm_wait_for_desired_state(kbdev);
	kbase_pm_unlock(kbdev);
	if (ret) {
		dev_warn(kbdev->dev,
			 "[%llu] Wait for pm state change failed on forced scheduler suspend",
			 kbase_backend_get_cycle_cnt(kbdev));
		goto out;
	}

	scheduler->state = SCHED_SUSPENDED;
	KBASE_KTRACE_ADD(kbdev, SCHED_SUSPENDED, NULL, scheduler->state);

	return 0;

out:
	spin_lock_irqsave(&kbdev->hwaccess_lock, flags);
	kbdev->pm.backend.exit_gpu_sleep_mode = true;
	kbdev->pm.backend.gpu_wakeup_override = false;
	spin_unlock_irqrestore(&kbdev->hwaccess_lock, flags);
	kbase_csf_scheduler_invoke_tick(kbdev);

	return ret;
}
#endif

/**
 * tick_timer_callback() - Callback function for the scheduling tick hrtimer
 *
 * @timer: Pointer to the scheduling tick hrtimer
 *
 * This function will wake up kbase_csf_scheduler_kthread() to process a
 * pending scheduling tick. It will be restarted manually once a tick has been
 * processed if appropriate.
 *
 * Return: enum value to indicate that timer should not be restarted.
 */
static enum hrtimer_restart tick_timer_callback(struct hrtimer *timer)
{
<<<<<<< HEAD
	struct kbase_device *kbdev = container_of(timer, struct kbase_device,
						  csf.scheduler.tick_timer);

	kbase_csf_scheduler_tick_advance(kbdev);
	return HRTIMER_NORESTART;
}

/**
 * start_tick_timer() - Start the scheduling tick hrtimer.
 *
 * @kbdev: Pointer to the device
 *
 * This function will start the scheduling tick hrtimer and is supposed to
 * be called only from the tick work item function. The tick hrtimer should
 * not be active already.
 */
static void start_tick_timer(struct kbase_device *kbdev)
{
	struct kbase_csf_scheduler *const scheduler = &kbdev->csf.scheduler;
	unsigned long flags;

	lockdep_assert_held(&scheduler->lock);

	spin_lock_irqsave(&scheduler->interrupt_lock, flags);
	if (likely(!scheduler->tick_timer_active)) {
		scheduler->tick_timer_active = true;

		hrtimer_start(&scheduler->tick_timer,
		    HR_TIMER_DELAY_MSEC(scheduler->csg_scheduling_period_ms),
		    HRTIMER_MODE_REL);
	}
	spin_unlock_irqrestore(&scheduler->interrupt_lock, flags);
}

/**
 * cancel_tick_timer() - Cancel the scheduling tick hrtimer
 *
 * @kbdev: Pointer to the device
 */
static void cancel_tick_timer(struct kbase_device *kbdev)
{
	struct kbase_csf_scheduler *const scheduler = &kbdev->csf.scheduler;
	unsigned long flags;

	spin_lock_irqsave(&scheduler->interrupt_lock, flags);
	scheduler->tick_timer_active = false;
	spin_unlock_irqrestore(&scheduler->interrupt_lock, flags);
	hrtimer_cancel(&scheduler->tick_timer);
}

/**
 * enqueue_tick_work() - Enqueue the scheduling tick work item
 *
 * @kbdev: Pointer to the device
 *
 * This function will queue the scheduling tick work item for immediate
 * execution. This shall only be called when both the tick hrtimer and tick
 * work item are not active/pending.
 */
static void enqueue_tick_work(struct kbase_device *kbdev)
{
	struct kbase_csf_scheduler *const scheduler = &kbdev->csf.scheduler;

	lockdep_assert_held(&scheduler->lock);
=======
	struct kbase_device *kbdev =
		container_of(timer, struct kbase_device, csf.scheduler.tick_timer);
>>>>>>> e61eb932

	kbase_csf_scheduler_invoke_tick(kbdev);

	return HRTIMER_NORESTART;
}

static void release_doorbell(struct kbase_device *kbdev, int doorbell_nr)
{
	WARN_ON(doorbell_nr >= CSF_NUM_DOORBELL);

	lockdep_assert_held(&kbdev->csf.scheduler.lock);
	clear_bit(doorbell_nr, kbdev->csf.scheduler.doorbell_inuse_bitmap);
}

static int acquire_doorbell(struct kbase_device *kbdev)
{
	int doorbell_nr;

	lockdep_assert_held(&kbdev->csf.scheduler.lock);

	doorbell_nr = find_first_zero_bit(
			kbdev->csf.scheduler.doorbell_inuse_bitmap,
			CSF_NUM_DOORBELL);

	if (doorbell_nr >= CSF_NUM_DOORBELL)
		return KBASEP_USER_DB_NR_INVALID;

	set_bit(doorbell_nr, kbdev->csf.scheduler.doorbell_inuse_bitmap);

	return doorbell_nr;
}

static void unassign_user_doorbell_from_group(struct kbase_device *kbdev,
		struct kbase_queue_group *group)
{
	lockdep_assert_held(&kbdev->csf.scheduler.lock);

	if (group->doorbell_nr != KBASEP_USER_DB_NR_INVALID) {
		release_doorbell(kbdev, group->doorbell_nr);
		group->doorbell_nr = KBASEP_USER_DB_NR_INVALID;
	}
}

static void unassign_user_doorbell_from_queue(struct kbase_device *kbdev,
		struct kbase_queue *queue)
{
	lockdep_assert_held(&kbdev->csf.scheduler.lock);

	mutex_lock(&kbdev->csf.reg_lock);

	if (queue->doorbell_nr != KBASEP_USER_DB_NR_INVALID) {
		queue->doorbell_nr = KBASEP_USER_DB_NR_INVALID;
		/* After this the dummy page would be mapped in */
		unmap_mapping_range(kbdev->csf.db_filp->f_inode->i_mapping,
			queue->db_file_offset << PAGE_SHIFT, PAGE_SIZE, 1);
	}

	mutex_unlock(&kbdev->csf.reg_lock);
}

static void assign_user_doorbell_to_group(struct kbase_device *kbdev,
		struct kbase_queue_group *group)
{
	lockdep_assert_held(&kbdev->csf.scheduler.lock);

	if (group->doorbell_nr == KBASEP_USER_DB_NR_INVALID)
		group->doorbell_nr = acquire_doorbell(kbdev);
}

static void assign_user_doorbell_to_queue(struct kbase_device *kbdev,
		struct kbase_queue *const queue)
{
	lockdep_assert_held(&kbdev->csf.scheduler.lock);

	mutex_lock(&kbdev->csf.reg_lock);

	/* If bind operation for the queue hasn't completed yet, then the
	 * CSI can't be programmed for the queue
	 * (even in stopped state) and so the doorbell also can't be assigned
	 * to it.
	 */
	if ((queue->bind_state == KBASE_CSF_QUEUE_BOUND) &&
	    (queue->doorbell_nr == KBASEP_USER_DB_NR_INVALID)) {
		WARN_ON(queue->group->doorbell_nr == KBASEP_USER_DB_NR_INVALID);
		queue->doorbell_nr = queue->group->doorbell_nr;

		/* After this the real Hw doorbell page would be mapped in */
		unmap_mapping_range(
				kbdev->csf.db_filp->f_inode->i_mapping,
				queue->db_file_offset << PAGE_SHIFT,
				PAGE_SIZE, 1);
	}

	mutex_unlock(&kbdev->csf.reg_lock);
}

static void scheduler_doorbell_init(struct kbase_device *kbdev)
{
	int doorbell_nr;

	bitmap_zero(kbdev->csf.scheduler.doorbell_inuse_bitmap,
		CSF_NUM_DOORBELL);

	rt_mutex_lock(&kbdev->csf.scheduler.lock);
	/* Reserve doorbell 0 for use by kernel driver */
	doorbell_nr = acquire_doorbell(kbdev);
	rt_mutex_unlock(&kbdev->csf.scheduler.lock);

	WARN_ON(doorbell_nr != CSF_KERNEL_DOORBELL_NR);
}

#ifndef CONFIG_MALI_HOST_CONTROLS_SC_RAILS
/**
 * update_on_slot_queues_offsets - Update active queues' INSERT & EXTRACT ofs
 *
 * @kbdev: Instance of a GPU platform device that implements a CSF interface.
 *
 * This function updates the EXTRACT offset for all queues which groups have
 * been assigned a physical slot. These values could be used to detect a
 * queue's true idleness status. This is intended to be an additional check
 * on top of the GPU idle notification to account for race conditions.
 * This function is supposed to be called only when GPU idle notification
 * interrupt is received.
 */
static void update_on_slot_queues_offsets(struct kbase_device *kbdev)
{
	struct kbase_csf_scheduler *const scheduler = &kbdev->csf.scheduler;
	/* All CSGs have the same number of CSs */
	size_t const max_streams = kbdev->csf.global_iface.groups[0].stream_num;
	size_t i;

	lockdep_assert_held(&scheduler->interrupt_lock);

	/* csg_slots_idle_mask is not used here for the looping, as it could get
	 * updated concurrently when Scheduler re-evaluates the idle status of
	 * the CSGs for which idle notification was received previously.
	 */
	for_each_set_bit(i, scheduler->csg_inuse_bitmap, kbdev->csf.global_iface.group_num) {
		struct kbase_queue_group *const group = scheduler->csg_slots[i].resident_group;
		size_t j;

		if (WARN_ON(!group))
			continue;

		for (j = 0; j < max_streams; ++j) {
			struct kbase_queue *const queue = group->bound_queues[j];

			if (queue && queue->user_io_addr) {
				u64 const *const output_addr =
					(u64 const *)(queue->user_io_addr +
						      PAGE_SIZE / sizeof(u64));

				/*
				 * This 64-bit read will be atomic on a 64-bit kernel but may not
				 * be atomic on 32-bit kernels. Support for 32-bit kernels is
				 * limited to build-only.
				 */
				queue->extract_ofs = output_addr[CS_EXTRACT_LO / sizeof(u64)];
			}
		}
	}
}
#endif

static void enqueue_gpu_idle_work(struct kbase_csf_scheduler *const scheduler,
			unsigned long delay)
{
#ifdef CONFIG_MALI_HOST_CONTROLS_SC_RAILS
	lockdep_assert_held(&scheduler->lock);

	scheduler->gpu_idle_work_pending = true;
	mod_delayed_work(system_highpri_wq, &scheduler->gpu_idle_work, delay);
#else
	CSTD_UNUSED(delay);
	atomic_set(&scheduler->gpu_no_longer_idle, false);
	queue_work(scheduler->idle_wq, &scheduler->gpu_idle_work);
#endif
}

bool kbase_csf_scheduler_process_gpu_idle_event(struct kbase_device *kbdev)
{
	struct kbase_csf_scheduler *scheduler = &kbdev->csf.scheduler;
	int non_idle_offslot_grps;
	bool can_suspend_on_idle;
	bool ack_gpu_idle_event = true;

	lockdep_assert_held(&kbdev->hwaccess_lock);
	lockdep_assert_held(&scheduler->interrupt_lock);

	non_idle_offslot_grps = atomic_read(&scheduler->non_idle_offslot_grps);
	can_suspend_on_idle = kbase_pm_idle_groups_sched_suspendable(kbdev);
	KBASE_KTRACE_ADD(kbdev, SCHEDULER_GPU_IDLE_EVENT_CAN_SUSPEND, NULL,
			 ((u64)(u32)non_idle_offslot_grps) | (((u64)can_suspend_on_idle) << 32));

	if (!non_idle_offslot_grps) {
#ifdef CONFIG_MALI_HOST_CONTROLS_SC_RAILS
		/* If FW is managing the cores then we need to turn off the
		 * the power rails.
		 */
		if (!kbase_pm_no_mcu_core_pwroff(kbdev)) {
			queue_work(system_highpri_wq,
				   &scheduler->sc_rails_off_work);
			ack_gpu_idle_event = false;
		}
#else
		if (can_suspend_on_idle) {
			/* fast_gpu_idle_handling is protected by the
			 * interrupt_lock, which would prevent this from being
			 * updated whilst gpu_idle_worker() is executing.
			 */
			scheduler->fast_gpu_idle_handling =
				(kbdev->csf.gpu_idle_hysteresis_ns == 0) ||
				!kbase_csf_scheduler_all_csgs_idle(kbdev);

			/* The GPU idle worker relies on update_on_slot_queues_offsets() to have
			 * finished. It's queued before to reduce the time it takes till execution
			 * but it'll eventually be blocked by the scheduler->interrupt_lock.
			 */
			enqueue_gpu_idle_work(scheduler, 0);

			/* The extract offsets are unused in fast GPU idle handling */
			if (!scheduler->fast_gpu_idle_handling)
				update_on_slot_queues_offsets(kbdev);
		}
#endif
	} else {
		/* Invoke the scheduling tick to get the non-idle suspended groups loaded soon */
		kbase_csf_scheduler_invoke_tick(kbdev);
	}

	return ack_gpu_idle_event;
}

u32 kbase_csf_scheduler_get_nr_active_csgs_locked(struct kbase_device *kbdev)
{
	u32 nr_active_csgs;

	lockdep_assert_held(&kbdev->csf.scheduler.interrupt_lock);

	nr_active_csgs = bitmap_weight(kbdev->csf.scheduler.csg_inuse_bitmap,
				kbdev->csf.global_iface.group_num);

	return nr_active_csgs;
}

u32 kbase_csf_scheduler_get_nr_active_csgs(struct kbase_device *kbdev)
{
	u32 nr_active_csgs;
	unsigned long flags;

	spin_lock_irqsave(&kbdev->csf.scheduler.interrupt_lock, flags);
	nr_active_csgs = kbase_csf_scheduler_get_nr_active_csgs_locked(kbdev);
	spin_unlock_irqrestore(&kbdev->csf.scheduler.interrupt_lock, flags);

	return nr_active_csgs;
}

/**
 * csg_slot_in_use - returns true if a queue group has been programmed on a
 *                   given CSG slot.
 *
 * @kbdev: Instance of a GPU platform device that implements a CSF interface.
 * @slot:  Index/number of the CSG slot in question.
 *
 * Return: the interface is actively engaged flag.
 *
 * Note: Caller must hold the scheduler lock.
 */
static inline bool csg_slot_in_use(struct kbase_device *kbdev, int slot)
{
	lockdep_assert_held(&kbdev->csf.scheduler.lock);

	return (kbdev->csf.scheduler.csg_slots[slot].resident_group != NULL);
}

static bool queue_group_suspended_locked(struct kbase_queue_group *group)
{
	lockdep_assert_held(&group->kctx->kbdev->csf.scheduler.lock);

	return (group->run_state == KBASE_CSF_GROUP_SUSPENDED ||
		group->run_state == KBASE_CSF_GROUP_SUSPENDED_ON_IDLE ||
		group->run_state == KBASE_CSF_GROUP_SUSPENDED_ON_WAIT_SYNC);
}

static bool queue_group_idle_locked(struct kbase_queue_group *group)
{
	lockdep_assert_held(&group->kctx->kbdev->csf.scheduler.lock);

	return (group->run_state == KBASE_CSF_GROUP_IDLE ||
		group->run_state == KBASE_CSF_GROUP_SUSPENDED_ON_IDLE);
}

static bool on_slot_group_idle_locked(struct kbase_queue_group *group)
{
	lockdep_assert_held(&group->kctx->kbdev->csf.scheduler.lock);

	return (group->run_state == KBASE_CSF_GROUP_IDLE);
}

static bool can_schedule_idle_group(struct kbase_queue_group *group)
{
	return (on_slot_group_idle_locked(group) ||
		(group->priority == KBASE_QUEUE_GROUP_PRIORITY_REALTIME));
}

static bool queue_group_scheduled(struct kbase_queue_group *group)
{
	return (group->run_state != KBASE_CSF_GROUP_INACTIVE &&
		group->run_state != KBASE_CSF_GROUP_TERMINATED &&
		group->run_state != KBASE_CSF_GROUP_FAULT_EVICTED);
}

static bool queue_group_scheduled_locked(struct kbase_queue_group *group)
{
	lockdep_assert_held(&group->kctx->kbdev->csf.scheduler.lock);

	return queue_group_scheduled(group);
}

static void update_idle_protm_group_state_to_runnable(struct kbase_queue_group *group)
{
	lockdep_assert_held(&group->kctx->kbdev->csf.scheduler.lock);

	group->run_state = KBASE_CSF_GROUP_RUNNABLE;
	KBASE_KTRACE_ADD_CSF_GRP(group->kctx->kbdev, CSF_GROUP_RUNNABLE, group, group->run_state);
}

/**
 * scheduler_protm_wait_quit() - Wait for GPU to exit protected mode.
 *
 * @kbdev: Pointer to the GPU device
 *
 * This function waits for the GPU to exit protected mode which is confirmed
 * when active_protm_grp is set to NULL.
 *
 * Return: true on success, false otherwise.
 */
static bool scheduler_protm_wait_quit(struct kbase_device *kbdev)
{
	struct kbase_csf_scheduler *const scheduler = &kbdev->csf.scheduler;
	long wt = kbase_csf_timeout_in_jiffies(kbdev->csf.fw_timeout_ms);
	long remaining;
	bool success = true;

	lockdep_assert_held(&scheduler->lock);

	KBASE_KTRACE_ADD(kbdev, SCHEDULER_PROTM_WAIT_QUIT_START, NULL, jiffies_to_msecs(wt));

	remaining = wait_event_timeout(kbdev->csf.event_wait,
			!kbase_csf_scheduler_protected_mode_in_use(kbdev), wt);

	if (unlikely(!remaining)) {
		struct kbase_queue_group *group = kbdev->csf.scheduler.active_protm_grp;
		struct kbase_context *kctx = group ? group->kctx : NULL;

		dev_warn(kbdev->dev, "[%llu] Timeout (%d ms), protm_quit wait skipped",
			kbase_backend_get_cycle_cnt(kbdev),
			kbdev->csf.fw_timeout_ms);
		schedule_actions_trigger_df(kbdev, kctx, DF_PROTECTED_MODE_EXIT_TIMEOUT);
		success = false;
	}

	KBASE_KTRACE_ADD(kbdev, SCHEDULER_PROTM_WAIT_QUIT_END, NULL, jiffies_to_msecs(remaining));

	return success;
}

/**
 * scheduler_force_protm_exit() - Force GPU to exit protected mode.
 *
 * @kbdev: Pointer to the GPU device
 *
 * This function sends a ping request to the firmware and waits for the GPU
 * to exit protected mode.
 *
 * If the GPU does not exit protected mode, it is considered as hang.
 * A GPU reset would then be triggered.
 */
static void scheduler_force_protm_exit(struct kbase_device *kbdev)
{
	unsigned long flags;

	lockdep_assert_held(&kbdev->csf.scheduler.lock);

	kbase_csf_firmware_ping(kbdev);

	if (scheduler_protm_wait_quit(kbdev))
		return;

	dev_err(kbdev->dev, "Possible GPU hang in Protected mode");

	spin_lock_irqsave(&kbdev->csf.scheduler.interrupt_lock, flags);
	if (kbdev->csf.scheduler.active_protm_grp) {
		dev_err(kbdev->dev,
			"Group-%d of context %d_%d ran in protected mode for too long on slot %d",
			kbdev->csf.scheduler.active_protm_grp->handle,
			kbdev->csf.scheduler.active_protm_grp->kctx->tgid,
			kbdev->csf.scheduler.active_protm_grp->kctx->id,
			kbdev->csf.scheduler.active_protm_grp->csg_nr);
	}
	spin_unlock_irqrestore(&kbdev->csf.scheduler.interrupt_lock, flags);

	/* The GPU could be stuck in Protected mode. To prevent a hang,
	 * a GPU reset is performed.
	 */
	if (kbase_prepare_to_reset_gpu(kbdev, RESET_FLAGS_NONE))
		kbase_reset_gpu(kbdev);
}

/**
 * scheduler_pm_active_handle_suspend() - Acquire the PM reference count for
 *                                        Scheduler
 *
 * @kbdev: Pointer to the device
 * @suspend_handler: Handler code for how to handle a suspend that might occur.
 *
 * This function is usually called when Scheduler needs to be activated.
 * The PM reference count is acquired for the Scheduler and the power on
 * of GPU is initiated.
 *
 * Return: 0 if successful or a negative error code on failure.
 */
static int scheduler_pm_active_handle_suspend(struct kbase_device *kbdev,
				enum kbase_pm_suspend_handler suspend_handler)
{
	unsigned long flags;
	u32 prev_count;
	int ret = 0;

	lockdep_assert_held(&kbdev->csf.scheduler.lock);

	spin_lock_irqsave(&kbdev->hwaccess_lock, flags);
	prev_count = kbdev->csf.scheduler.pm_active_count;
	if (!WARN_ON(prev_count == U32_MAX))
		kbdev->csf.scheduler.pm_active_count++;
	spin_unlock_irqrestore(&kbdev->hwaccess_lock, flags);

	/* On 0 => 1, make a pm_ctx_active request */
	if (!prev_count) {
		ret = kbase_pm_context_active_handle_suspend(kbdev,
							suspend_handler);
		/* Invoke the PM state machines again as the change in MCU
		 * desired status, due to the update of scheduler.pm_active_count,
		 * may be missed by the thread that called pm_wait_for_desired_state()
		 */
		spin_lock_irqsave(&kbdev->hwaccess_lock, flags);
		if (ret)
			kbdev->csf.scheduler.pm_active_count--;
		kbase_pm_update_state(kbdev);
		spin_unlock_irqrestore(&kbdev->hwaccess_lock, flags);
	}

	return ret;
}

#ifdef KBASE_PM_RUNTIME
/**
 * scheduler_pm_active_after_sleep() - Acquire the PM reference count for
 *                                     Scheduler
 *
 * @kbdev: Pointer to the device
 * @flags: Pointer to the flags variable containing the interrupt state
 *         when hwaccess lock was acquired.
 *
 * This function is called when Scheduler needs to be activated from the
 * sleeping state.
 * The PM reference count is acquired for the Scheduler and the wake up of
 * MCU is initiated. It resets the flag that indicates to the MCU state
 * machine that MCU needs to be put in sleep state.
 *
 * Note: This function shall be called with hwaccess lock held and it may
 * release that lock and reacquire it.
 *
 * Return: zero when the PM reference was taken and non-zero when the
 * system is being suspending/suspended.
 */
static int scheduler_pm_active_after_sleep(struct kbase_device *kbdev,
					   unsigned long *flags)
{
	u32 prev_count;
	int ret = 0;

	lockdep_assert_held(&kbdev->csf.scheduler.lock);
	lockdep_assert_held(&kbdev->hwaccess_lock);

	prev_count = kbdev->csf.scheduler.pm_active_count;
	if (!WARN_ON(prev_count == U32_MAX))
		kbdev->csf.scheduler.pm_active_count++;

	/* On 0 => 1, make a pm_ctx_active request */
	if (!prev_count) {
		spin_unlock_irqrestore(&kbdev->hwaccess_lock, *flags);

		ret = kbase_pm_context_active_handle_suspend(kbdev,
				KBASE_PM_SUSPEND_HANDLER_DONT_REACTIVATE);

		spin_lock_irqsave(&kbdev->hwaccess_lock, *flags);
		if (ret)
			kbdev->csf.scheduler.pm_active_count--;
		else
			kbdev->pm.backend.gpu_sleep_mode_active = false;
		kbase_pm_update_state(kbdev);
	}

	return ret;
}
#endif

/**
 * scheduler_pm_idle() - Release the PM reference count held by Scheduler
 *
 * @kbdev: Pointer to the device
 *
 * This function is usually called after Scheduler is suspended.
 * The PM reference count held by the Scheduler is released to trigger the
 * power down of GPU.
 */
static void scheduler_pm_idle(struct kbase_device *kbdev)
{
	unsigned long flags;
	u32 prev_count;

	lockdep_assert_held(&kbdev->csf.scheduler.lock);

	spin_lock_irqsave(&kbdev->hwaccess_lock, flags);
	prev_count = kbdev->csf.scheduler.pm_active_count;
	if (!WARN_ON(prev_count == 0))
		kbdev->csf.scheduler.pm_active_count--;
	spin_unlock_irqrestore(&kbdev->hwaccess_lock, flags);

	if (prev_count == 1) {
		kbase_pm_context_idle(kbdev);
		/* Invoke the PM state machines again as the change in MCU
		 * desired status, due to the update of scheduler.pm_active_count,
		 * may be missed by the thread that called pm_wait_for_desired_state()
		 */
		spin_lock_irqsave(&kbdev->hwaccess_lock, flags);
		kbase_pm_update_state(kbdev);
		spin_unlock_irqrestore(&kbdev->hwaccess_lock, flags);
	}
}

#ifdef KBASE_PM_RUNTIME
/**
 * scheduler_pm_idle_before_sleep() - Release the PM reference count and
 *                                    trigger the tranistion to sleep state.
 *
 * @kbdev: Pointer to the device
 *
 * This function is called on the GPU idle notification. It releases the
 * Scheduler's PM reference count and sets the flag to indicate to the
 * MCU state machine that MCU needs to be put in sleep state.
 */
static void scheduler_pm_idle_before_sleep(struct kbase_device *kbdev)
{
	unsigned long flags;
	u32 prev_count;

	lockdep_assert_held(&kbdev->csf.scheduler.lock);

	spin_lock_irqsave(&kbdev->hwaccess_lock, flags);
	prev_count = kbdev->csf.scheduler.pm_active_count;
	if (!WARN_ON(prev_count == 0))
		kbdev->csf.scheduler.pm_active_count--;
	kbdev->pm.backend.gpu_sleep_mode_active = true;
	kbdev->pm.backend.exit_gpu_sleep_mode = false;
	spin_unlock_irqrestore(&kbdev->hwaccess_lock, flags);

	if (prev_count == 1) {
		kbase_pm_context_idle(kbdev);
		/* Invoke the PM state machines again as the change in MCU
		 * desired status, due to the update of scheduler.pm_active_count,
		 * may be missed by the thread that called pm_wait_for_desired_state()
		 */
		spin_lock_irqsave(&kbdev->hwaccess_lock, flags);
		kbase_pm_update_state(kbdev);
		spin_unlock_irqrestore(&kbdev->hwaccess_lock, flags);
	}
}
#endif

#ifdef CONFIG_MALI_HOST_CONTROLS_SC_RAILS
static void enable_gpu_idle_fw_timer(struct kbase_device *kbdev)
{
	struct kbase_csf_scheduler *const scheduler = &kbdev->csf.scheduler;
	unsigned long flags;

	lockdep_assert_held(&scheduler->lock);

	spin_lock_irqsave(&scheduler->interrupt_lock, flags);
	if (!scheduler->gpu_idle_fw_timer_enabled) {
		kbase_csf_firmware_enable_gpu_idle_timer(kbdev);
		scheduler->gpu_idle_fw_timer_enabled = true;
	}
	spin_unlock_irqrestore(&scheduler->interrupt_lock, flags);
}

static void disable_gpu_idle_fw_timer(struct kbase_device *kbdev)
{
	struct kbase_csf_scheduler *const scheduler = &kbdev->csf.scheduler;
	unsigned long flags;

	lockdep_assert_held(&scheduler->lock);

	spin_lock_irqsave(&scheduler->interrupt_lock, flags);
	if (scheduler->gpu_idle_fw_timer_enabled) {
		kbase_csf_firmware_disable_gpu_idle_timer(kbdev);
		scheduler->gpu_idle_fw_timer_enabled = false;
	}
	spin_unlock_irqrestore(&scheduler->interrupt_lock, flags);
}

/**
 * update_gpu_idle_timer_on_scheduler_wakeup() - Update the GPU idle state
 *                                reporting as per the power policy in use.
 *
 * @kbdev: Pointer to the device
 *
 * This function disables the GPU idle state reporting in FW if as per the
 * power policy the power management of shader cores needs to be done by the
 * Host. This prevents the needless disabling of User submissions in FW on
 * reporting the GPU idle event to Host if power rail for shader cores is
 * controlled by the Host.
 * Scheduler is suspended when switching and out of such power policy, so on
 * the wakeup of Scheduler can enable or disable the GPU idle state reporting.
 */
static void update_gpu_idle_timer_on_scheduler_wakeup(struct kbase_device *kbdev)
{
	struct kbase_csf_scheduler *const scheduler = &kbdev->csf.scheduler;
	unsigned long flags;

	lockdep_assert_held(&scheduler->lock);

	WARN_ON(scheduler->state != SCHED_SUSPENDED);

	spin_lock_irqsave(&kbdev->hwaccess_lock, flags);
	if (kbase_pm_no_mcu_core_pwroff(kbdev))
		disable_gpu_idle_fw_timer(kbdev);
	else
		enable_gpu_idle_fw_timer(kbdev);
	spin_unlock_irqrestore(&kbdev->hwaccess_lock, flags);

	return;
}
#endif

static void scheduler_wakeup(struct kbase_device *kbdev, bool kick)
{
	struct kbase_csf_scheduler *const scheduler = &kbdev->csf.scheduler;
	int ret;

	lockdep_assert_held(&scheduler->lock);

	if ((scheduler->state != SCHED_SUSPENDED) &&
	    (scheduler->state != SCHED_SLEEPING))
		return;

	if (scheduler->state == SCHED_SUSPENDED) {
		dev_dbg(kbdev->dev,
			"Re-activating the Scheduler after suspend");
		ret = scheduler_pm_active_handle_suspend(kbdev,
				KBASE_PM_SUSPEND_HANDLER_DONT_REACTIVATE);
	} else {
#ifdef KBASE_PM_RUNTIME
		unsigned long flags;

		dev_dbg(kbdev->dev,
			"Re-activating the Scheduler out of sleep");

		spin_lock_irqsave(&kbdev->hwaccess_lock, flags);
		ret = scheduler_pm_active_after_sleep(kbdev, &flags);
		spin_unlock_irqrestore(&kbdev->hwaccess_lock, flags);
#endif
	}

	if (ret) {
		/* GPUCORE-29850 would add the handling for the case where
		 * Scheduler could not be activated due to system suspend.
		 */
		dev_info(kbdev->dev,
			"Couldn't wakeup Scheduler due to system suspend");
		return;
	}

#ifdef CONFIG_MALI_HOST_CONTROLS_SC_RAILS
	update_gpu_idle_timer_on_scheduler_wakeup(kbdev);
#endif

	scheduler->state = SCHED_INACTIVE;
	KBASE_KTRACE_ADD(kbdev, SCHED_INACTIVE, NULL, scheduler->state);

	if (kick)
		scheduler_enable_tick_timer_nolock(kbdev);
}

static void scheduler_suspend(struct kbase_device *kbdev)
{
	struct kbase_csf_scheduler *const scheduler = &kbdev->csf.scheduler;

	lockdep_assert_held(&scheduler->lock);

	if (!WARN_ON(scheduler->state == SCHED_SUSPENDED)) {
		dev_dbg(kbdev->dev, "Suspending the Scheduler");
		scheduler_pm_idle(kbdev);
		scheduler->state = SCHED_SUSPENDED;
		KBASE_KTRACE_ADD(kbdev, SCHED_SUSPENDED, NULL, scheduler->state);
	}
}

/**
 * update_idle_suspended_group_state() - Move the queue group to a non-idle
 *                                       suspended state.
 * @group: Pointer to the queue group.
 *
 * This function is called to change the state of queue group to non-idle
 * suspended state, if the group was suspended when all the queues bound to it
 * became empty or when some queues got blocked on a sync wait & others became
 * empty. The group is also moved to the runnable list from idle wait list in
 * the latter case.
 * So the function gets called when a queue is kicked or sync wait condition
 * gets satisfied.
 */
static void update_idle_suspended_group_state(struct kbase_queue_group *group)
{
	struct kbase_csf_scheduler *scheduler =
		&group->kctx->kbdev->csf.scheduler;
	int new_val;

	lockdep_assert_held(&scheduler->lock);

	if (group->run_state == KBASE_CSF_GROUP_SUSPENDED_ON_WAIT_SYNC) {
		remove_group_from_idle_wait(group);
		insert_group_to_runnable(scheduler, group,
					 KBASE_CSF_GROUP_SUSPENDED);
	} else if (group->run_state == KBASE_CSF_GROUP_SUSPENDED_ON_IDLE) {
		group->run_state = KBASE_CSF_GROUP_SUSPENDED;
		KBASE_KTRACE_ADD_CSF_GRP(group->kctx->kbdev, CSF_GROUP_SUSPENDED, group,
					 group->run_state);

                /* If scheduler is not suspended and the given group's
		 * static priority (reflected by the scan_seq_num) is inside
		 * the current tick slot-range, or there are some on_slot
		 * idle groups, schedule an async tock.
		 */
		if (scheduler->state != SCHED_SUSPENDED) {
			unsigned long flags;
			int n_idle;
			int n_used;
			int n_slots =
				group->kctx->kbdev->csf.global_iface.group_num;

			spin_lock_irqsave(&scheduler->interrupt_lock, flags);
			n_idle = bitmap_weight(scheduler->csg_slots_idle_mask,
					       n_slots);
			n_used = bitmap_weight(scheduler->csg_inuse_bitmap,
					       n_slots);
			spin_unlock_irqrestore(&scheduler->interrupt_lock,
					       flags);

			if (n_idle ||
			    n_used < scheduler->num_csg_slots_for_tick ||
			    group->scan_seq_num <
				    scheduler->num_csg_slots_for_tick)
				schedule_in_cycle(group, true);
		}
	} else
		return;

	new_val = atomic_inc_return(&scheduler->non_idle_offslot_grps);
	KBASE_KTRACE_ADD_CSF_GRP(group->kctx->kbdev, SCHEDULER_NONIDLE_OFFSLOT_GRP_INC, group,
				 new_val);
}

int kbase_csf_scheduler_group_get_slot_locked(struct kbase_queue_group *group)
{
	struct kbase_csf_scheduler *scheduler =
			&group->kctx->kbdev->csf.scheduler;
	int slot_num = group->csg_nr;

	lockdep_assert_held(&scheduler->interrupt_lock);

	if (slot_num >= 0) {
		if (WARN_ON(scheduler->csg_slots[slot_num].resident_group !=
			    group))
			return -1;
	}

	return slot_num;
}

int kbase_csf_scheduler_group_get_slot(struct kbase_queue_group *group)
{
	struct kbase_csf_scheduler *scheduler =
			&group->kctx->kbdev->csf.scheduler;
	unsigned long flags;
	int slot_num;

	spin_lock_irqsave(&scheduler->interrupt_lock, flags);
	slot_num = kbase_csf_scheduler_group_get_slot_locked(group);
	spin_unlock_irqrestore(&scheduler->interrupt_lock, flags);

	return slot_num;
}

/* kbasep_csf_scheduler_group_is_on_slot_locked() - Check if CSG is on slot.
 *
 * @group: GPU queue group to be checked
 *
 * This function needs to be called with scheduler's lock held
 *
 * Return: true if @group is on slot.
 */
static bool kbasep_csf_scheduler_group_is_on_slot_locked(
				struct kbase_queue_group *group)
{
	struct kbase_csf_scheduler *scheduler =
			&group->kctx->kbdev->csf.scheduler;
	int slot_num = group->csg_nr;

	lockdep_assert_held(&scheduler->lock);

	if (slot_num >= 0) {
		if (!WARN_ON(scheduler->csg_slots[slot_num].resident_group !=
			     group))
			return true;
	}

	return false;
}

bool kbase_csf_scheduler_group_events_enabled(struct kbase_device *kbdev,
			struct kbase_queue_group *group)
{
	struct kbase_csf_scheduler *scheduler =
			&group->kctx->kbdev->csf.scheduler;
	int slot_num = group->csg_nr;

	lockdep_assert_held(&scheduler->interrupt_lock);

	if (WARN_ON(slot_num < 0))
		return false;

	return test_bit(slot_num, scheduler->csgs_events_enable_mask);
}

struct kbase_queue_group *kbase_csf_scheduler_get_group_on_slot(
			struct kbase_device *kbdev, int slot)
{
	lockdep_assert_held(&kbdev->csf.scheduler.interrupt_lock);

	return kbdev->csf.scheduler.csg_slots[slot].resident_group;
}

static int halt_stream_sync(struct kbase_queue *queue)
{
	struct kbase_queue_group *group = queue->group;
	struct kbase_device *kbdev = queue->kctx->kbdev;
	struct kbase_csf_global_iface *global_iface = &kbdev->csf.global_iface;
	struct kbase_csf_cmd_stream_group_info *ginfo;
	struct kbase_csf_cmd_stream_info *stream;
	int csi_index = queue->csi_index;
	long remaining = kbase_csf_timeout_in_jiffies(kbdev->csf.fw_timeout_ms);
	unsigned long flags;

	if (WARN_ON(!group) ||
	    WARN_ON(!kbasep_csf_scheduler_group_is_on_slot_locked(group)))
		return -EINVAL;

	lockdep_assert_held(&kbdev->csf.scheduler.lock);
	ginfo = &global_iface->groups[group->csg_nr];
	stream = &ginfo->streams[csi_index];

	if (CS_REQ_STATE_GET(kbase_csf_firmware_cs_input_read(stream, CS_REQ)) ==
			CS_REQ_STATE_START) {

		remaining = wait_event_timeout(kbdev->csf.event_wait,
			(CS_ACK_STATE_GET(kbase_csf_firmware_cs_output(stream, CS_ACK))
			 == CS_ACK_STATE_START), remaining);

		if (!remaining) {
			const struct gpu_uevent evt = {
				.type = GPU_UEVENT_TYPE_KMD_ERROR,
				.info = GPU_UEVENT_INFO_QUEUE_START
			};
			pixel_gpu_uevent_send(kbdev, &evt);
			dev_warn(kbdev->dev, "[%llu] Timeout (%d ms) waiting for queue to start on csi %d bound to group %d on slot %d",
				 kbase_backend_get_cycle_cnt(kbdev), kbdev->csf.fw_timeout_ms,
				 csi_index, group->handle, group->csg_nr);
			if (kbase_prepare_to_reset_gpu(kbdev, RESET_FLAGS_NONE))
				kbase_reset_gpu(kbdev);


			return -ETIMEDOUT;
		}

		remaining =
			kbase_csf_timeout_in_jiffies(kbdev->csf.fw_timeout_ms);
	}

	spin_lock_irqsave(&kbdev->csf.scheduler.interrupt_lock, flags);
	/* Set state to STOP */
	kbase_csf_firmware_cs_input_mask(stream, CS_REQ, CS_REQ_STATE_STOP,
					 CS_REQ_STATE_MASK);

	kbase_csf_ring_cs_kernel_doorbell(kbdev, csi_index, group->csg_nr, true);
	spin_unlock_irqrestore(&kbdev->csf.scheduler.interrupt_lock, flags);

	KBASE_KTRACE_ADD_CSF_GRP_Q(kbdev, CSI_STOP_REQ, group, queue, 0u);

	/* Timed wait */
	remaining = wait_event_timeout(kbdev->csf.event_wait,
		(CS_ACK_STATE_GET(kbase_csf_firmware_cs_output(stream, CS_ACK))
		 == CS_ACK_STATE_STOP), remaining);

	if (!remaining) {
		const struct gpu_uevent evt = {
			.type = GPU_UEVENT_TYPE_KMD_ERROR,
			.info = GPU_UEVENT_INFO_QUEUE_STOP
		};
		pixel_gpu_uevent_send(kbdev, &evt);
		dev_warn(kbdev->dev, "[%llu] Timeout (%d ms) waiting for queue to stop on csi %d bound to group %d on slot %d",
			 kbase_backend_get_cycle_cnt(kbdev), kbdev->csf.fw_timeout_ms,
			 queue->csi_index, group->handle, group->csg_nr);

		/* TODO GPUCORE-25328: The CSG can't be terminated, the GPU
		 * will be reset as a work-around.
		 */
		if (kbase_prepare_to_reset_gpu(kbdev, RESET_FLAGS_NONE))
			kbase_reset_gpu(kbdev);


	}
	return (remaining) ? 0 : -ETIMEDOUT;
}

static bool can_halt_stream(struct kbase_device *kbdev,
		struct kbase_queue_group *group)
{
	struct kbase_csf_csg_slot *const csg_slot =
			kbdev->csf.scheduler.csg_slots;
	unsigned long flags;
	bool can_halt;
	int slot;

	if (!queue_group_scheduled(group))
		return true;

	spin_lock_irqsave(&kbdev->csf.scheduler.interrupt_lock, flags);
	slot = kbase_csf_scheduler_group_get_slot_locked(group);
	can_halt = (slot >= 0) &&
		   (atomic_read(&csg_slot[slot].state) == CSG_SLOT_RUNNING);
	spin_unlock_irqrestore(&kbdev->csf.scheduler.interrupt_lock,
				flags);

	return can_halt;
}

/**
 * sched_halt_stream() - Stop a GPU queue when its queue group is not running
 *                       on a CSG slot.
 * @queue: Pointer to the GPU queue to stop.
 *
 * This function handles stopping gpu queues for groups that are either not on
 * a CSG slot or are on the slot but undergoing transition to
 * resume or suspend states.
 * It waits until the queue group is scheduled on a slot and starts running,
 * which is needed as groups that were suspended may need to resume all queues
 * that were enabled and running at the time of suspension.
 *
 * Return: 0 on success, or negative on failure.
 */
static int sched_halt_stream(struct kbase_queue *queue)
{
	struct kbase_queue_group *group = queue->group;
	struct kbase_device *kbdev = queue->kctx->kbdev;
	struct kbase_csf_scheduler *const scheduler =
			&kbdev->csf.scheduler;
	struct kbase_csf_csg_slot *const csg_slot =
			kbdev->csf.scheduler.csg_slots;
	bool retry_needed = false;
	bool retried = false;
	long remaining;
	int slot;
	int err = 0;
	const u32 group_schedule_timeout = kbase_get_timeout_ms(kbdev, CSF_CSG_SUSPEND_TIMEOUT);

	if (WARN_ON(!group))
		return -EINVAL;

	lockdep_assert_held(&queue->kctx->csf.lock);
	lockdep_assert_held(&scheduler->lock);

	slot = kbase_csf_scheduler_group_get_slot(group);

	if (slot >= 0) {
		WARN_ON(atomic_read(&csg_slot[slot].state) == CSG_SLOT_RUNNING);

		if (atomic_read(&csg_slot[slot].state) == CSG_SLOT_READY2RUN) {
			dev_dbg(kbdev->dev, "Stopping a queue on csi %d when Group-%d is in under transition to running state",
				queue->csi_index, group->handle);
			retry_needed = true;
		}
	}
retry:
	/* Update the group state so that it can get scheduled soon */
	update_idle_suspended_group_state(group);

	rt_mutex_unlock(&scheduler->lock);

	/* This function is called when the queue group is either not on a CSG
	 * slot or is on the slot but undergoing transition.
	 *
	 * To stop the queue, the function needs to wait either for the queue
	 * group to be assigned a CSG slot (and that slot has to reach the
	 * running state) or for the eviction of the queue group from the
	 * scheduler's list.
	 *
	 * In order to evaluate the latter condition, the function doesn't
	 * really need to lock the scheduler, as any update to the run_state
	 * of the queue group by sched_evict_group() would be visible due
	 * to implicit barriers provided by the kernel waitqueue macros.
	 *
	 * The group pointer cannot disappear meanwhile, as the high level
	 * CSF context is locked. Therefore, the scheduler would be
	 * the only one to update the run_state of the group.
	 */
	remaining = wait_event_timeout(
		kbdev->csf.event_wait, can_halt_stream(kbdev, group),
		kbase_csf_timeout_in_jiffies(group_schedule_timeout));

	rt_mutex_lock(&scheduler->lock);

	if (remaining && queue_group_scheduled_locked(group)) {
		slot = kbase_csf_scheduler_group_get_slot(group);

		/* If the group is still on slot and slot is in running state
		 * then explicitly stop the CSI of the
		 * queue. Otherwise there are different cases to consider
		 *
		 * - If the queue group was already undergoing transition to
		 *   resume/start state when this function was entered then it
		 *   would not have disabled the CSI of the
		 *   queue being stopped and the previous wait would have ended
		 *   once the slot was in a running state with CS
		 *   interface still enabled.
		 *   Now the group is going through another transition either
		 *   to a suspend state or to a resume state (it could have
		 *   been suspended before the scheduler lock was grabbed).
		 *   In both scenarios need to wait again for the group to
		 *   come on a slot and that slot to reach the running state,
		 *   as that would guarantee that firmware will observe the
		 *   CSI as disabled.
		 *
		 * - If the queue group was either off the slot or was
		 *   undergoing transition to suspend state on entering this
		 *   function, then the group would have been resumed with the
		 *   queue's CSI in disabled state.
		 *   So now if the group is undergoing another transition
		 *   (after the resume) then just need to wait for the state
		 *   bits in the ACK register of CSI to be
		 *   set to STOP value. It is expected that firmware will
		 *   process the stop/disable request of the CS
		 *   interface after resuming the group before it processes
		 *   another state change request of the group.
		 */
		if ((slot >= 0) &&
		    (atomic_read(&csg_slot[slot].state) == CSG_SLOT_RUNNING)) {
			err = halt_stream_sync(queue);
		} else if (retry_needed && !retried) {
			retried = true;
			goto retry;
		} else if (slot >= 0) {
			struct kbase_csf_global_iface *global_iface =
					&kbdev->csf.global_iface;
			struct kbase_csf_cmd_stream_group_info *ginfo =
					&global_iface->groups[slot];
			struct kbase_csf_cmd_stream_info *stream =
					&ginfo->streams[queue->csi_index];
			u32 cs_req =
			    kbase_csf_firmware_cs_input_read(stream, CS_REQ);

			if (!WARN_ON(CS_REQ_STATE_GET(cs_req) !=
				     CS_REQ_STATE_STOP)) {
				/* Timed wait */
				remaining = wait_event_timeout(
					kbdev->csf.event_wait,
					(CS_ACK_STATE_GET(
						 kbase_csf_firmware_cs_output(
							 stream, CS_ACK)) ==
					 CS_ACK_STATE_STOP),
					kbase_csf_timeout_in_jiffies(kbdev->csf.fw_timeout_ms));

				if (!remaining) {
					const struct gpu_uevent evt = {
						.type = GPU_UEVENT_TYPE_KMD_ERROR,
						.info = GPU_UEVENT_INFO_QUEUE_STOP_ACK
					};
					pixel_gpu_uevent_send(kbdev, &evt);
					dev_warn(kbdev->dev,
						 "[%llu] Timeout (%d ms) waiting for queue stop ack on csi %d bound to group %d on slot %d",
						 kbase_backend_get_cycle_cnt(kbdev), kbdev->csf.fw_timeout_ms,
						 queue->csi_index,
						 group->handle, group->csg_nr);


					err = -ETIMEDOUT;
				}
			}
		}
	} else if (!remaining) {
		dev_warn(kbdev->dev, "[%llu] Group-%d failed to get a slot for stopping the queue on csi %d (timeout %d ms)",
			 kbase_backend_get_cycle_cnt(kbdev),
			 group->handle, queue->csi_index,
			 group_schedule_timeout);


		err = -ETIMEDOUT;
	}

	return err;
}

/**
 * scheduler_activate_on_queue_stop() - Activate the Scheduler when the GPU
 *                                      queue needs to be stopped.
 *
 * @queue: Pointer the GPU command queue
 *
 * This function is called when the CSI to which GPU queue is bound needs to
 * be stopped. For that the corresponding queue group needs to be resident on
 * the CSG slot and MCU firmware should be running. So this function makes the
 * Scheduler exit the sleeping or suspended state.
 */
static void scheduler_activate_on_queue_stop(struct kbase_queue *queue)
{
	struct kbase_device *kbdev = queue->kctx->kbdev;

	scheduler_wakeup(kbdev, true);

	/* Wait for MCU firmware to start running */
	if (kbase_csf_scheduler_wait_mcu_active(kbdev)) {
		dev_warn(
			kbdev->dev,
			"[%llu] Wait for MCU active failed for stopping queue on csi %d bound to group %d of context %d_%d on slot %d",
			kbase_backend_get_cycle_cnt(kbdev),
			queue->csi_index, queue->group->handle,
			queue->kctx->tgid, queue->kctx->id,
			queue->group->csg_nr);
	}
}

int kbase_csf_scheduler_queue_stop(struct kbase_queue *queue)
{
	struct kbase_device *kbdev = queue->kctx->kbdev;
	struct kbase_queue_group *group = queue->group;
	bool const cs_enabled = queue->enabled;
	int err = 0;

	if (WARN_ON(!group))
		return -EINVAL;

	kbase_reset_gpu_assert_failed_or_prevented(kbdev);
	lockdep_assert_held(&queue->kctx->csf.lock);
	rt_mutex_lock(&kbdev->csf.scheduler.lock);

	queue->enabled = false;
	KBASE_KTRACE_ADD_CSF_GRP_Q(kbdev, CSI_STOP, group, queue, cs_enabled);

	if (cs_enabled && queue_group_scheduled_locked(group)) {
		struct kbase_csf_csg_slot *const csg_slot =
			kbdev->csf.scheduler.csg_slots;
		int slot = kbase_csf_scheduler_group_get_slot(group);

		/* Since the group needs to be resumed in order to stop the queue,
		 * check if GPU needs to be powered up.
		 */
		scheduler_activate_on_queue_stop(queue);

		if ((slot >= 0) &&
		    (atomic_read(&csg_slot[slot].state) == CSG_SLOT_RUNNING))
			err = halt_stream_sync(queue);
		else
			err = sched_halt_stream(queue);

		unassign_user_doorbell_from_queue(kbdev, queue);
		kbase_csf_mcu_shared_drop_stopped_queue(kbdev, queue);
	}

	rt_mutex_unlock(&kbdev->csf.scheduler.lock);
	KBASE_KTRACE_ADD_CSF_GRP_Q(kbdev, QUEUE_STOP, group, queue, group->run_state);
	return err;
}

static void update_hw_active(struct kbase_queue *queue, bool active)
{
#if IS_ENABLED(CONFIG_MALI_NO_MALI)
	if (queue && queue->enabled) {
		u64 *output_addr = queue->user_io_addr + PAGE_SIZE / sizeof(u64);

		output_addr[CS_ACTIVE / sizeof(*output_addr)] = active;
	}
#else
	CSTD_UNUSED(queue);
	CSTD_UNUSED(active);
#endif
}

static void program_cs_extract_init(struct kbase_queue *queue)
{
	u64 *input_addr = queue->user_io_addr;
	u64 *output_addr = queue->user_io_addr + PAGE_SIZE / sizeof(u64);

	/*
	 * These 64-bit reads and writes will be atomic on a 64-bit kernel but may
	 * not be atomic on 32-bit kernels. Support for 32-bit kernels is limited to
	 * build-only.
	 */
	input_addr[CS_EXTRACT_INIT_LO / sizeof(*input_addr)] =
		output_addr[CS_EXTRACT_LO / sizeof(*output_addr)];
}

static void program_cs_trace_cfg(struct kbase_csf_cmd_stream_info *stream,
				 struct kbase_queue *queue)
{
	struct kbase_device *kbdev = queue->kctx->kbdev;
	u32 const glb_version = kbdev->csf.global_iface.version;

	lockdep_assert_held(&kbdev->csf.scheduler.lock);

	/* If cs_trace_command not supported, nothing to program */
	if (glb_version < kbase_csf_interface_version(1, 1, 0))
		return;

	/* Program for cs_trace if enabled. In the current arrangement, it is
	 * possible for the context to enable the cs_trace after some queues
	 * has been registered in cs_trace in disabled state. This is tracked by
	 * the queue's trace buffer base address, which had been validated at the
	 * queue's register_ex call.
	 */
	if (kbase_csf_scheduler_queue_has_trace(queue)) {
		u32 cs_cfg = CS_INSTR_CONFIG_JASID_SET(
			queue->trace_cfg, queue->kctx->as_nr);

		kbase_csf_firmware_cs_input(stream, CS_INSTR_CONFIG, cs_cfg);
		kbase_csf_firmware_cs_input(stream, CS_INSTR_BUFFER_SIZE,
				queue->trace_buffer_size);

		kbase_csf_firmware_cs_input(stream, CS_INSTR_BUFFER_BASE_LO,
				queue->trace_buffer_base & U32_MAX);
		kbase_csf_firmware_cs_input(stream, CS_INSTR_BUFFER_BASE_HI,
				queue->trace_buffer_base >> 32);

		kbase_csf_firmware_cs_input(
				stream, CS_INSTR_BUFFER_OFFSET_POINTER_LO,
				queue->trace_offset_ptr & U32_MAX);
		kbase_csf_firmware_cs_input(
				stream, CS_INSTR_BUFFER_OFFSET_POINTER_HI,
				queue->trace_offset_ptr >> 32);
	} else {
		/* Place the configuration to the disabled condition */
		kbase_csf_firmware_cs_input(stream, CS_INSTR_CONFIG, 0);
		kbase_csf_firmware_cs_input(stream, CS_INSTR_BUFFER_SIZE, 0);
	}
}

static void program_cs(struct kbase_device *kbdev,
		struct kbase_queue *queue, bool ring_csg_doorbell)
{
	struct kbase_queue_group *group = queue->group;
	struct kbase_csf_cmd_stream_group_info *ginfo;
	struct kbase_csf_cmd_stream_info *stream;
	int csi_index = queue->csi_index;
	unsigned long flags;
	u64 user_input;
	u64 user_output;

	if (WARN_ON(!group))
		return;

	lockdep_assert_held(&kbdev->csf.scheduler.lock);

	if (WARN_ON(!kbasep_csf_scheduler_group_is_on_slot_locked(group)))
		return;

	ginfo = &kbdev->csf.global_iface.groups[group->csg_nr];

	if (WARN_ON(csi_index < 0) ||
	    WARN_ON(csi_index >= ginfo->stream_num))
		return;

	if (queue->enabled) {
		assign_user_doorbell_to_queue(kbdev, queue);
		if (queue->doorbell_nr == KBASEP_USER_DB_NR_INVALID)
			return;

		WARN_ON(queue->doorbell_nr != queue->group->doorbell_nr);
	}

	if (queue->enabled && queue_group_suspended_locked(group))
		program_cs_extract_init(queue);

	stream = &ginfo->streams[csi_index];

	kbase_csf_firmware_cs_input(stream, CS_BASE_LO,
				    queue->base_addr & 0xFFFFFFFF);
	kbase_csf_firmware_cs_input(stream, CS_BASE_HI,
				    queue->base_addr >> 32);
	kbase_csf_firmware_cs_input(stream, CS_SIZE,
				    queue->size);

	user_input = queue->user_io_gpu_va;
	WARN_ONCE(!user_input && queue->enabled, "Enabled queue should have a valid gpu_va");

	kbase_csf_firmware_cs_input(stream, CS_USER_INPUT_LO, user_input & 0xFFFFFFFF);
	kbase_csf_firmware_cs_input(stream, CS_USER_INPUT_HI, user_input >> 32);

	user_output = user_input + PAGE_SIZE;
	kbase_csf_firmware_cs_input(stream, CS_USER_OUTPUT_LO, user_output & 0xFFFFFFFF);
	kbase_csf_firmware_cs_input(stream, CS_USER_OUTPUT_HI, user_output >> 32);

	kbase_csf_firmware_cs_input(stream, CS_CONFIG,
		(queue->doorbell_nr << 8) | (queue->priority & 0xF));

	/* Program the queue's cs_trace configuration */
	program_cs_trace_cfg(stream, queue);

	/* Enable all interrupts for now */
	kbase_csf_firmware_cs_input(stream, CS_ACK_IRQ_MASK, ~((u32)0));

	spin_lock_irqsave(&kbdev->csf.scheduler.interrupt_lock, flags);

	/* The fault bit could be misaligned between CS_REQ and CS_ACK if the
	 * acknowledgment was deferred due to dump on fault and the group was
	 * removed from the CSG slot before the fault could be acknowledged.
	 */
	if (queue->enabled) {
		u32 const cs_ack =
			kbase_csf_firmware_cs_output(stream, CS_ACK);

		kbase_csf_firmware_cs_input_mask(stream, CS_REQ, cs_ack,
						 CS_REQ_FAULT_MASK);
	}

	/*
	 * Enable the CSG idle notification once the CS's ringbuffer
	 * becomes empty or the CS becomes sync_idle, waiting sync update
	 * or protected mode switch.
	 */
	kbase_csf_firmware_cs_input_mask(stream, CS_REQ,
					 CS_REQ_IDLE_EMPTY_MASK | CS_REQ_IDLE_SYNC_WAIT_MASK |
						 CS_REQ_IDLE_SHARED_SB_DEC_MASK,
					 CS_REQ_IDLE_EMPTY_MASK | CS_REQ_IDLE_SYNC_WAIT_MASK |
						 CS_REQ_IDLE_SHARED_SB_DEC_MASK);

	/* Set state to START/STOP */
	kbase_csf_firmware_cs_input_mask(stream, CS_REQ,
		queue->enabled ? CS_REQ_STATE_START : CS_REQ_STATE_STOP,
		CS_REQ_STATE_MASK);
	kbase_csf_ring_cs_kernel_doorbell(kbdev, csi_index, group->csg_nr,
					  ring_csg_doorbell);
	spin_unlock_irqrestore(&kbdev->csf.scheduler.interrupt_lock, flags);

	KBASE_KTRACE_ADD_CSF_GRP_Q(kbdev, CSI_START, group, queue, queue->enabled);

	update_hw_active(queue, true);
}

#ifdef CONFIG_MALI_HOST_CONTROLS_SC_RAILS
static void start_stream_sync(struct kbase_queue *queue)
{
	struct kbase_queue_group *group = queue->group;
	struct kbase_device *kbdev = queue->kctx->kbdev;
	struct kbase_csf_global_iface *global_iface = &kbdev->csf.global_iface;
	struct kbase_csf_cmd_stream_group_info *ginfo;
	struct kbase_csf_cmd_stream_info *stream;
	int csi_index = queue->csi_index;
	long remaining = kbase_csf_timeout_in_jiffies(kbdev->csf.fw_timeout_ms);

	lockdep_assert_held(&kbdev->csf.scheduler.lock);

	if (WARN_ON(!group) ||
	    WARN_ON(!kbasep_csf_scheduler_group_is_on_slot_locked(group)))
		return;

	ginfo = &global_iface->groups[group->csg_nr];
	stream = &ginfo->streams[csi_index];

	program_cs(kbdev, queue, true);

	/* Timed wait */
	remaining = wait_event_timeout(kbdev->csf.event_wait,
		(CS_ACK_STATE_GET(kbase_csf_firmware_cs_output(stream, CS_ACK))
		 == CS_ACK_STATE_START), remaining);

	if (!remaining) {
		const struct gpu_uevent evt = {
				.type = GPU_UEVENT_TYPE_KMD_ERROR,
				.info = GPU_UEVENT_INFO_QUEUE_START
		};
		pixel_gpu_uevent_send(kbdev, &evt);
		dev_warn(kbdev->dev, "[%llu] Timeout (%d ms) waiting for queue to start on csi %d bound to group %d on slot %d",
			 kbase_backend_get_cycle_cnt(kbdev), kbdev->csf.fw_timeout_ms,
			 csi_index, group->handle, group->csg_nr);

		/* TODO GPUCORE-25328: The CSG can't be terminated, the GPU
		 * will be reset as a work-around.
		 */
		if (kbase_prepare_to_reset_gpu(kbdev, RESET_FLAGS_NONE))
			kbase_reset_gpu(kbdev);
	}
}
#endif

static int onslot_csg_add_new_queue(struct kbase_queue *queue)
{
	struct kbase_device *kbdev = queue->kctx->kbdev;
	int err;

	lockdep_assert_held(&kbdev->csf.scheduler.lock);

	err = kbase_csf_mcu_shared_add_queue(kbdev, queue);
	if (!err)
		program_cs(kbdev, queue, true);

	return err;
}

int kbase_csf_scheduler_queue_start(struct kbase_queue *queue)
{
	struct kbase_queue_group *group = queue->group;
	struct kbase_device *kbdev = queue->kctx->kbdev;
	bool const cs_enabled = queue->enabled;
	int err = 0;
	bool evicted = false;

	kbase_reset_gpu_assert_prevented(kbdev);
	lockdep_assert_held(&queue->kctx->csf.lock);

	if (WARN_ON_ONCE(!group || queue->bind_state != KBASE_CSF_QUEUE_BOUND))
		return -EINVAL;

	rt_mutex_lock(&kbdev->csf.scheduler.lock);

#if IS_ENABLED(CONFIG_DEBUG_FS)
	if (unlikely(kbdev->csf.scheduler.state == SCHED_BUSY)) {
		rt_mutex_unlock(&kbdev->csf.scheduler.lock);
		return -EBUSY;
	}
#endif

	KBASE_KTRACE_ADD_CSF_GRP_Q(kbdev, QUEUE_START, group, queue,
				   group->run_state);
	KBASE_KTRACE_ADD_CSF_GRP_Q(kbdev, QUEUE_SYNC_UPDATE_WAIT_STATUS, queue->group, queue,
				   queue->status_wait);

	if (group->run_state == KBASE_CSF_GROUP_FAULT_EVICTED) {
		err = -EIO;
		evicted = true;
	} else if ((group->run_state == KBASE_CSF_GROUP_SUSPENDED_ON_WAIT_SYNC)
		   && CS_STATUS_WAIT_SYNC_WAIT_GET(queue->status_wait)) {
		dev_dbg(kbdev->dev, "blocked queue(csi_index=%d) of group %d was kicked",
			queue->csi_index, group->handle);
	} else {
		err = scheduler_group_schedule(group);

		if (!err) {
			queue->enabled = true;
#ifdef CONFIG_MALI_HOST_CONTROLS_SC_RAILS
			/* If the kicked GPU queue can make progress, then only
			 * need to abort the GPU power down.
			 */
			if (!queue_empty_or_blocked(queue))
				cancel_gpu_idle_work(kbdev);
#endif
			if (kbasep_csf_scheduler_group_is_on_slot_locked(group)) {
#ifdef CONFIG_MALI_HOST_CONTROLS_SC_RAILS
				/* The shader core power rails need to be turned
				 * on before FW resumes the execution on HW and
				 * that would happen when the CSI kernel doorbell
				 * is rung from the following code.
				 */
				turn_on_sc_power_rails(kbdev);
#endif
				if (cs_enabled) {
#ifdef CONFIG_MALI_HOST_CONTROLS_SC_RAILS
					spin_lock_irqsave(&kbdev->csf.scheduler.interrupt_lock,
						flags);
					kbase_csf_ring_cs_kernel_doorbell(kbdev,
						queue->csi_index, group->csg_nr,
						true);
					spin_unlock_irqrestore(
						&kbdev->csf.scheduler.interrupt_lock, flags);
				} else {
					start_stream_sync(queue);
#else
					/* In normal situation, when a queue is
					 * already running, the queue update
					 * would be a doorbell kick on user
					 * side. However, if such a kick is
					 * shortly following a start or resume,
					 * the queue may actually in transition
					 * hence the said kick would enter the
					 * kernel as the hw_active flag is yet
					 * to be set. The sheduler needs to
					 * give a kick to the corresponding
					 * user door-bell on such a case.
					 */
					kbase_csf_ring_cs_user_doorbell(kbdev, queue);
				} else {
					err = onslot_csg_add_new_queue(queue);
					/* For an on slot CSG, the only error in adding a new
					 * queue to run is that the scheduler could not map
					 * the required userio pages due to likely some resource
					 * issues. In such a case, and if the group is yet
					 * to enter its fatal error state, we return a -EBUSY
					 * to the submitter for another kick. The queue itself
					 * has yet to be programmed hence needs to remain its
					 * previous (disabled) state. If the error persists,
					 * the group will eventually reports a fatal error by
					 * the group's error reporting mechanism, when the MCU
					 * shared region map retry limit of the group is
					 * exceeded. For such a case, the expected error value
					 * is -EIO.
					 */
					if (unlikely(err)) {
						queue->enabled = cs_enabled;
						rt_mutex_unlock(&kbdev->csf.scheduler.lock);
						return (err != -EIO) ? -EBUSY : err;
					}
#endif
				}
			}
			queue_delayed_work(system_long_wq, &kbdev->csf.scheduler.ping_work,
					   msecs_to_jiffies(kbase_get_timeout_ms(
						   kbdev, CSF_FIRMWARE_PING_TIMEOUT)));
		}
	}

	rt_mutex_unlock(&kbdev->csf.scheduler.lock);

	if (evicted)
		kbase_csf_term_descheduled_queue_group(group);

	return err;
}

static enum kbase_csf_csg_slot_state update_csg_slot_status(
				struct kbase_device *kbdev, s8 slot)
{
	struct kbase_csf_csg_slot *csg_slot =
		&kbdev->csf.scheduler.csg_slots[slot];
	struct kbase_csf_cmd_stream_group_info *ginfo =
		&kbdev->csf.global_iface.groups[slot];
	u32 state;
	enum kbase_csf_csg_slot_state slot_state;

	lockdep_assert_held(&kbdev->csf.scheduler.lock);

	state = CSG_ACK_STATE_GET(kbase_csf_firmware_csg_output(ginfo,
			CSG_ACK));
	slot_state = atomic_read(&csg_slot->state);

	switch (slot_state) {
	case CSG_SLOT_READY2RUN:
		if ((state == CSG_ACK_STATE_START) ||
		    (state == CSG_ACK_STATE_RESUME)) {
			slot_state = CSG_SLOT_RUNNING;
			atomic_set(&csg_slot->state, slot_state);
			csg_slot->trigger_jiffies = jiffies;
			KBASE_KTRACE_ADD_CSF_GRP(kbdev, CSG_SLOT_RUNNING, csg_slot->resident_group,
						 state);
			dev_dbg(kbdev->dev, "Group %u running on slot %d\n",
				csg_slot->resident_group->handle, slot);
		}
		break;
	case CSG_SLOT_DOWN2STOP:
		if ((state == CSG_ACK_STATE_SUSPEND) ||
		    (state == CSG_ACK_STATE_TERMINATE)) {
			slot_state = CSG_SLOT_STOPPED;
			atomic_set(&csg_slot->state, slot_state);
			csg_slot->trigger_jiffies = jiffies;
			KBASE_KTRACE_ADD_CSF_GRP(kbdev, CSG_SLOT_STOPPED, csg_slot->resident_group, state);
			dev_dbg(kbdev->dev, "Group %u stopped on slot %d\n",
				csg_slot->resident_group->handle, slot);
		}
		break;
	case CSG_SLOT_DOWN2STOP_TIMEDOUT:
	case CSG_SLOT_READY2RUN_TIMEDOUT:
	case CSG_SLOT_READY:
	case CSG_SLOT_RUNNING:
	case CSG_SLOT_STOPPED:
		break;
	default:
		dev_warn(kbdev->dev, "Unknown CSG slot state %d", slot_state);
		break;
	}

	return slot_state;
}

static bool csg_slot_running(struct kbase_device *kbdev, s8 slot)
{
	lockdep_assert_held(&kbdev->csf.scheduler.lock);

	return (update_csg_slot_status(kbdev, slot) == CSG_SLOT_RUNNING);
}

static bool csg_slot_stopped_locked(struct kbase_device *kbdev, s8 slot)
{
	enum kbase_csf_csg_slot_state slot_state;

	lockdep_assert_held(&kbdev->csf.scheduler.lock);

	slot_state = update_csg_slot_status(kbdev, slot);

	return (slot_state == CSG_SLOT_STOPPED ||
		slot_state == CSG_SLOT_READY);
}

static bool csg_slot_stopped_raw(struct kbase_device *kbdev, s8 slot)
{
	struct kbase_csf_cmd_stream_group_info *ginfo =
		&kbdev->csf.global_iface.groups[slot];
	u32 state;

	state = CSG_ACK_STATE_GET(kbase_csf_firmware_csg_output(ginfo,
			CSG_ACK));

	if (state == CSG_ACK_STATE_SUSPEND || state == CSG_ACK_STATE_TERMINATE) {
		KBASE_KTRACE_ADD_CSF_GRP(kbdev, CSG_SLOT_STOPPED, kbdev->csf.scheduler.csg_slots[slot].resident_group, state);
		dev_dbg(kbdev->dev, "(raw status) slot %d stopped\n", slot);
		return true;
	}

	return false;
}

static void halt_csg_slot(struct kbase_queue_group *group, bool suspend)
{
	struct kbase_device *kbdev = group->kctx->kbdev;
	struct kbase_csf_global_iface *global_iface = &kbdev->csf.global_iface;
	struct kbase_csf_csg_slot *csg_slot =
		kbdev->csf.scheduler.csg_slots;
	s8 slot;

	lockdep_assert_held(&kbdev->csf.scheduler.lock);

	if (WARN_ON(!kbasep_csf_scheduler_group_is_on_slot_locked(group)))
		return;

	slot = group->csg_nr;

	/* When in transition, wait for it to complete */
	if (atomic_read(&csg_slot[slot].state) == CSG_SLOT_READY2RUN) {
		long remaining =
			kbase_csf_timeout_in_jiffies(kbdev->csf.fw_timeout_ms);

		dev_dbg(kbdev->dev, "slot %d wait for up-running\n", slot);
		remaining = wait_event_timeout(kbdev->csf.event_wait,
				csg_slot_running(kbdev, slot), remaining);
		if (!remaining) {
			const struct gpu_uevent evt = {
				.type = GPU_UEVENT_TYPE_KMD_ERROR,
				.info = GPU_UEVENT_INFO_CSG_SLOT_READY
			};
			pixel_gpu_uevent_send(kbdev, &evt);
			dev_warn(kbdev->dev,
				 "[%llu] slot %d timeout (%d ms) on up-running\n",
				 kbase_backend_get_cycle_cnt(kbdev),
				 slot, kbdev->csf.fw_timeout_ms);
		}
	}

	if (csg_slot_running(kbdev, slot)) {
		unsigned long flags;
		struct kbase_csf_cmd_stream_group_info *ginfo =
						&global_iface->groups[slot];

		u32 halt_cmd = suspend ? CSG_REQ_STATE_SUSPEND :
					 CSG_REQ_STATE_TERMINATE;

		dev_dbg(kbdev->dev, "Halting(suspend=%d) group %d of context %d_%d on slot %d",
			suspend, group->handle, group->kctx->tgid, group->kctx->id, slot);

		spin_lock_irqsave(&kbdev->csf.scheduler.interrupt_lock, flags);
		/* Set state to SUSPEND/TERMINATE */
		kbase_csf_firmware_csg_input_mask(ginfo, CSG_REQ, halt_cmd,
						  CSG_REQ_STATE_MASK);
		kbase_csf_ring_csg_doorbell(kbdev, slot);
		spin_unlock_irqrestore(&kbdev->csf.scheduler.interrupt_lock,
					flags);
		atomic_set(&csg_slot[slot].state, CSG_SLOT_DOWN2STOP);
		csg_slot[slot].trigger_jiffies = jiffies;
		KBASE_KTRACE_ADD_CSF_GRP(kbdev, CSG_SLOT_STOP_REQ, group, halt_cmd);

		KBASE_TLSTREAM_TL_KBASE_DEVICE_HALTING_CSG(
			kbdev, kbdev->gpu_props.props.raw_props.gpu_id, slot, suspend);
	}
}

static void term_csg_slot(struct kbase_queue_group *group)
{
	halt_csg_slot(group, false);
}

static void suspend_csg_slot(struct kbase_queue_group *group)
{
	halt_csg_slot(group, true);
}

static bool csf_wait_ge_condition_supported(struct kbase_device *kbdev)
{
	const uint32_t glb_major = GLB_VERSION_MAJOR_GET(kbdev->csf.global_iface.version);
	const uint32_t glb_minor = GLB_VERSION_MINOR_GET(kbdev->csf.global_iface.version);

	switch (glb_major) {
	case 0:
		break;
	case 1:
		if (glb_minor >= 4)
			return true;
		break;
	case 2:
		if (glb_minor >= 6)
			return true;
		break;
	case 3:
		if (glb_minor >= 6)
			return true;
		break;
	default:
		return true;
	}
	return false;
}
/**
 * evaluate_sync_update() - Evaluate the sync wait condition the GPU command
 *                          queue has been blocked on.
 *
 * @queue: Pointer to the GPU command queue
 *
 * Return: true if sync wait condition is satisfied.
 */
static bool evaluate_sync_update(struct kbase_queue *queue)
{
	struct kbase_vmap_struct *mapping;
	bool updated = false;
	u32 *sync_ptr;
	u32 sync_wait_size;
	u32 sync_wait_align_mask;
	u32 sync_wait_cond;
	u32 sync_current_val;
	struct kbase_device *kbdev;
	bool sync_wait_align_valid = false;
	bool sync_wait_cond_valid = false;

	if (WARN_ON(!queue))
		return false;

	kbdev = queue->kctx->kbdev;

	lockdep_assert_held(&kbdev->csf.scheduler.lock);

	sync_wait_size = CS_STATUS_WAIT_SYNC_WAIT_SIZE_GET(queue->status_wait);
	sync_wait_align_mask =
		(sync_wait_size == 0 ? BASEP_EVENT32_ALIGN_BYTES : BASEP_EVENT64_ALIGN_BYTES) - 1;
	sync_wait_align_valid = ((uintptr_t)queue->sync_ptr & sync_wait_align_mask) == 0;
	if (!sync_wait_align_valid) {
		dev_dbg(queue->kctx->kbdev->dev, "sync memory VA 0x%016llX is misaligned",
			queue->sync_ptr);
		goto out;
	}

	sync_ptr = kbase_phy_alloc_mapping_get(queue->kctx, queue->sync_ptr,
					&mapping);

	KBASE_KTRACE_ADD_CSF_GRP_Q(kbdev, QUEUE_SYNC_UPDATE_EVAL_START, queue->group, queue,
				   queue->sync_ptr);
	KBASE_KTRACE_ADD_CSF_GRP_Q(kbdev, QUEUE_SYNC_UPDATE_BLOCKED_REASON, queue->group, queue,
				   queue->blocked_reason);

	if (!sync_ptr) {
		dev_dbg(queue->kctx->kbdev->dev, "sync memory VA 0x%016llX already freed",
			queue->sync_ptr);
		goto out;
	}

	sync_wait_cond =
		CS_STATUS_WAIT_SYNC_WAIT_CONDITION_GET(queue->status_wait);
	sync_wait_cond_valid = (sync_wait_cond == CS_STATUS_WAIT_SYNC_WAIT_CONDITION_GT) ||
			       (sync_wait_cond == CS_STATUS_WAIT_SYNC_WAIT_CONDITION_LE) ||
			       ((sync_wait_cond == CS_STATUS_WAIT_SYNC_WAIT_CONDITION_GE) &&
				csf_wait_ge_condition_supported(kbdev));

	WARN_ON(!sync_wait_cond_valid);

	sync_current_val = READ_ONCE(*sync_ptr);
	KBASE_KTRACE_ADD_CSF_GRP_Q(kbdev, QUEUE_SYNC_UPDATE_CUR_VAL, queue->group, queue,
				   sync_current_val);

	KBASE_KTRACE_ADD_CSF_GRP_Q(kbdev, QUEUE_SYNC_UPDATE_TEST_VAL, queue->group, queue,
				   queue->sync_value);

	if (((sync_wait_cond == CS_STATUS_WAIT_SYNC_WAIT_CONDITION_GT) &&
	     (sync_current_val > queue->sync_value)) ||
	    ((sync_wait_cond == CS_STATUS_WAIT_SYNC_WAIT_CONDITION_GE) &&
	     (sync_current_val >= queue->sync_value) && csf_wait_ge_condition_supported(kbdev)) ||
	    ((sync_wait_cond == CS_STATUS_WAIT_SYNC_WAIT_CONDITION_LE) &&
	     (sync_current_val <= queue->sync_value))) {
		/* The sync wait condition is satisfied so the group to which
		 * queue is bound can be re-scheduled.
		 */
		updated = true;
	} else {
		dev_dbg(queue->kctx->kbdev->dev,
			"sync memory not updated yet(%u)", sync_current_val);
	}

	kbase_phy_alloc_mapping_put(queue->kctx, mapping);
out:
	KBASE_KTRACE_ADD_CSF_GRP_Q(kbdev, QUEUE_SYNC_UPDATE_EVAL_END, queue->group, queue, updated);
	return updated;
}

/**
 * save_slot_cs() -  Save the state for blocked GPU command queue.
 *
 * @ginfo: Pointer to the CSG interface used by the group
 *         the queue is bound to.
 * @queue: Pointer to the GPU command queue.
 *
 * This function will check if GPU command queue is blocked on a sync wait and
 * evaluate the wait condition. If the wait condition isn't satisfied it would
 * save the state needed to reevaluate the condition in future.
 * The group to which queue is bound shall be in idle state.
 *
 * Return: true if the queue is blocked on a sync wait operation.
 */
static
bool save_slot_cs(struct kbase_csf_cmd_stream_group_info const *const ginfo,
		struct kbase_queue *queue)
{
	struct kbase_csf_cmd_stream_info *const stream =
		&ginfo->streams[queue->csi_index];
	u32 status = kbase_csf_firmware_cs_output(stream, CS_STATUS_WAIT);
	bool is_waiting = false;

#if IS_ENABLED(CONFIG_DEBUG_FS)
	u64 cmd_ptr = kbase_csf_firmware_cs_output(stream, CS_STATUS_CMD_PTR_LO);

	cmd_ptr |= (u64)kbase_csf_firmware_cs_output(stream, CS_STATUS_CMD_PTR_HI) << 32;
	queue->saved_cmd_ptr = cmd_ptr;
#endif

	KBASE_KTRACE_ADD_CSF_GRP_Q(stream->kbdev, QUEUE_SYNC_UPDATE_WAIT_STATUS, queue->group,
				   queue, status);

	if (CS_STATUS_WAIT_SYNC_WAIT_GET(status) || CS_STATUS_WAIT_SB_MASK_GET(status)) {
		queue->status_wait = status;
		queue->sync_ptr = kbase_csf_firmware_cs_output(stream,
			CS_STATUS_WAIT_SYNC_POINTER_LO);
		queue->sync_ptr |= (u64)kbase_csf_firmware_cs_output(stream,
			CS_STATUS_WAIT_SYNC_POINTER_HI) << 32;
		queue->sync_value = kbase_csf_firmware_cs_output(stream,
			CS_STATUS_WAIT_SYNC_VALUE);

		queue->sb_status = CS_STATUS_SCOREBOARDS_NONZERO_GET(
			kbase_csf_firmware_cs_output(stream,
						     CS_STATUS_SCOREBOARDS));
		queue->blocked_reason = CS_STATUS_BLOCKED_REASON_REASON_GET(
			kbase_csf_firmware_cs_output(stream,
						     CS_STATUS_BLOCKED_REASON));

		if ((queue->blocked_reason == CS_STATUS_BLOCKED_ON_SB_WAIT) ||
		    !evaluate_sync_update(queue)) {
			is_waiting = true;
		} else {
			/* Sync object already got updated & met the condition
			 * thus it doesn't need to be reevaluated and so can
			 * clear the 'status_wait' here.
			 */
			queue->status_wait = 0;
		}
	} else {
		/* Invalidate wait status info that would have been recorded if
		 * this queue was blocked when the group (in idle state) was
		 * suspended previously. After that the group could have been
		 * unblocked due to the kicking of another queue bound to it &
		 * so the wait status info would have stuck with this queue.
		 */
		queue->status_wait = 0;
	}

	return is_waiting;
}

static void schedule_in_cycle(struct kbase_queue_group *group, bool force)
{
	struct kbase_context *kctx = group->kctx;
	struct kbase_device *kbdev = kctx->kbdev;
	struct kbase_csf_scheduler *scheduler = &kbdev->csf.scheduler;

	lockdep_assert_held(&scheduler->lock);

	/* Only try to schedule work for this event if no requests are pending,
	 * otherwise the function will end up canceling previous work requests,
	 * and scheduler is configured to wake up periodically (or the schedule
	 * of work needs to be enforced in situation such as entering into
	 * protected mode).
	 */
	if (likely(kbase_csf_scheduler_timer_is_enabled(kbdev)) || force) {
		dev_dbg(kbdev->dev, "Kicking async for group %d\n",
			group->handle);
		kbase_csf_scheduler_invoke_tock(kbdev);
	}
}

static void ktrace_log_group_state(struct kbase_queue_group *const group)
{
	switch (group->run_state) {
	case KBASE_CSF_GROUP_INACTIVE:
		KBASE_KTRACE_ADD_CSF_GRP(group->kctx->kbdev, CSF_GROUP_INACTIVE, group,
					group->run_state);
		break;
	case KBASE_CSF_GROUP_RUNNABLE:
		KBASE_KTRACE_ADD_CSF_GRP(group->kctx->kbdev, CSF_GROUP_RUNNABLE, group,
					group->run_state);
		break;
	case KBASE_CSF_GROUP_IDLE:
		KBASE_KTRACE_ADD_CSF_GRP(group->kctx->kbdev, CSF_GROUP_IDLE, group,
					group->run_state);
		break;
	case KBASE_CSF_GROUP_SUSPENDED:
		KBASE_KTRACE_ADD_CSF_GRP(group->kctx->kbdev, CSF_GROUP_SUSPENDED, group,
					group->run_state);
		break;
	case KBASE_CSF_GROUP_SUSPENDED_ON_IDLE:
		KBASE_KTRACE_ADD_CSF_GRP(group->kctx->kbdev, CSF_GROUP_SUSPENDED_ON_IDLE, group,
					group->run_state);
		break;
	case KBASE_CSF_GROUP_SUSPENDED_ON_WAIT_SYNC:
		KBASE_KTRACE_ADD_CSF_GRP(group->kctx->kbdev, CSF_GROUP_SUSPENDED_ON_WAIT_SYNC,
					group, group->run_state);
		break;
	case KBASE_CSF_GROUP_FAULT_EVICTED:
		KBASE_KTRACE_ADD_CSF_GRP(group->kctx->kbdev, CSF_GROUP_FAULT_EVICTED, group,
					group->run_state);
		break;
	case KBASE_CSF_GROUP_TERMINATED:
		KBASE_KTRACE_ADD_CSF_GRP(group->kctx->kbdev, CSF_GROUP_TERMINATED, group,
					group->run_state);
		break;
	}
}

static
void insert_group_to_runnable(struct kbase_csf_scheduler *const scheduler,
		struct kbase_queue_group *const group,
		enum kbase_csf_group_state run_state)
{
	struct kbase_context *const kctx = group->kctx;
	struct kbase_device *const kbdev = kctx->kbdev;

	lockdep_assert_held(&scheduler->lock);

	WARN_ON(group->run_state != KBASE_CSF_GROUP_INACTIVE);

	if (WARN_ON(group->priority >= KBASE_QUEUE_GROUP_PRIORITY_COUNT))
		return;

	group->run_state = run_state;

	ktrace_log_group_state(group);

	if (run_state == KBASE_CSF_GROUP_RUNNABLE)
		group->prepared_seq_num = KBASEP_GROUP_PREPARED_SEQ_NUM_INVALID;

	list_add_tail(&group->link,
			&kctx->csf.sched.runnable_groups[group->priority]);
	kctx->csf.sched.num_runnable_grps++;
	KBASE_KTRACE_ADD_CSF_GRP(kbdev, GROUP_RUNNABLE_INSERT, group,
				 kctx->csf.sched.num_runnable_grps);

	/* Add the kctx if not yet in runnable kctxs */
	if (kctx->csf.sched.num_runnable_grps == 1) {
		/* First runnable csg, adds to the runnable_kctxs */
		INIT_LIST_HEAD(&kctx->csf.link);
		list_add_tail(&kctx->csf.link, &scheduler->runnable_kctxs);
		KBASE_KTRACE_ADD(kbdev, SCHEDULER_RUNNABLE_KCTX_INSERT, kctx, 0u);
	}

	scheduler->total_runnable_grps++;

	if (likely(kbase_csf_scheduler_timer_is_enabled(kbdev)) &&
	    (scheduler->total_runnable_grps == 1 || scheduler->state == SCHED_SUSPENDED ||
	     scheduler->state == SCHED_SLEEPING)) {
		dev_dbg(kbdev->dev, "Kicking scheduler on first runnable group\n");
		/* Fire a scheduling to start the time-slice */
		kbase_csf_scheduler_invoke_tick(kbdev);
	} else
		schedule_in_cycle(group, false);

	/* Since a new group has become runnable, check if GPU needs to be
	 * powered up.
	 */
	scheduler_wakeup(kbdev, false);
}

static void cancel_tick_work(struct kbase_csf_scheduler *const scheduler)
{
	hrtimer_cancel(&scheduler->tick_timer);
	atomic_set(&scheduler->pending_tick_work, false);
}

static void cancel_tock_work(struct kbase_csf_scheduler *const scheduler)
{
	atomic_set(&scheduler->pending_tock_work, false);
}

static
void remove_group_from_runnable(struct kbase_csf_scheduler *const scheduler,
		struct kbase_queue_group *group,
		enum kbase_csf_group_state run_state)
{
	struct kbase_context *kctx = group->kctx;
	struct kbase_queue_group *new_head_grp;
	struct list_head *list =
		&kctx->csf.sched.runnable_groups[group->priority];
	unsigned long flags;

	lockdep_assert_held(&scheduler->lock);

	WARN_ON(!queue_group_scheduled_locked(group));

	group->run_state = run_state;

	ktrace_log_group_state(group);

	list_del_init(&group->link);

	spin_lock_irqsave(&scheduler->interrupt_lock, flags);
	/* The below condition will be true when the group running in protected
	 * mode is being terminated but the protected mode exit interrupt was't
	 * received. This can happen if the FW got stuck during protected mode
	 * for some reason (like GPU page fault or some internal error).
	 * In normal cases FW is expected to send the protected mode exit
	 * interrupt before it handles the CSG termination request.
	 */
	if (unlikely(scheduler->active_protm_grp == group)) {
		/* CSG slot cleanup should have happened for the pmode group */
		WARN_ON(kbasep_csf_scheduler_group_is_on_slot_locked(group));
		WARN_ON(group->run_state != KBASE_CSF_GROUP_INACTIVE);
		/* Initiate a GPU reset, in case it wasn't initiated yet,
		 * in order to rectify the anomaly.
		 */
		if (kbase_prepare_to_reset_gpu(kctx->kbdev, RESET_FLAGS_NONE))
			kbase_reset_gpu(kctx->kbdev);

		KBASE_KTRACE_ADD_CSF_GRP(kctx->kbdev, SCHEDULER_PROTM_EXIT,
					 scheduler->active_protm_grp, 0u);
		scheduler->active_protm_grp = NULL;
	}
	spin_unlock_irqrestore(&scheduler->interrupt_lock, flags);

	if (scheduler->top_grp == group) {
		/*
		 * Note: this disables explicit rotation in the next scheduling
		 * cycle. However, removing the top_grp is the same as an
		 * implicit rotation (e.g. if we instead rotated the top_ctx
		 * and then remove top_grp)
		 *
		 * This implicit rotation is assumed by the scheduler rotate
		 * functions.
		 */
		scheduler->top_grp = NULL;

		/*
		 * Trigger a scheduling tock for a CSG containing protected
		 * content in case there has been any in order to minimise
		 * latency.
		 */
		group = scheduler_get_protm_enter_async_group(kctx->kbdev,
							      NULL);
		if (group)
			schedule_in_cycle(group, true);
	}

	kctx->csf.sched.num_runnable_grps--;
	KBASE_KTRACE_ADD_CSF_GRP(kctx->kbdev, GROUP_RUNNABLE_REMOVE, group,
				 kctx->csf.sched.num_runnable_grps);
	new_head_grp = (!list_empty(list)) ?
				list_first_entry(list, struct kbase_queue_group, link) :
				NULL;
	KBASE_KTRACE_ADD_CSF_GRP(kctx->kbdev, GROUP_RUNNABLE_HEAD, new_head_grp, 0u);

	if (kctx->csf.sched.num_runnable_grps == 0) {
		struct kbase_context *new_head_kctx;
		struct list_head *kctx_list = &scheduler->runnable_kctxs;
		/* drop the kctx */
		list_del_init(&kctx->csf.link);
		if (scheduler->top_ctx == kctx)
			scheduler->top_ctx = NULL;
		KBASE_KTRACE_ADD(kctx->kbdev, SCHEDULER_RUNNABLE_KCTX_REMOVE, kctx, 0u);
		new_head_kctx = (!list_empty(kctx_list)) ?
					list_first_entry(kctx_list, struct kbase_context, csf.link) :
					NULL;
		KBASE_KTRACE_ADD(kctx->kbdev, SCHEDULER_RUNNABLE_KCTX_HEAD, new_head_kctx, 0u);
	}

	WARN_ON(scheduler->total_runnable_grps == 0);
	scheduler->total_runnable_grps--;
	if (!scheduler->total_runnable_grps) {
		dev_dbg(kctx->kbdev->dev, "Scheduler idle has no runnable groups");
		cancel_tick_work(scheduler);
		WARN_ON(atomic_read(&scheduler->non_idle_offslot_grps));
		if (scheduler->state != SCHED_SUSPENDED)
			enqueue_gpu_idle_work(scheduler, 0);
	}
	KBASE_KTRACE_ADD_CSF_GRP(kctx->kbdev, SCHEDULER_TOP_GRP, scheduler->top_grp,
			scheduler->num_active_address_spaces |
			(((u64)scheduler->total_runnable_grps) << 32));
}

static void insert_group_to_idle_wait(struct kbase_queue_group *const group)
{
	struct kbase_context *kctx = group->kctx;

	lockdep_assert_held(&kctx->kbdev->csf.scheduler.lock);

	WARN_ON(group->run_state != KBASE_CSF_GROUP_IDLE);

	list_add_tail(&group->link, &kctx->csf.sched.idle_wait_groups);
	kctx->csf.sched.num_idle_wait_grps++;
	KBASE_KTRACE_ADD_CSF_GRP(kctx->kbdev, GROUP_IDLE_WAIT_INSERT, group,
				 kctx->csf.sched.num_idle_wait_grps);
	group->run_state = KBASE_CSF_GROUP_SUSPENDED_ON_WAIT_SYNC;
	KBASE_KTRACE_ADD_CSF_GRP(kctx->kbdev, CSF_GROUP_SUSPENDED_ON_WAIT_SYNC, group,
				 group->run_state);
	dev_dbg(kctx->kbdev->dev,
		"Group-%d suspended on sync_wait, total wait_groups: %u\n",
		group->handle, kctx->csf.sched.num_idle_wait_grps);
}

static void remove_group_from_idle_wait(struct kbase_queue_group *const group)
{
	struct kbase_context *kctx = group->kctx;
	struct list_head *list = &kctx->csf.sched.idle_wait_groups;
	struct kbase_queue_group *new_head_grp;

	lockdep_assert_held(&kctx->kbdev->csf.scheduler.lock);

	WARN_ON(group->run_state != KBASE_CSF_GROUP_SUSPENDED_ON_WAIT_SYNC);

	list_del_init(&group->link);
	WARN_ON(kctx->csf.sched.num_idle_wait_grps == 0);
	kctx->csf.sched.num_idle_wait_grps--;
	KBASE_KTRACE_ADD_CSF_GRP(kctx->kbdev, GROUP_IDLE_WAIT_REMOVE, group,
				 kctx->csf.sched.num_idle_wait_grps);
	new_head_grp = (!list_empty(list)) ?
				list_first_entry(list, struct kbase_queue_group, link) :
				NULL;
	KBASE_KTRACE_ADD_CSF_GRP(kctx->kbdev, GROUP_IDLE_WAIT_HEAD, new_head_grp, 0u);
	group->run_state = KBASE_CSF_GROUP_INACTIVE;
	KBASE_KTRACE_ADD_CSF_GRP(kctx->kbdev, CSF_GROUP_INACTIVE, group, group->run_state);
}

static void deschedule_idle_wait_group(struct kbase_csf_scheduler *scheduler,
		struct kbase_queue_group *group)
{
	lockdep_assert_held(&scheduler->lock);

	if (WARN_ON(!group))
		return;

	remove_group_from_runnable(scheduler, group, KBASE_CSF_GROUP_IDLE);
	insert_group_to_idle_wait(group);
}

static void update_offslot_non_idle_cnt(struct kbase_queue_group *group)
{
	struct kbase_device *kbdev = group->kctx->kbdev;
	struct kbase_csf_scheduler *const scheduler = &kbdev->csf.scheduler;

	lockdep_assert_held(&scheduler->lock);

	if (group->prepared_seq_num < scheduler->non_idle_scanout_grps) {
		int new_val =
			atomic_dec_return(&scheduler->non_idle_offslot_grps);
		KBASE_KTRACE_ADD_CSF_GRP(kbdev, SCHEDULER_NONIDLE_OFFSLOT_GRP_DEC, group, new_val);
	}
}

static void update_offslot_non_idle_cnt_for_onslot_grp(struct kbase_queue_group *group)
{
	struct kbase_device *kbdev = group->kctx->kbdev;
	struct kbase_csf_scheduler *const scheduler = &kbdev->csf.scheduler;

	lockdep_assert_held(&scheduler->lock);

	WARN_ON(group->csg_nr < 0);

	if (group->prepared_seq_num < scheduler->non_idle_scanout_grps) {
		int new_val =
			atomic_dec_return(&scheduler->non_idle_offslot_grps);
		KBASE_KTRACE_ADD_CSF_GRP(kbdev, SCHEDULER_NONIDLE_OFFSLOT_GRP_DEC, group, new_val);
	}
}

static void update_offslot_non_idle_cnt_on_grp_suspend(
				struct kbase_queue_group *group)
{
	struct kbase_device *kbdev = group->kctx->kbdev;
	struct kbase_csf_scheduler *const scheduler = &kbdev->csf.scheduler;

	lockdep_assert_held(&scheduler->lock);

	if (scheduler->state == SCHED_BUSY) {
		/* active phase or, async entering the protected mode */
		if (group->prepared_seq_num >=
		    scheduler->non_idle_scanout_grps) {
			/* At scanout, it was tagged as on-slot idle */
			if (group->run_state == KBASE_CSF_GROUP_SUSPENDED) {
				int new_val = atomic_inc_return(
					&scheduler->non_idle_offslot_grps);
				KBASE_KTRACE_ADD_CSF_GRP(kbdev, SCHEDULER_NONIDLE_OFFSLOT_GRP_INC,
							 group, new_val);
			}
		} else {
			if (group->run_state != KBASE_CSF_GROUP_SUSPENDED) {
				int new_val = atomic_dec_return(
					&scheduler->non_idle_offslot_grps);
				KBASE_KTRACE_ADD_CSF_GRP(kbdev, SCHEDULER_NONIDLE_OFFSLOT_GRP_DEC,
							 group, new_val);
			}
		}
	} else {
		/* async phases */
		if (group->run_state == KBASE_CSF_GROUP_SUSPENDED) {
			int new_val = atomic_inc_return(
				&scheduler->non_idle_offslot_grps);
			KBASE_KTRACE_ADD_CSF_GRP(kbdev, SCHEDULER_NONIDLE_OFFSLOT_GRP_INC, group,
						 new_val);
		}
	}
}

static bool confirm_cmd_buf_empty(struct kbase_queue const *queue)
{
	bool cs_empty;
	bool cs_idle;
	u32 sb_status = 0;

	struct kbase_device const *const kbdev = queue->group->kctx->kbdev;
	struct kbase_csf_global_iface const *const iface =
		&kbdev->csf.global_iface;

	u32 glb_version = iface->version;

	u64 const *input_addr = (u64 const *)queue->user_io_addr;
	u64 const *output_addr = (u64 const *)(queue->user_io_addr + PAGE_SIZE / sizeof(u64));

	if (glb_version >= kbase_csf_interface_version(1, 0, 0)) {
		/* CS_STATUS_SCOREBOARD supported from CSF 1.0 */
		struct kbase_csf_cmd_stream_group_info const *const ginfo =
			&kbdev->csf.global_iface.groups[queue->group->csg_nr];
		struct kbase_csf_cmd_stream_info const *const stream =
			&ginfo->streams[queue->csi_index];

		sb_status = CS_STATUS_SCOREBOARDS_NONZERO_GET(
			kbase_csf_firmware_cs_output(stream,
						     CS_STATUS_SCOREBOARDS));
	}

	/*
	 * These 64-bit reads and writes will be atomic on a 64-bit kernel but may
	 * not be atomic on 32-bit kernels. Support for 32-bit kernels is limited to
	 * build-only.
	 */
	cs_empty = (input_addr[CS_INSERT_LO / sizeof(u64)] ==
		    output_addr[CS_EXTRACT_LO / sizeof(u64)]);
	cs_idle = cs_empty && (!sb_status);

	return cs_idle;
}

static void save_csg_slot(struct kbase_queue_group *group)
{
	struct kbase_device *kbdev = group->kctx->kbdev;
	struct kbase_csf_scheduler *const scheduler = &kbdev->csf.scheduler;
	struct kbase_csf_cmd_stream_group_info *ginfo;
	u32 state;

	lockdep_assert_held(&scheduler->lock);

	if (WARN_ON(!kbasep_csf_scheduler_group_is_on_slot_locked(group)))
		return;

	ginfo = &kbdev->csf.global_iface.groups[group->csg_nr];

	state =
	    CSG_ACK_STATE_GET(kbase_csf_firmware_csg_output(ginfo, CSG_ACK));

	if (!WARN_ON((state != CSG_ACK_STATE_SUSPEND) &&
		     (state != CSG_ACK_STATE_TERMINATE))) {
		u32 max_streams = ginfo->stream_num;
		u32 i;
		bool sync_wait = false;
		bool idle = kbase_csf_firmware_csg_output(ginfo, CSG_STATUS_STATE) &
			    CSG_STATUS_STATE_IDLE_MASK;
#if IS_ENABLED(CONFIG_MALI_NO_MALI)
		for (i = 0; i < max_streams; i++)
			update_hw_active(group->bound_queues[i], false);
#endif /* CONFIG_MALI_NO_MALI */
		for (i = 0; idle && i < max_streams; i++) {
			struct kbase_queue *const queue =
					group->bound_queues[i];

			if (!queue || !queue->enabled)
				continue;

			if (save_slot_cs(ginfo, queue)) {
				/* sync_wait is only true if the queue is blocked on
				 * a CQS and not a scoreboard.
				 */
				if (queue->blocked_reason !=
				    CS_STATUS_BLOCKED_ON_SB_WAIT)
					sync_wait = true;
			} else {
				/* Need to confirm if ringbuffer of the GPU
				 * queue is empty or not. A race can arise
				 * between the flush of GPU queue and suspend
				 * of CSG. If a queue is flushed after FW has
				 * set the IDLE bit in CSG_STATUS_STATE, then
				 * Scheduler will incorrectly consider CSG
				 * as idle. And there may not be any further
				 * flush call for the GPU queue, which would
				 * have de-idled the CSG.
				 */
				idle = confirm_cmd_buf_empty(queue);
			}
		}

		if (idle) {
			/* Take the suspended group out of the runnable_groups
			 * list of the context and move it to the
			 * idle_wait_groups list.
			 */
			if (sync_wait)
				deschedule_idle_wait_group(scheduler, group);
			else {
				group->run_state =
					KBASE_CSF_GROUP_SUSPENDED_ON_IDLE;
				KBASE_KTRACE_ADD_CSF_GRP(kbdev, CSF_GROUP_SUSPENDED_ON_IDLE, group,
							 group->run_state);
				dev_dbg(kbdev->dev, "Group-%d suspended: idle",
					group->handle);
			}
		} else {
			group->run_state = KBASE_CSF_GROUP_SUSPENDED;
			KBASE_KTRACE_ADD_CSF_GRP(kbdev, CSF_GROUP_SUSPENDED, group,
						 group->run_state);
		}

		update_offslot_non_idle_cnt_on_grp_suspend(group);
		kbase_csf_tiler_heap_reclaim_sched_notify_grp_suspend(group);
	}
}

/* Cleanup_csg_slot after it has been vacated, ready for next csg run.
 * Return whether there is a kctx address fault associated with the group
 * for which the clean-up is done.
 */
static bool cleanup_csg_slot(struct kbase_queue_group *group)
{
	struct kbase_context *kctx = group->kctx;
	struct kbase_device *kbdev = kctx->kbdev;
	struct kbase_csf_global_iface *global_iface = &kbdev->csf.global_iface;
	struct kbase_csf_cmd_stream_group_info *ginfo;
	s8 slot;
	struct kbase_csf_csg_slot *csg_slot;
	unsigned long flags;
	u32 csg_req, csg_ack, i;
	bool as_fault = false;

	lockdep_assert_held(&kbdev->csf.scheduler.lock);

	if (WARN_ON(!kbasep_csf_scheduler_group_is_on_slot_locked(group)))
		return as_fault;

	slot = group->csg_nr;
	csg_slot = &kbdev->csf.scheduler.csg_slots[slot];
	ginfo = &global_iface->groups[slot];

	/* Now loop through all the bound CSs, and clean them via a stop */
	for (i = 0; i < ginfo->stream_num; i++) {
		struct kbase_csf_cmd_stream_info *stream = &ginfo->streams[i];

		if (group->bound_queues[i]) {
			if (group->bound_queues[i]->enabled) {
				kbase_csf_firmware_cs_input_mask(stream,
					CS_REQ, CS_REQ_STATE_STOP,
					CS_REQ_STATE_MASK);
			}

			unassign_user_doorbell_from_queue(kbdev,
				group->bound_queues[i]);
		}
	}

	unassign_user_doorbell_from_group(kbdev, group);

	kbasep_platform_event_work_end(group);

	/* The csg does not need cleanup other than drop its AS */
	spin_lock_irqsave(&kctx->kbdev->hwaccess_lock, flags);
	as_fault = kbase_ctx_flag(kctx, KCTX_AS_DISABLED_ON_FAULT);
	kbase_ctx_sched_release_ctx(kctx);
	if (unlikely(group->faulted))
		as_fault = true;
	spin_unlock_irqrestore(&kctx->kbdev->hwaccess_lock, flags);

#if IS_ENABLED(CONFIG_MALI_TRACE_POWER_GPU_WORK_PERIOD)
	emit_gpu_metrics_to_frontend(kbdev);
#endif /* CONFIG_MALI_TRACE_POWER_GPU_WORK_PERIOD */

	/* now marking the slot is vacant */
	spin_lock_irqsave(&kbdev->csf.scheduler.interrupt_lock, flags);
<<<<<<< HEAD
=======
	/* Process pending SYNC_UPDATE, if any */
	csg_req = kbase_csf_firmware_csg_input_read(ginfo, CSG_REQ);
	csg_ack = kbase_csf_firmware_csg_output(ginfo, CSG_ACK);
	kbase_csf_handle_csg_sync_update(kbdev, ginfo, group, csg_req, csg_ack);
>>>>>>> e61eb932

	kbdev->csf.scheduler.csg_slots[slot].resident_group = NULL;
	clear_bit(slot, kbdev->csf.scheduler.csg_slots_idle_mask);
	KBASE_KTRACE_ADD_CSF_GRP(kbdev, CSG_SLOT_IDLE_CLEAR, group,
				 kbdev->csf.scheduler.csg_slots_idle_mask[0]);

	group->csg_nr = KBASEP_CSG_NR_INVALID;
	set_bit(slot, kbdev->csf.scheduler.csgs_events_enable_mask);
	clear_bit(slot, kbdev->csf.scheduler.csg_inuse_bitmap);
	spin_unlock_irqrestore(&kbdev->csf.scheduler.interrupt_lock, flags);

	csg_slot->trigger_jiffies = jiffies;
	atomic_set(&csg_slot->state, CSG_SLOT_READY);

	KBASE_KTRACE_ADD_CSF_GRP(kbdev, CSG_SLOT_CLEANED, group, slot);
	dev_dbg(kbdev->dev, "Cleanup done for group %d on slot %d\n",
		group->handle, slot);

	KBASE_TLSTREAM_TL_KBASE_DEVICE_DEPROGRAM_CSG(kbdev,
		kbdev->gpu_props.props.raw_props.gpu_id, slot);

	/* Notify the group is off-slot and the csg_reg might be available for
	 * resue with other groups in a 'lazy unbinding' style.
	 */
	kbase_csf_mcu_shared_set_group_csg_reg_unused(kbdev, group);

	return as_fault;
}

static void update_csg_slot_priority(struct kbase_queue_group *group, u8 prio)
{
	struct kbase_device *kbdev = group->kctx->kbdev;
	struct kbase_csf_csg_slot *csg_slot;
	struct kbase_csf_cmd_stream_group_info *ginfo;
	s8 slot;
	u8 prev_prio;
	u32 ep_cfg;
	u32 csg_req;
	unsigned long flags;

	lockdep_assert_held(&kbdev->csf.scheduler.lock);

	if (WARN_ON(!kbasep_csf_scheduler_group_is_on_slot_locked(group)))
		return;

	slot = group->csg_nr;
	csg_slot = &kbdev->csf.scheduler.csg_slots[slot];
	ginfo = &kbdev->csf.global_iface.groups[slot];

	/* CSGs remaining on-slot can be either idle or runnable.
	 * This also applies in protected mode.
	 */
	WARN_ON(!((group->run_state == KBASE_CSF_GROUP_RUNNABLE) ||
		(group->run_state == KBASE_CSF_GROUP_IDLE)));

	/* Update consumes a group from scanout */
	update_offslot_non_idle_cnt_for_onslot_grp(group);

	if (csg_slot->priority == prio)
		return;

	/* Read the csg_ep_cfg back for updating the priority field */
	ep_cfg = kbase_csf_firmware_csg_input_read(ginfo, CSG_EP_REQ_LO);
	prev_prio = CSG_EP_REQ_PRIORITY_GET(ep_cfg);
	ep_cfg = CSG_EP_REQ_PRIORITY_SET(ep_cfg, prio);
	kbase_csf_firmware_csg_input(ginfo, CSG_EP_REQ_LO, ep_cfg);

	spin_lock_irqsave(&kbdev->csf.scheduler.interrupt_lock, flags);
	csg_req = kbase_csf_firmware_csg_output(ginfo, CSG_ACK);
	csg_req ^= CSG_REQ_EP_CFG_MASK;
	kbase_csf_firmware_csg_input_mask(ginfo, CSG_REQ, csg_req,
					  CSG_REQ_EP_CFG_MASK);
	kbase_csf_ring_csg_doorbell(kbdev, slot);
	spin_unlock_irqrestore(&kbdev->csf.scheduler.interrupt_lock, flags);

	csg_slot->priority = prio;

	dev_dbg(kbdev->dev, "Priority for group %d of context %d_%d on slot %d to be updated from %u to %u\n",
		group->handle, group->kctx->tgid, group->kctx->id, slot,
		prev_prio, prio);

	KBASE_KTRACE_ADD_CSF_GRP(kbdev, CSG_SLOT_PRIO_UPDATE, group, prev_prio);

	set_bit(slot, kbdev->csf.scheduler.csg_slots_prio_update);
}

static void program_csg_slot(struct kbase_queue_group *group, s8 slot,
		u8 prio)
{
	struct kbase_context *kctx = group->kctx;
	struct kbase_device *kbdev = kctx->kbdev;
	struct kbase_csf_global_iface *global_iface = &kbdev->csf.global_iface;
	const u64 shader_core_mask =
		kbase_pm_get_present_cores(kbdev, KBASE_PM_CORE_SHADER);
	const u64 tiler_core_mask =
		kbase_pm_get_present_cores(kbdev, KBASE_PM_CORE_TILER);
	const u64 compute_mask = shader_core_mask & group->compute_mask;
	const u64 fragment_mask = shader_core_mask & group->fragment_mask;
	const u64 tiler_mask = tiler_core_mask & group->tiler_mask;
	const u8 compute_max = min(kbdev->gpu_props.num_cores, group->compute_max);
	const u8 fragment_max = min(kbdev->gpu_props.num_cores, group->fragment_max);
	const u8 tiler_max = min(CSG_TILER_MAX, group->tiler_max);
	struct kbase_csf_cmd_stream_group_info *ginfo;
	u64 ep_cfg = 0;
	u32 csg_req;
	u32 state;
	int i;
	unsigned long flags;
	u64 normal_suspend_buf;
	u64 protm_suspend_buf;
	struct kbase_csf_csg_slot *csg_slot =
		&kbdev->csf.scheduler.csg_slots[slot];

	lockdep_assert_held(&kbdev->csf.scheduler.lock);

	if (WARN_ON(slot < 0) &&
	    WARN_ON(slot >= global_iface->group_num))
		return;

	WARN_ON(atomic_read(&csg_slot->state) != CSG_SLOT_READY);

	if (unlikely(kbase_csf_mcu_shared_group_bind_csg_reg(kbdev, group))) {
		dev_warn(kbdev->dev,
			 "Couldn't bind MCU shared csg_reg for group %d of context %d_%d, slot=%u",
			 group->handle, group->kctx->tgid, kctx->id, slot);
		kbase_csf_mcu_shared_set_group_csg_reg_unused(kbdev, group);
		return;
	}

	/* The suspend buf has already been mapped through binding to csg_reg */
	normal_suspend_buf = group->normal_suspend_buf.gpu_va;
	protm_suspend_buf = group->protected_suspend_buf.gpu_va;
	WARN_ONCE(!normal_suspend_buf, "Normal suspend buffer not mapped");

	ginfo = &global_iface->groups[slot];

	/* Pick an available address space for this context */
	mutex_lock(&kbdev->mmu_hw_mutex);
	spin_lock_irqsave(&kbdev->hwaccess_lock, flags);
	kbase_ctx_sched_retain_ctx(kctx);
	spin_unlock_irqrestore(&kbdev->hwaccess_lock, flags);
	mutex_unlock(&kbdev->mmu_hw_mutex);

	if (kctx->as_nr == KBASEP_AS_NR_INVALID) {
		dev_warn(kbdev->dev, "Could not get a valid AS for group %d of context %d_%d on slot %d\n",
			 group->handle, kctx->tgid, kctx->id, slot);
		kbase_csf_mcu_shared_set_group_csg_reg_unused(kbdev, group);
		return;
	}

	spin_lock_irqsave(&kbdev->csf.scheduler.interrupt_lock, flags);
	set_bit(slot, kbdev->csf.scheduler.csg_inuse_bitmap);
	kbdev->csf.scheduler.csg_slots[slot].resident_group = group;
	group->csg_nr = slot;

	spin_unlock_irqrestore(&kbdev->csf.scheduler.interrupt_lock, flags);

	assign_user_doorbell_to_group(kbdev, group);

	/* Now loop through all the bound & kicked CSs, and program them */
	for (i = 0; i < MAX_SUPPORTED_STREAMS_PER_GROUP; i++) {
		struct kbase_queue *queue = group->bound_queues[i];

		if (queue)
			program_cs(kbdev, queue, false);
	}


	/* Endpoint programming for CSG */
	kbase_csf_firmware_csg_input(ginfo, CSG_ALLOW_COMPUTE_LO,
				     compute_mask & U32_MAX);
	kbase_csf_firmware_csg_input(ginfo, CSG_ALLOW_COMPUTE_HI,
				     compute_mask >> 32);
	kbase_csf_firmware_csg_input(ginfo, CSG_ALLOW_FRAGMENT_LO,
				     fragment_mask & U32_MAX);
	kbase_csf_firmware_csg_input(ginfo, CSG_ALLOW_FRAGMENT_HI,
				     fragment_mask >> 32);

	kbase_csf_firmware_csg_input(ginfo, CSG_ALLOW_OTHER,
				     tiler_mask & U32_MAX);

	/* Register group UID with firmware */
	kbase_csf_firmware_csg_input(ginfo, CSG_ITER_TRACE_CONFIG,
				     group->group_uid);

	ep_cfg = CSG_EP_REQ_COMPUTE_EP_SET(ep_cfg, compute_max);
	ep_cfg = CSG_EP_REQ_FRAGMENT_EP_SET(ep_cfg, fragment_max);
	ep_cfg = CSG_EP_REQ_TILER_EP_SET(ep_cfg, tiler_max);
	ep_cfg = CSG_EP_REQ_PRIORITY_SET(ep_cfg, prio);
	kbase_csf_firmware_csg_input(ginfo, CSG_EP_REQ_LO, ep_cfg & U32_MAX);

	/* Program the address space number assigned to the context */
	kbase_csf_firmware_csg_input(ginfo, CSG_CONFIG, kctx->as_nr);

	kbase_csf_firmware_csg_input(ginfo, CSG_SUSPEND_BUF_LO,
			normal_suspend_buf & U32_MAX);
	kbase_csf_firmware_csg_input(ginfo, CSG_SUSPEND_BUF_HI,
			normal_suspend_buf >> 32);

	/* Note, we program the P-mode buffer pointer here, but actual runtime
	 * enter into pmode execution is controlled by the P-mode phy pages are
	 * allocated and mapped with the bound csg_reg, which has a specific flag
	 * for indicating this P-mode runnable condition before a group is
	 * granted its p-mode section entry. Without a P-mode entry, the buffer
	 * pointed is not going to be accessed at all.
	 */
	kbase_csf_firmware_csg_input(ginfo, CSG_PROTM_SUSPEND_BUF_LO, protm_suspend_buf & U32_MAX);
	kbase_csf_firmware_csg_input(ginfo, CSG_PROTM_SUSPEND_BUF_HI, protm_suspend_buf >> 32);

	if (group->dvs_buf) {
		kbase_csf_firmware_csg_input(ginfo, CSG_DVS_BUF_LO,
					     group->dvs_buf & U32_MAX);
		kbase_csf_firmware_csg_input(ginfo, CSG_DVS_BUF_HI,
					     group->dvs_buf >> 32);
	}

	/* Enable all interrupts for now */
	kbase_csf_firmware_csg_input(ginfo, CSG_ACK_IRQ_MASK, ~((u32)0));

	spin_lock_irqsave(&kbdev->csf.scheduler.interrupt_lock, flags);
	csg_req = kbase_csf_firmware_csg_output(ginfo, CSG_ACK);
	csg_req ^= CSG_REQ_EP_CFG_MASK;
	kbase_csf_firmware_csg_input_mask(ginfo, CSG_REQ, csg_req,
					  CSG_REQ_EP_CFG_MASK);

	/* Set state to START/RESUME */
	if (queue_group_suspended_locked(group)) {
		state = CSG_REQ_STATE_RESUME;
	} else {
		WARN_ON(group->run_state != KBASE_CSF_GROUP_RUNNABLE);
		state = CSG_REQ_STATE_START;
	}

	kbase_csf_firmware_csg_input_mask(ginfo, CSG_REQ,
			state, CSG_REQ_STATE_MASK);
	kbase_csf_ring_csg_doorbell(kbdev, slot);
	spin_unlock_irqrestore(&kbdev->csf.scheduler.interrupt_lock, flags);

	/* Update status before rings the door-bell, marking ready => run */
	atomic_set(&csg_slot->state, CSG_SLOT_READY2RUN);
	csg_slot->trigger_jiffies = jiffies;
	csg_slot->priority = prio;

	/* Trace the programming of the CSG on the slot */
	KBASE_TLSTREAM_TL_KBASE_DEVICE_PROGRAM_CSG(
		kbdev, kbdev->gpu_props.props.raw_props.gpu_id, group->kctx->id,
		group->handle, slot, (state == CSG_REQ_STATE_RESUME) ? 1 : 0);

	dev_dbg(kbdev->dev, "Starting group %d of context %d_%d on slot %d with priority %u\n",
		group->handle, kctx->tgid, kctx->id, slot, prio);

	KBASE_KTRACE_ADD_CSF_GRP(kbdev, CSG_SLOT_START_REQ, group,
				 (((u64)ep_cfg) << 32) | ((((u32)kctx->as_nr) & 0xF) << 16) |
					 (state & (CSG_REQ_STATE_MASK >> CS_REQ_STATE_SHIFT)));

	kbasep_platform_event_work_begin(group);
	/* Update the heap reclaim manager */
	kbase_csf_tiler_heap_reclaim_sched_notify_grp_active(group);

	/* Programming a slot consumes a group from scanout */
	update_offslot_non_idle_cnt_for_onslot_grp(group);

	/* Notify the group's bound csg_reg is now in active use */
	kbase_csf_mcu_shared_set_group_csg_reg_active(kbdev, group);
}

static void remove_scheduled_group(struct kbase_device *kbdev,
		struct kbase_queue_group *group)
{
	struct kbase_csf_scheduler *const scheduler = &kbdev->csf.scheduler;

	lockdep_assert_held(&scheduler->lock);

	WARN_ON(group->prepared_seq_num ==
		KBASEP_GROUP_PREPARED_SEQ_NUM_INVALID);
	WARN_ON(list_empty(&group->link_to_schedule));

	list_del_init(&group->link_to_schedule);
	scheduler->ngrp_to_schedule--;
	group->prepared_seq_num = KBASEP_GROUP_PREPARED_SEQ_NUM_INVALID;
	group->kctx->csf.sched.ngrp_to_schedule--;
}

static void sched_evict_group(struct kbase_queue_group *group, bool fault,
			      bool update_non_idle_offslot_grps_cnt_from_run_state)
{
	struct kbase_context *kctx = group->kctx;
	struct kbase_device *kbdev = kctx->kbdev;
	struct kbase_csf_scheduler *scheduler = &kbdev->csf.scheduler;

	lockdep_assert_held(&kbdev->csf.scheduler.lock);

	if (queue_group_scheduled_locked(group)) {
		u32 i;

		if (update_non_idle_offslot_grps_cnt_from_run_state &&
		    (group->run_state == KBASE_CSF_GROUP_SUSPENDED ||
		     group->run_state == KBASE_CSF_GROUP_RUNNABLE)) {
			int new_val = atomic_dec_return(
				&scheduler->non_idle_offslot_grps);
			KBASE_KTRACE_ADD_CSF_GRP(kbdev, SCHEDULER_NONIDLE_OFFSLOT_GRP_DEC, group,
						 new_val);
		}

		for (i = 0; i < MAX_SUPPORTED_STREAMS_PER_GROUP; i++) {
			if (group->bound_queues[i])
				group->bound_queues[i]->enabled = false;
		}

		if (group->prepared_seq_num !=
				KBASEP_GROUP_PREPARED_SEQ_NUM_INVALID) {
			if (!update_non_idle_offslot_grps_cnt_from_run_state)
				update_offslot_non_idle_cnt(group);
			remove_scheduled_group(kbdev, group);
		}

		if (group->run_state == KBASE_CSF_GROUP_SUSPENDED_ON_WAIT_SYNC)
			remove_group_from_idle_wait(group);
		else {
			remove_group_from_runnable(scheduler, group,
						KBASE_CSF_GROUP_INACTIVE);
		}

		WARN_ON(group->run_state != KBASE_CSF_GROUP_INACTIVE);

		if (fault) {
			group->run_state = KBASE_CSF_GROUP_FAULT_EVICTED;
			KBASE_KTRACE_ADD_CSF_GRP(kbdev, CSF_GROUP_FAULT_EVICTED, group,
						 scheduler->total_runnable_grps);
		}

		KBASE_KTRACE_ADD_CSF_GRP(kbdev, GROUP_EVICT, group,
					 (((u64)scheduler->total_runnable_grps) << 32) |
						 ((u32)group->run_state));
		dev_dbg(kbdev->dev, "group %d exited scheduler, num_runnable_grps %d\n",
			group->handle, scheduler->total_runnable_grps);
		/* Notify a group has been evicted */
		wake_up_all(&kbdev->csf.event_wait);
	}

	kbase_csf_tiler_heap_reclaim_sched_notify_grp_evict(group);

	/* Clear all the bound shared regions and unmap any in-place MMU maps */
	kbase_csf_mcu_shared_clear_evicted_group_csg_reg(kbdev, group);
}

static int term_group_sync(struct kbase_queue_group *group)
{
	struct kbase_device *kbdev = group->kctx->kbdev;
	long remaining = kbase_csf_timeout_in_jiffies(kbdev->csf.fw_timeout_ms);
	int err = 0;

	term_csg_slot(group);

	remaining = wait_event_timeout(kbdev->csf.event_wait,
		group->cs_unrecoverable || csg_slot_stopped_locked(kbdev, group->csg_nr),
		remaining);

	if (unlikely(!remaining)) {
		enum dumpfault_error_type error_type = DF_CSG_TERMINATE_TIMEOUT;
		const struct gpu_uevent evt = {
			.type = GPU_UEVENT_TYPE_KMD_ERROR,
			.info = GPU_UEVENT_INFO_GROUP_TERM
		};
		pixel_gpu_uevent_send(kbdev, &evt);
		dev_warn(kbdev->dev, "[%llu] term request timeout (%d ms) for group %d of context %d_%d on slot %d",
			 kbase_backend_get_cycle_cnt(kbdev), kbdev->csf.fw_timeout_ms,
			 group->handle, group->kctx->tgid,
			 group->kctx->id, group->csg_nr);
		if (kbase_csf_firmware_ping_wait(kbdev, FW_PING_AFTER_ERROR_TIMEOUT_MS))
			error_type = DF_PING_REQUEST_TIMEOUT;
		kbase_debug_csf_fault_notify(kbdev, group->kctx, error_type);
		if (kbase_prepare_to_reset_gpu(kbdev, RESET_FLAGS_NONE))
			kbase_reset_gpu(kbdev);


		err = -ETIMEDOUT;
	}

	return err;
}

void kbase_csf_scheduler_group_deschedule(struct kbase_queue_group *group)
{
	struct kbase_device *kbdev = group->kctx->kbdev;
	struct kbase_csf_scheduler *scheduler = &kbdev->csf.scheduler;
	bool wait_for_termination = true;
	bool on_slot;

	kbase_reset_gpu_assert_failed_or_prevented(kbdev);
	lockdep_assert_held(&group->kctx->csf.lock);
	rt_mutex_lock(&scheduler->lock);

	KBASE_KTRACE_ADD_CSF_GRP(kbdev, GROUP_DESCHEDULE, group, group->run_state);
	wait_for_dump_complete_on_group_deschedule(group);
	if (!queue_group_scheduled_locked(group))
		goto unlock;

	on_slot = kbasep_csf_scheduler_group_is_on_slot_locked(group);

#ifdef KBASE_PM_RUNTIME
	/* If the queue group is on slot and Scheduler is in SLEEPING state,
	 * then we need to wake up the Scheduler to exit the sleep state rather
	 * than waiting for the runtime suspend or power down of GPU.
	 * The group termination is usually triggered in the context of Application
	 * thread and it has been seen that certain Apps can destroy groups at
	 * random points and not necessarily when the App is exiting.
	 */
	if (on_slot && (scheduler->state == SCHED_SLEEPING)) {
		scheduler_wakeup(kbdev, true);

		/* Wait for MCU firmware to start running */
		if (kbase_csf_scheduler_wait_mcu_active(kbdev)) {
			dev_warn(
				kbdev->dev,
				"[%llu] Wait for MCU active failed when terminating group %d of context %d_%d on slot %d",
				kbase_backend_get_cycle_cnt(kbdev),
				group->handle, group->kctx->tgid,
				group->kctx->id, group->csg_nr);
			/* No point in waiting for CSG termination if MCU didn't
			 * become active.
			 */
			wait_for_termination = false;
		}
	}
#endif
	if (!on_slot) {
		sched_evict_group(group, false, true);
	} else {
		bool as_faulty;

		if (likely(wait_for_termination))
			term_group_sync(group);
		else
			term_csg_slot(group);

		/* Treat the csg been terminated */
		as_faulty = cleanup_csg_slot(group);
		/* remove from the scheduler list */
		sched_evict_group(group, as_faulty, false);
	}

	WARN_ON(queue_group_scheduled_locked(group));

unlock:
	rt_mutex_unlock(&scheduler->lock);
}

/**
 * scheduler_group_schedule() - Schedule a GPU command queue group on firmware
 *
 * @group: Pointer to the queue group to be scheduled.
 *
 * This function would enable the scheduling of GPU command queue group on
 * firmware.
 *
 * Return: 0 on success, or negative on failure.
 */
static int scheduler_group_schedule(struct kbase_queue_group *group)
{
	struct kbase_context *kctx = group->kctx;
	struct kbase_device *kbdev = kctx->kbdev;
	struct kbase_csf_scheduler *scheduler = &kbdev->csf.scheduler;

	lockdep_assert_held(&kctx->csf.lock);
	lockdep_assert_held(&scheduler->lock);

	KBASE_KTRACE_ADD_CSF_GRP(kbdev, GROUP_SCHEDULE, group, group->run_state);
	if (group->run_state == KBASE_CSF_GROUP_SUSPENDED_ON_WAIT_SYNC)
		update_idle_suspended_group_state(group);
	else if (queue_group_idle_locked(group)) {
		WARN_ON(kctx->csf.sched.num_runnable_grps == 0);
		WARN_ON(kbdev->csf.scheduler.total_runnable_grps == 0);

		if (group->run_state == KBASE_CSF_GROUP_SUSPENDED_ON_IDLE)
			update_idle_suspended_group_state(group);
		else {
			struct kbase_queue_group *protm_grp;
			unsigned long flags;

			WARN_ON(!kbasep_csf_scheduler_group_is_on_slot_locked(
				group));

			group->run_state = KBASE_CSF_GROUP_RUNNABLE;
			KBASE_KTRACE_ADD_CSF_GRP(kbdev, CSF_GROUP_RUNNABLE, group,
						 group->run_state);

			/* A normal mode CSG could be idle onslot during
			 * protected mode. In this case clear the
			 * appropriate bit in csg_slots_idle_mask.
			 */
			spin_lock_irqsave(&scheduler->interrupt_lock, flags);
			protm_grp = scheduler->active_protm_grp;
			if (protm_grp && protm_grp != group) {
				clear_bit((unsigned int)group->csg_nr,
					  scheduler->csg_slots_idle_mask);
				/* Request the update to confirm the condition inferred. */
				group->reevaluate_idle_status = true;
				KBASE_KTRACE_ADD_CSF_GRP(kbdev, CSG_SLOT_IDLE_CLEAR, group,
					scheduler->csg_slots_idle_mask[0]);
			}
			spin_unlock_irqrestore(&scheduler->interrupt_lock,
					       flags);

			/* If GPU is in protected mode then any doorbells rang
			 * would have no effect. Check if GPU is in protected
			 * mode and if this group has higher priority than the
			 * active protected mode group. If so prompt the FW
			 * to exit protected mode.
			 */
			if (protm_grp &&
			    group->scan_seq_num < protm_grp->scan_seq_num) {
				/* Prompt the FW to exit protected mode */
				scheduler_force_protm_exit(kbdev);
			}
		}
	} else if (!queue_group_scheduled_locked(group)) {
		int new_val;

		insert_group_to_runnable(&kbdev->csf.scheduler, group,
			KBASE_CSF_GROUP_RUNNABLE);
		/* A new group into the scheduler */
		new_val = atomic_inc_return(
			&kbdev->csf.scheduler.non_idle_offslot_grps);
		KBASE_KTRACE_ADD_CSF_GRP(kbdev, SCHEDULER_NONIDLE_OFFSLOT_GRP_INC, group, new_val);
	}

	/* Since a group has become active now, check if GPU needs to be
	 * powered up. Also rekick the Scheduler.
	 */
	scheduler_wakeup(kbdev, true);

	return 0;
}

/**
 * set_max_csg_slots() - Set the number of available CSG slots
 *
 * @kbdev: Pointer of the GPU device.
 *
 * This function would set/limit the number of CSG slots that
 * can be used in the given tick/tock. It would be less than the total CSG
 * slots supported by firmware if the number of GPU address space slots
 * required to utilize all the CSG slots is more than the available
 * address space slots.
 */
static inline void set_max_csg_slots(struct kbase_device *kbdev)
{
	struct kbase_csf_scheduler *scheduler = &kbdev->csf.scheduler;
	unsigned int total_csg_slots = kbdev->csf.global_iface.group_num;
	unsigned int max_address_space_slots =
			kbdev->nr_hw_address_spaces - NUM_RESERVED_AS_SLOTS;

	WARN_ON(scheduler->num_active_address_spaces > total_csg_slots);

	if (likely(scheduler->num_active_address_spaces <=
		   max_address_space_slots))
		scheduler->num_csg_slots_for_tick = total_csg_slots;
}

/**
 * count_active_address_space() - Count the number of GPU address space slots
 *
 * @kbdev: Pointer of the GPU device.
 * @kctx: Pointer of the Kbase context.
 *
 * This function would update the counter that is tracking the number of GPU
 * address space slots that would be required to program the CS
 * group slots from the groups at the head of groups_to_schedule list.
 */
static inline void count_active_address_space(struct kbase_device *kbdev,
		struct kbase_context *kctx)
{
	struct kbase_csf_scheduler *scheduler = &kbdev->csf.scheduler;
	unsigned int total_csg_slots = kbdev->csf.global_iface.group_num;
	unsigned int max_address_space_slots =
			kbdev->nr_hw_address_spaces - NUM_RESERVED_AS_SLOTS;

	if (scheduler->ngrp_to_schedule <= total_csg_slots) {
		if (kctx->csf.sched.ngrp_to_schedule == 1)
			scheduler->num_active_address_spaces++;

		if (scheduler->num_active_address_spaces <=
		    max_address_space_slots)
			scheduler->num_csg_slots_for_tick++;
	}
}

/* Two schemes are used in assigning the priority to CSG slots for a given
 * CSG from the 'groups_to_schedule' list.
 * This is needed as an idle on-slot group is deprioritized by moving it to
 * the tail of 'groups_to_schedule' list. As a result it can either get
 * evicted from the CSG slot in current tick/tock dealing, or its position
 * can be after the lower priority non-idle groups in the 'groups_to_schedule'
 * list. The latter case can result in the on-slot subset containing both
 * non-idle and idle CSGs, and is handled through the 2nd scheme described
 * below.
 *
 * First scheme :- If all the slots are going to be occupied by the non-idle or
 * idle groups, then a simple assignment of the priority is done as per the
 * position of a group in the 'groups_to_schedule' list. So maximum priority
 * gets assigned to the slot of a group which is at the head of the list.
 * Here the 'groups_to_schedule' list would effectively be ordered as per the
 * static priority of groups.
 *
 * Second scheme :- If the slots are going to be occupied by a mix of idle and
 * non-idle groups then the priority assignment needs to ensure that the
 * priority of a slot belonging to a higher priority idle group will always be
 * greater than the priority of a slot belonging to a lower priority non-idle
 * group, reflecting the original position of a group in the scan order (i.e
 * static priority) 'scan_seq_num', which is set during the prepare phase of a
 * tick/tock before the group is moved to 'idle_groups_to_schedule' list if it
 * is idle.
 * The priority range [MAX_CSG_SLOT_PRIORITY, 0] is partitioned with the first
 * 'slots_for_tick' groups in the original scan order are assigned a priority in
 * the subrange [MAX_CSG_SLOT_PRIORITY, MAX_CSG_SLOT_PRIORITY - slots_for_tick),
 * whereas rest of the groups are assigned the priority in the subrange
 * [MAX_CSG_SLOT_PRIORITY - slots_for_tick, 0]. This way even if an idle higher
 * priority group ends up after the non-idle lower priority groups in the
 * 'groups_to_schedule' list, it will get a higher slot priority. And this will
 * enable the FW to quickly start the execution of higher priority group when it
 * gets de-idled.
 */
static u8 get_slot_priority(struct kbase_queue_group *group)
{
	struct kbase_csf_scheduler *scheduler =
		&group->kctx->kbdev->csf.scheduler;
	u8 slot_prio;
	u32 slots_for_tick = scheduler->num_csg_slots_for_tick;
	u32 used_slots = slots_for_tick - scheduler->remaining_tick_slots;
	/* Check if all the slots are going to be occupied by the non-idle or
	 * idle groups.
	 */
	if (scheduler->non_idle_scanout_grps >= slots_for_tick ||
	    !scheduler->non_idle_scanout_grps) {
		slot_prio = (u8)(MAX_CSG_SLOT_PRIORITY - used_slots);
	} else {
		/* There will be a mix of idle and non-idle groups. */
		if (group->scan_seq_num < slots_for_tick)
			slot_prio = (u8)(MAX_CSG_SLOT_PRIORITY -
					 group->scan_seq_num);
		else if (MAX_CSG_SLOT_PRIORITY > (slots_for_tick + used_slots))
			slot_prio = (u8)(MAX_CSG_SLOT_PRIORITY - (slots_for_tick + used_slots));
		else
			slot_prio = 0;
	}
	return slot_prio;
}

/**
 * update_resident_groups_priority() - Update the priority of resident groups
 *
 * @kbdev:    The GPU device.
 *
 * This function will update the priority of all resident queue groups
 * that are at the head of groups_to_schedule list, preceding the first
 * non-resident group.
 *
 * This function will also adjust kbase_csf_scheduler.remaining_tick_slots on
 * the priority update.
 */
static void update_resident_groups_priority(struct kbase_device *kbdev)
{
	struct kbase_csf_scheduler *scheduler = &kbdev->csf.scheduler;
	u32 num_groups = scheduler->num_csg_slots_for_tick;

	lockdep_assert_held(&kbdev->csf.scheduler.lock);
	while (!list_empty(&scheduler->groups_to_schedule)) {
		struct kbase_queue_group *group =
			list_first_entry(&scheduler->groups_to_schedule,
					struct kbase_queue_group,
					 link_to_schedule);
		bool resident =
			kbasep_csf_scheduler_group_is_on_slot_locked(group);

		if ((group->prepared_seq_num >= num_groups) || !resident)
			break;

		update_csg_slot_priority(group,
					 get_slot_priority(group));

		/* Drop the head group from the list */
		remove_scheduled_group(kbdev, group);
		scheduler->remaining_tick_slots--;
	}
}

/**
 * program_group_on_vacant_csg_slot() - Program a non-resident group on the
 *                                      given vacant CSG slot.
 * @kbdev:    Pointer to the GPU device.
 * @slot:     Vacant CSG slot number.
 *
 * This function will program a non-resident group at the head of
 * kbase_csf_scheduler.groups_to_schedule list on the given vacant
 * CSG slot, provided the initial position of the non-resident
 * group in the list is less than the number of CSG slots and there is
 * an available GPU address space slot.
 * kbase_csf_scheduler.remaining_tick_slots would also be adjusted after
 * programming the slot.
 */
static void program_group_on_vacant_csg_slot(struct kbase_device *kbdev,
		s8 slot)
{
	struct kbase_csf_scheduler *scheduler = &kbdev->csf.scheduler;
	struct kbase_queue_group *const group =
		list_empty(&scheduler->groups_to_schedule) ? NULL :
			list_first_entry(&scheduler->groups_to_schedule,
					struct kbase_queue_group,
					link_to_schedule);
	u32 num_groups = scheduler->num_csg_slots_for_tick;

	lockdep_assert_held(&kbdev->csf.scheduler.lock);
	if (group && (group->prepared_seq_num < num_groups)) {
		bool ret = kbasep_csf_scheduler_group_is_on_slot_locked(group);

		if (!WARN_ON(ret)) {
			if (kctx_as_enabled(group->kctx) && !group->faulted) {
				program_csg_slot(group, slot,
					get_slot_priority(group));

				if (likely(csg_slot_in_use(kbdev, slot))) {
					/* Drop the head group from the list */
					remove_scheduled_group(kbdev, group);
					scheduler->remaining_tick_slots--;
				}
			} else {
				update_offslot_non_idle_cnt(group);
				remove_scheduled_group(kbdev, group);
			}
		}
	}
}

/**
 * program_vacant_csg_slot() - Program the vacant CSG slot with a non-resident
 *                             group and update the priority of resident groups.
 *
 * @kbdev:    Pointer to the GPU device.
 * @slot:     Vacant CSG slot number.
 *
 * This function will first update the priority of all resident queue groups
 * that are at the head of groups_to_schedule list, preceding the first
 * non-resident group, it will then try to program the given CS
 * group slot with the non-resident group. Finally update the priority of all
 * resident queue groups following the non-resident group.
 *
 * kbase_csf_scheduler.remaining_tick_slots would also be adjusted.
 */
static void program_vacant_csg_slot(struct kbase_device *kbdev, s8 slot)
{
	struct kbase_csf_scheduler *const scheduler = &kbdev->csf.scheduler;
	struct kbase_csf_csg_slot *const csg_slot =
				scheduler->csg_slots;

	lockdep_assert_held(&kbdev->csf.scheduler.lock);
	WARN_ON(atomic_read(&csg_slot[slot].state) != CSG_SLOT_READY);

	/* First update priority for already resident groups (if any)
	 * before the non-resident group
	 */
	update_resident_groups_priority(kbdev);

	/* Now consume the vacant slot for the non-resident group */
	program_group_on_vacant_csg_slot(kbdev, slot);

	/* Now update priority for already resident groups (if any)
	 * following the non-resident group
	 */
	update_resident_groups_priority(kbdev);
}

static bool slots_state_changed(struct kbase_device *kbdev,
		unsigned long *slots_mask,
		bool (*state_check_func)(struct kbase_device *, s8))
{
	u32 num_groups = kbdev->csf.global_iface.group_num;
	DECLARE_BITMAP(changed_slots, MAX_SUPPORTED_CSGS) = {0};
	bool changed = false;
	u32 i;

	for_each_set_bit(i, slots_mask, num_groups) {
		if (state_check_func(kbdev, (s8)i)) {
			set_bit(i, changed_slots);
			changed = true;
		}
	}

	if (changed)
		bitmap_copy(slots_mask, changed_slots, MAX_SUPPORTED_CSGS);

	return changed;
}

/**
 * program_suspending_csg_slots() - Program the CSG slots vacated on suspension
 *                                  of queue groups running on them.
 *
 * @kbdev:    Pointer to the GPU device.
 *
 * This function will first wait for the ongoing suspension to complete on a
 * CSG slot and will then program the vacant slot with the
 * non-resident queue group inside the groups_to_schedule list.
 * The programming of the non-resident queue group on the vacant slot could
 * fail due to unavailability of free GPU address space slot and so the
 * programming is re-attempted after the ongoing suspension has completed
 * for all the CSG slots.
 * The priority of resident groups before and after the non-resident group
 * in the groups_to_schedule list would also be updated.
 * This would be repeated for all the slots undergoing suspension.
 * GPU reset would be initiated if the wait for suspend times out.
 */
static void program_suspending_csg_slots(struct kbase_device *kbdev)
{
	u32 num_groups = kbdev->csf.global_iface.group_num;
	struct kbase_csf_scheduler *scheduler = &kbdev->csf.scheduler;
	DECLARE_BITMAP(slot_mask, MAX_SUPPORTED_CSGS);
	DECLARE_BITMAP(evicted_mask, MAX_SUPPORTED_CSGS) = {0};
	bool suspend_wait_failed = false;

	lockdep_assert_held(&kbdev->csf.scheduler.lock);

	/* In the current implementation, csgs_events_enable_mask would be used
	 * only to indicate suspending CSGs.
	 */
	bitmap_complement(slot_mask, scheduler->csgs_events_enable_mask,
		MAX_SUPPORTED_CSGS);

	while (!bitmap_empty(slot_mask, MAX_SUPPORTED_CSGS)) {
		DECLARE_BITMAP(changed, MAX_SUPPORTED_CSGS);
		long remaining = kbase_csf_timeout_in_jiffies(kbase_get_timeout_ms(kbdev, CSF_CSG_SUSPEND_TIMEOUT));

		bitmap_copy(changed, slot_mask, MAX_SUPPORTED_CSGS);

		remaining = wait_event_timeout(kbdev->csf.event_wait,
			slots_state_changed(kbdev, changed,
				csg_slot_stopped_raw),
			remaining);

		if (likely(remaining)) {
			u32 i;

			for_each_set_bit(i, changed, num_groups) {
				struct kbase_queue_group *group =
					scheduler->csg_slots[i].resident_group;

				if (WARN_ON(!csg_slot_stopped_locked(kbdev, (s8)i)))
					continue;

				/* The on slot csg is now stopped */
				clear_bit(i, slot_mask);

				if (likely(group)) {
					bool as_fault;
					/* Only do save/cleanup if the
					 * group is not terminated during
					 * the sleep.
					 */

					/* Only emit suspend, if there was no AS fault */
					if (kctx_as_enabled(group->kctx) && !group->faulted)
						KBASE_TLSTREAM_TL_KBASE_DEVICE_SUSPEND_CSG(
							kbdev,
							kbdev->gpu_props.props.raw_props.gpu_id, i);
					save_csg_slot(group);
					as_fault = cleanup_csg_slot(group);
					/* If AS fault detected, evict it */
					if (as_fault) {
						sched_evict_group(group, true, true);
						set_bit(i, evicted_mask);
					}
				}

				program_vacant_csg_slot(kbdev, (s8)i);
			}
		} else {
			struct gpu_uevent evt;
			u32 i;

			/* Groups that have failed to suspend in time shall
			 * raise a fatal error as they could no longer be
			 * safely resumed.
			 */
			for_each_set_bit(i, slot_mask, num_groups) {
				struct kbase_queue_group *const group =
					scheduler->csg_slots[i].resident_group;
				enum dumpfault_error_type error_type = DF_CSG_SUSPEND_TIMEOUT;

				struct base_gpu_queue_group_error const
					err_payload = { .error_type =
								BASE_GPU_QUEUE_GROUP_ERROR_FATAL,
							.payload = {
								.fatal_group = {
									.status =
										GPU_EXCEPTION_TYPE_SW_FAULT_2,
								} } };

				if (unlikely(group == NULL))
					continue;

				/* TODO GPUCORE-25328: The CSG can't be
				 * terminated, the GPU will be reset as a
				 * work-around.
				 */
				evt.type = GPU_UEVENT_TYPE_KMD_ERROR;
				evt.info = GPU_UEVENT_INFO_CSG_GROUP_SUSPEND;
				pixel_gpu_uevent_send(kbdev, &evt);
				dev_warn(
					kbdev->dev,
					"[%llu] Group %d of context %d_%d on slot %u failed to suspend (timeout %d ms)",
					kbase_backend_get_cycle_cnt(kbdev),
					group->handle, group->kctx->tgid,
					group->kctx->id, i,
					kbdev->csf.fw_timeout_ms);
				if (kbase_csf_firmware_ping_wait(kbdev,
								 FW_PING_AFTER_ERROR_TIMEOUT_MS))
					error_type = DF_PING_REQUEST_TIMEOUT;
				schedule_actions_trigger_df(kbdev, group->kctx, error_type);

				kbase_csf_add_group_fatal_error(group, &err_payload);
				kbase_event_wakeup_nosync(group->kctx);

				/* The group has failed suspension, stop
				 * further examination.
				 */
				clear_bit(i, slot_mask);
				set_bit(i, scheduler->csgs_events_enable_mask);
			}

			suspend_wait_failed = true;
		}
	}

	if (!bitmap_empty(evicted_mask, MAX_SUPPORTED_CSGS))
		dev_info(kbdev->dev, "Scheduler evicting slots: 0x%*pb\n",
			 num_groups, evicted_mask);

	if (likely(!suspend_wait_failed)) {
		u32 i;

		while (scheduler->ngrp_to_schedule &&
		       scheduler->remaining_tick_slots) {
			i = find_first_zero_bit(scheduler->csg_inuse_bitmap,
					num_groups);
			if (WARN_ON(i == num_groups))
				break;
			program_vacant_csg_slot(kbdev, (s8)i);
			if (!csg_slot_in_use(kbdev, (int)i)) {
				dev_warn(kbdev->dev, "Couldn't use CSG slot %d despite being vacant", i);
				break;
			}
		}
	} else {
		if (kbase_prepare_to_reset_gpu(kbdev, RESET_FLAGS_NONE))
			kbase_reset_gpu(kbdev);
	}
}

static void suspend_queue_group(struct kbase_queue_group *group)
{
	unsigned long flags;
	struct kbase_csf_scheduler *const scheduler =
		&group->kctx->kbdev->csf.scheduler;

	spin_lock_irqsave(&scheduler->interrupt_lock, flags);
	/* This shall be used in program_suspending_csg_slots() where we
	 * assume that whilst CSGs are being suspended, this bitmask is not
	 * used by anything else i.e., it indicates only the CSGs going
	 * through suspension.
	 */
	clear_bit(group->csg_nr, scheduler->csgs_events_enable_mask);
	spin_unlock_irqrestore(&scheduler->interrupt_lock, flags);

	/* If AS fault detected, terminate the group */
	if (!kctx_as_enabled(group->kctx) || group->faulted)
		term_csg_slot(group);
	else
		suspend_csg_slot(group);
}

static void wait_csg_slots_start(struct kbase_device *kbdev)
{
	u32 num_groups = kbdev->csf.global_iface.group_num;
	struct kbase_csf_scheduler *scheduler = &kbdev->csf.scheduler;
	long remaining = kbase_csf_timeout_in_jiffies(kbdev->csf.fw_timeout_ms);
	DECLARE_BITMAP(slot_mask, MAX_SUPPORTED_CSGS) = {0};
	u32 i;

	lockdep_assert_held(&kbdev->csf.scheduler.lock);

	/* extract start slot flags for check */
	for (i = 0; i < num_groups; i++) {
		if (atomic_read(&scheduler->csg_slots[i].state) ==
		    CSG_SLOT_READY2RUN)
			set_bit(i, slot_mask);
	}

	while (!bitmap_empty(slot_mask, MAX_SUPPORTED_CSGS)) {
		DECLARE_BITMAP(changed, MAX_SUPPORTED_CSGS);

		bitmap_copy(changed, slot_mask, MAX_SUPPORTED_CSGS);

		remaining = wait_event_timeout(kbdev->csf.event_wait,
			slots_state_changed(kbdev, changed, csg_slot_running),
			remaining);

		if (likely(remaining)) {
			for_each_set_bit(i, changed, num_groups) {
				struct kbase_queue_group *group =
					scheduler->csg_slots[i].resident_group;

				/* The on slot csg is now running */
				clear_bit(i, slot_mask);
				group->run_state = KBASE_CSF_GROUP_RUNNABLE;
				KBASE_KTRACE_ADD_CSF_GRP(kbdev, CSF_GROUP_RUNNABLE, group,
							 group->run_state);
			}
		} else {
			const struct gpu_uevent evt = {
				.type = GPU_UEVENT_TYPE_KMD_ERROR,
				.info = GPU_UEVENT_INFO_CSG_SLOTS_START
			};
			const int csg_nr = ffs(slot_mask[0]) - 1;
			struct kbase_queue_group *group =
				scheduler->csg_slots[csg_nr].resident_group;
			enum dumpfault_error_type error_type = DF_CSG_START_TIMEOUT;

			pixel_gpu_uevent_send(kbdev, &evt);
			dev_warn(kbdev->dev, "[%llu] Timeout (%d ms) waiting for CSG slots to start, slots: 0x%*pb\n",
				 kbase_backend_get_cycle_cnt(kbdev),
				 kbdev->csf.fw_timeout_ms,
				 num_groups, slot_mask);
			if (kbase_csf_firmware_ping_wait(kbdev, FW_PING_AFTER_ERROR_TIMEOUT_MS))
				error_type = DF_PING_REQUEST_TIMEOUT;
			schedule_actions_trigger_df(kbdev, group->kctx, error_type);

			if (kbase_prepare_to_reset_gpu(kbdev, RESET_FLAGS_NONE))
				kbase_reset_gpu(kbdev);
			break;
		}
	}
}

/**
 * group_on_slot_is_idle() - Check if the given slot has a CSG-idle state
 *                           flagged after the completion of a CSG status
 *                           update command
 *
 * @kbdev:  Pointer to the GPU device.
 * @slot:   The given slot for checking an occupying resident group's idle
 *          state.
 *
 * This function is called at the start of scheduling tick to check the
 * idle status of a queue group resident on a CSG slot.
 * The caller must make sure the corresponding status update command has
 * been called and completed before checking this status.
 *
 * Return: true if the group resident on slot is idle, otherwise false.
 */
static bool group_on_slot_is_idle(struct kbase_device *kbdev,
				  unsigned long slot)
{
	struct kbase_csf_cmd_stream_group_info *ginfo =
					&kbdev->csf.global_iface.groups[slot];
	bool idle = kbase_csf_firmware_csg_output(ginfo, CSG_STATUS_STATE) &
			CSG_STATUS_STATE_IDLE_MASK;

	lockdep_assert_held(&kbdev->csf.scheduler.lock);

	return idle;
}

/**
 * slots_update_state_changed() -  Check the handshake state of a subset of
 *                                 command group slots.
 *
 * @kbdev:          The GPU device.
 * @field_mask:     The field mask for checking the state in the csg_req/ack.
 * @slots_mask:     A bit_map specifying the slots to check.
 * @slots_done:     A cleared bit_map for returning the slots that
 *                  have finished update.
 *
 * Checks the state of a subset of slots selected through the slots_mask
 * bit_map. Records which slots' handshake completed and send it back in the
 * slots_done bit_map.
 *
 * Return: true if the slots_done is set for at least one slot.
 *         Otherwise false.
 */
static
bool slots_update_state_changed(struct kbase_device *kbdev, u32 field_mask,
		const unsigned long *slots_mask, unsigned long *slots_done)
{
	u32 num_groups = kbdev->csf.global_iface.group_num;
	bool changed = false;
	u32 i;

	lockdep_assert_held(&kbdev->csf.scheduler.lock);

	for_each_set_bit(i, slots_mask, num_groups) {
		struct kbase_csf_cmd_stream_group_info const *const ginfo =
					    &kbdev->csf.global_iface.groups[i];
		u32 state = kbase_csf_firmware_csg_input_read(ginfo, CSG_REQ);

		state ^= kbase_csf_firmware_csg_output(ginfo, CSG_ACK);

		if (!(state & field_mask)) {
			set_bit(i, slots_done);
			changed = true;
		}
	}

	return changed;
}

/**
 * wait_csg_slots_handshake_ack - Wait the req/ack handshakes to complete on
 *                                the specified groups.
 *
 * @kbdev:           Pointer to the GPU device.
 * @field_mask:      The field mask for checking the state in the csg_req/ack.
 * @slot_mask:       Bitmap reflecting the slots, the function will modify
 *                   the acknowledged slots by clearing their corresponding
 *                   bits.
 * @wait_in_jiffies: Wait duration in jiffies, controlling the time-out.
 *
 * This function waits for the acknowledgment of the request that have
 * already been placed for the CSG slots by the caller. Currently used for
 * the CSG priority update and status update requests.
 *
 * Return: 0 on all specified slots acknowledged; otherwise -ETIMEDOUT. For
 *         timed out condition with unacknowledged slots, their bits remain
 *         set in the slot_mask.
 */
static int wait_csg_slots_handshake_ack(struct kbase_device *kbdev,
		u32 field_mask, unsigned long *slot_mask, long wait_in_jiffies)
{
	const u32 num_groups = kbdev->csf.global_iface.group_num;
	long remaining = wait_in_jiffies;

	lockdep_assert_held(&kbdev->csf.scheduler.lock);

	while (!bitmap_empty(slot_mask, num_groups) &&
	       !kbase_reset_gpu_is_active(kbdev)) {
		DECLARE_BITMAP(dones, MAX_SUPPORTED_CSGS) = { 0 };

		remaining = wait_event_timeout(kbdev->csf.event_wait,
				slots_update_state_changed(kbdev, field_mask,
						   slot_mask, dones),
				remaining);

		if (likely(remaining))
			bitmap_andnot(slot_mask, slot_mask, dones, num_groups);
		else {

			/* Timed-out on the wait */
			return -ETIMEDOUT;
		}
	}

	return 0;
}

static void wait_csg_slots_finish_prio_update(struct kbase_device *kbdev)
{
	unsigned long *slot_mask =
			kbdev->csf.scheduler.csg_slots_prio_update;
	long wait_time = kbase_csf_timeout_in_jiffies(kbdev->csf.fw_timeout_ms);
	int ret = wait_csg_slots_handshake_ack(kbdev, CSG_REQ_EP_CFG_MASK,
					       slot_mask, wait_time);

	lockdep_assert_held(&kbdev->csf.scheduler.lock);

	if (unlikely(ret != 0)) {
		const int csg_nr = ffs(slot_mask[0]) - 1;
		struct kbase_queue_group *group =
			kbdev->csf.scheduler.csg_slots[csg_nr].resident_group;
		enum dumpfault_error_type error_type = DF_CSG_EP_CFG_TIMEOUT;
		/* The update timeout is not regarded as a serious
		 * issue, no major consequences are expected as a
		 * result, so just warn the case.
		 */
		const struct gpu_uevent evt = {
				.type = GPU_UEVENT_TYPE_KMD_ERROR,
				.info = GPU_UEVENT_INFO_CSG_EP_CFG
		};
		pixel_gpu_uevent_send(kbdev, &evt);
		dev_warn(
			kbdev->dev,
			"[%llu] Timeout (%d ms) on CSG_REQ:EP_CFG, skipping the update wait: slot mask=0x%lx",
			kbase_backend_get_cycle_cnt(kbdev),
			kbdev->csf.fw_timeout_ms,
			slot_mask[0]);
		if (kbase_csf_firmware_ping_wait(kbdev, FW_PING_AFTER_ERROR_TIMEOUT_MS))
			error_type = DF_PING_REQUEST_TIMEOUT;
		schedule_actions_trigger_df(kbdev, group->kctx, error_type);

		/* Timeout could indicate firmware is unresponsive so trigger a GPU reset. */
		if (kbase_prepare_to_reset_gpu(kbdev, RESET_FLAGS_HWC_UNRECOVERABLE_ERROR))
			kbase_reset_gpu(kbdev);
	}
}

static void report_csg_termination(struct kbase_queue_group *const group)
{
	struct base_gpu_queue_group_error
		err = { .error_type = BASE_GPU_QUEUE_GROUP_ERROR_FATAL,
			.payload = { .fatal_group = {
					     .status = GPU_EXCEPTION_TYPE_SW_FAULT_2,
				     } } };

	kbase_csf_add_group_fatal_error(group, &err);
}

void kbase_csf_scheduler_evict_ctx_slots(struct kbase_device *kbdev,
		struct kbase_context *kctx, struct list_head *evicted_groups)
{
	struct kbase_csf_scheduler *scheduler = &kbdev->csf.scheduler;
	struct kbase_queue_group *group;
	u32 num_groups = kbdev->csf.global_iface.group_num;
	u32 slot;
	DECLARE_BITMAP(slot_mask, MAX_SUPPORTED_CSGS) = {0};

	lockdep_assert_held(&kctx->csf.lock);
	rt_mutex_lock(&scheduler->lock);

	/* This code is only called during reset, so we don't wait for the CSG
	 * slots to be stopped
	 */
	WARN_ON(!kbase_reset_gpu_is_active(kbdev));

	KBASE_KTRACE_ADD(kbdev, SCHEDULER_EVICT_CTX_SLOTS_START, kctx, 0u);
	for (slot = 0; slot < num_groups; slot++) {
		group = kbdev->csf.scheduler.csg_slots[slot].resident_group;
		if (group && group->kctx == kctx) {
			bool as_fault;

			dev_dbg(kbdev->dev, "Evicting group [%d] running on slot [%d] due to reset",
				group->handle, group->csg_nr);

			term_csg_slot(group);
			as_fault = cleanup_csg_slot(group);
			/* remove the group from the scheduler list */
			sched_evict_group(group, as_fault, false);
			/* signal Userspace that CSG is being terminated */
			report_csg_termination(group);
			/* return the evicted group to the caller */
			list_add_tail(&group->link, evicted_groups);
			set_bit(slot, slot_mask);
		}
	}

	dev_info(kbdev->dev, "Evicting context %d_%d slots: 0x%*pb\n",
			kctx->tgid, kctx->id, num_groups, slot_mask);

	/* Fatal errors may have been the cause of the GPU reset
	 * taking place, in which case we want to make sure that
	 * we wake up the fatal event queue to notify userspace
	 * only once. Otherwise, we may have duplicate event
	 * notifications between the time the first notification
	 * occurs and the time the GPU is reset.
	 */
	kbase_event_wakeup_nosync(kctx);

	rt_mutex_unlock(&scheduler->lock);
	KBASE_KTRACE_ADD(kbdev, SCHEDULER_EVICT_CTX_SLOTS_END, kctx, num_groups);
}

/**
 * scheduler_slot_protm_ack - Acknowledging the protected region requests
 * from the resident group on a given slot.
 *
 * @kbdev:  Pointer to the GPU device.
 * @group:  Pointer to the resident group on the given slot.
 * @slot:   The slot that the given group is actively operating on.
 *
 * The function assumes that the given slot is in stable running state and
 * has already been judged by the caller on that any pending protected region
 * requests of the resident group should be acknowledged.
 *
 * Return: true if the group has pending protm request(s) and is acknowledged.
 *         The caller should arrange to enter the protected mode for servicing
 *         it. Otherwise return false, indicating the group has no pending protm
 *         request.
 */
static bool scheduler_slot_protm_ack(struct kbase_device *const kbdev,
		struct kbase_queue_group *const group,
		const int slot)
{
	struct kbase_csf_scheduler *const scheduler = &kbdev->csf.scheduler;
	bool protm_ack = false;
	struct kbase_csf_cmd_stream_group_info *ginfo =
		&kbdev->csf.global_iface.groups[slot];
	u32 max_csi;
	int i;

	if (WARN_ON(scheduler->csg_slots[slot].resident_group != group))
		return protm_ack;

	lockdep_assert_held(&scheduler->lock);
	lockdep_assert_held(&group->kctx->kbdev->csf.scheduler.interrupt_lock);

	max_csi = ginfo->stream_num;
	for (i = find_first_bit(group->protm_pending_bitmap, max_csi);
	     i < max_csi;
	     i = find_next_bit(group->protm_pending_bitmap, max_csi, i + 1)) {
		struct kbase_queue *queue = group->bound_queues[i];

		clear_bit(i, group->protm_pending_bitmap);
		KBASE_KTRACE_ADD_CSF_GRP_Q(kbdev, CSI_PROTM_PEND_CLEAR, group, queue,
					   group->protm_pending_bitmap[0]);

		if (!WARN_ON(!queue) && queue->enabled) {
			struct kbase_csf_cmd_stream_info *stream =
						&ginfo->streams[i];
			u32 cs_protm_ack = kbase_csf_firmware_cs_output(
						stream, CS_ACK) &
						CS_ACK_PROTM_PEND_MASK;
			u32 cs_protm_req = kbase_csf_firmware_cs_input_read(
						stream, CS_REQ) &
						CS_REQ_PROTM_PEND_MASK;

			KBASE_KTRACE_ADD_CSF_GRP_Q(kbdev, CSI_PROTM_ACK, group,
						   queue, cs_protm_ack ^ cs_protm_req);

			if (cs_protm_ack == cs_protm_req) {
				dev_dbg(kbdev->dev,
					"PROTM-ack already done for queue-%d group-%d slot-%d",
					queue->csi_index, group->handle, slot);
				continue;
			}

			kbase_csf_firmware_cs_input_mask(stream, CS_REQ,
						cs_protm_ack,
						CS_ACK_PROTM_PEND_MASK);
			protm_ack = true;
			dev_dbg(kbdev->dev,
				"PROTM-ack for queue-%d, group-%d slot-%d",
				queue->csi_index, group->handle, slot);
		}
	}

	return protm_ack;
}

/**
 * protm_enter_set_next_pending_seq - Update the scheduler's field of
 * tick_protm_pending_seq to that from the next available on-slot protm
 * pending CSG.
 *
 * @kbdev:     Pointer to the GPU device.
 *
 * If applicable, the function updates the scheduler's tick_protm_pending_seq
 * field from the next available on-slot protm pending CSG. If not, the field
 * is set to KBASEP_TICK_PROTM_PEND_SCAN_SEQ_NR_INVALID.
 */
static void protm_enter_set_next_pending_seq(struct kbase_device *const kbdev)
{
	struct kbase_csf_scheduler *scheduler = &kbdev->csf.scheduler;
	u32 num_groups = kbdev->csf.global_iface.group_num;
	u32 num_csis = kbdev->csf.global_iface.groups[0].stream_num;
	u32 i;

	kbase_csf_scheduler_spin_lock_assert_held(kbdev);

	/* Reset the tick's pending protm seq number to invalid initially */
	scheduler->tick_protm_pending_seq = KBASEP_TICK_PROTM_PEND_SCAN_SEQ_NR_INVALID;
	for_each_set_bit(i, scheduler->csg_inuse_bitmap, num_groups) {
		struct kbase_queue_group *group = scheduler->csg_slots[i].resident_group;

		/* Set to the next pending protm group's scan_seq_number */
		if ((group != scheduler->active_protm_grp) &&
		    (!bitmap_empty(group->protm_pending_bitmap, num_csis)) &&
		    (group->scan_seq_num < scheduler->tick_protm_pending_seq))
			scheduler->tick_protm_pending_seq = group->scan_seq_num;
	}
}

/**
 * scheduler_group_check_protm_enter - Request the given group to be evaluated
 * for triggering the protected mode.
 *
 * @kbdev:     Pointer to the GPU device.
 * @input_grp: Pointer to the GPU queue group.
 *
 * The function assumes the given group is either an active running group or
 * the scheduler internally maintained field scheduler->top_grp.
 *
 * If the GPU is not already running in protected mode and the input group
 * has protected region requests from its bound queues, the requests are
 * acknowledged and the GPU is instructed to enter the protected mode.
 */
static void scheduler_group_check_protm_enter(struct kbase_device *const kbdev,
				struct kbase_queue_group *const input_grp)
{
	struct kbase_csf_scheduler *scheduler = &kbdev->csf.scheduler;
	struct kbase_protected_suspend_buffer *sbuf = &input_grp->protected_suspend_buf;
	unsigned long flags;
	bool protm_in_use;

	lockdep_assert_held(&scheduler->lock);

	/* Return early if the physical pages have not been allocated yet */
	if (unlikely(!sbuf->pma))
		return;

	/* This lock is taken to prevent the issuing of MMU command during the
	 * transition to protected mode. This helps avoid the scenario where the
	 * entry to protected mode happens with a memory region being locked and
	 * the same region is then accessed by the GPU in protected mode.
	 */
	mutex_lock(&kbdev->mmu_hw_mutex);
	spin_lock_irqsave(&scheduler->interrupt_lock, flags);

	/* Check if the previous transition to enter & exit the protected
	 * mode has completed or not.
	 */
	protm_in_use = kbase_csf_scheduler_protected_mode_in_use(kbdev) ||
		       kbdev->protected_mode;
	KBASE_KTRACE_ADD_CSF_GRP(kbdev, SCHEDULER_PROTM_ENTER_CHECK, input_grp, protm_in_use);

	/* Firmware samples the PROTM_PEND ACK bit for CSs when
	 * Host sends PROTM_ENTER global request. So if PROTM_PEND ACK bit
	 * is set for a CS after Host has sent the PROTM_ENTER
	 * Global request, then there is no guarantee that firmware will
	 * notice that prior to switching to protected mode. And firmware
	 * may not again raise the PROTM_PEND interrupt for that CS
	 * later on. To avoid that uncertainty PROTM_PEND ACK bit
	 * is not set for a CS if the request to enter protected
	 * mode has already been sent. It will be set later (after the exit
	 * from protected mode has taken place) when the group to which
	 * CS is bound becomes the top group.
	 *
	 * The actual decision of entering protected mode is hinging on the
	 * input group is the top priority group, or, in case the previous
	 * top-group is evicted from the scheduler during the tick, its would
	 * be replacement, and that it is currently in a stable state (i.e. the
	 * slot state is running).
	 */
	if (!protm_in_use && !WARN_ON(!input_grp)) {
		const int slot =
			kbase_csf_scheduler_group_get_slot_locked(input_grp);

		/* check the input_grp is running and requesting protected mode
		 */
		if (slot >= 0 &&
		    atomic_read(&scheduler->csg_slots[slot].state) ==
			    CSG_SLOT_RUNNING) {
			if (kctx_as_enabled(input_grp->kctx) &&
			    scheduler_slot_protm_ack(kbdev, input_grp, slot)) {
				int err;

				/* Option of acknowledging to multiple
				 * CSGs from the same kctx is dropped,
				 * after consulting with the
				 * architecture team. See the comment in
				 * GPUCORE-21394.
				 */

				/* Switch to protected mode */
				scheduler->active_protm_grp = input_grp;
				KBASE_KTRACE_ADD_CSF_GRP(kbdev, SCHEDULER_PROTM_ENTER, input_grp,
							 0u);

#if IS_ENABLED(CONFIG_MALI_CORESIGHT)
				spin_unlock_irqrestore(&scheduler->interrupt_lock, flags);

				/* Coresight must be disabled before entering protected mode. */
				kbase_debug_coresight_csf_disable_pmode_enter(kbdev);

				spin_lock_irqsave(&scheduler->interrupt_lock, flags);
#endif /* IS_ENABLED(CONFIG_MALI_CORESIGHT) */

				kbase_csf_enter_protected_mode(kbdev);
				/* Set the pending protm seq number to the next one */
				protm_enter_set_next_pending_seq(kbdev);

				spin_unlock_irqrestore(&scheduler->interrupt_lock, flags);

				err = kbase_csf_wait_protected_mode_enter(kbdev);
				mutex_unlock(&kbdev->mmu_hw_mutex);

				if (err)
					schedule_actions_trigger_df(kbdev, input_grp->kctx,
							DF_PROTECTED_MODE_ENTRY_FAILURE);

				scheduler->protm_enter_time = ktime_get_raw();

				return;
			}
		}
	}

	spin_unlock_irqrestore(&scheduler->interrupt_lock, flags);
	mutex_unlock(&kbdev->mmu_hw_mutex);
}

/**
 * scheduler_check_pmode_progress - Check if protected mode execution is progressing
 *
 * @kbdev:     Pointer to the GPU device.
 *
 * This function is called when the GPU is in protected mode.
 *
 * It will check if the time spent in protected mode is less
 * than CSF_SCHED_PROTM_PROGRESS_TIMEOUT. If not, a PROTM_EXIT
 * request is sent to the FW.
 */
static void scheduler_check_pmode_progress(struct kbase_device *kbdev)
{
	u64 protm_spent_time_ms;
	u64 protm_progress_timeout =
		kbase_get_timeout_ms(kbdev, CSF_SCHED_PROTM_PROGRESS_TIMEOUT);
	s64 diff_ms_signed =
		ktime_ms_delta(ktime_get_raw(), kbdev->csf.scheduler.protm_enter_time);

	if (diff_ms_signed < 0)
		return;

	lockdep_assert_held(&kbdev->csf.scheduler.lock);

	protm_spent_time_ms = (u64)diff_ms_signed;
	if (protm_spent_time_ms < protm_progress_timeout)
		return;

	dev_dbg(kbdev->dev, "Protected mode progress timeout: %llu >= %llu",
		protm_spent_time_ms, protm_progress_timeout);

	/* Prompt the FW to exit protected mode */
	scheduler_force_protm_exit(kbdev);
}

static void scheduler_apply(struct kbase_device *kbdev)
{
	struct kbase_csf_scheduler *scheduler = &kbdev->csf.scheduler;
	const u32 total_csg_slots = kbdev->csf.global_iface.group_num;
	const u32 available_csg_slots = scheduler->num_csg_slots_for_tick;
	u32 suspend_cnt = 0;
	u32 remain_cnt = 0;
	u32 resident_cnt = 0;
	struct kbase_queue_group *group;
	u32 i;
	u32 spare;

	lockdep_assert_held(&scheduler->lock);

	/* Suspend those resident groups not in the run list */
	for (i = 0; i < total_csg_slots; i++) {
		group = scheduler->csg_slots[i].resident_group;
		if (group) {
			resident_cnt++;
			if (group->prepared_seq_num >= available_csg_slots) {
				suspend_queue_group(group);
				suspend_cnt++;
			} else
				remain_cnt++;
		}
	}

	/* Initialize the remaining available csg slots for the tick/tock */
	scheduler->remaining_tick_slots = available_csg_slots;

	/* If there are spare slots, apply heads in the list */
	spare = (available_csg_slots > resident_cnt) ?
		(available_csg_slots - resident_cnt) : 0;
	while (!list_empty(&scheduler->groups_to_schedule)) {
		group = list_first_entry(&scheduler->groups_to_schedule,
				struct kbase_queue_group,
				link_to_schedule);

		if (kbasep_csf_scheduler_group_is_on_slot_locked(group) &&
		    group->prepared_seq_num < available_csg_slots) {
			/* One of the resident remainders */
			update_csg_slot_priority(group,
					get_slot_priority(group));
		} else if (spare != 0) {
			s8 slot = (s8)find_first_zero_bit(
				     kbdev->csf.scheduler.csg_inuse_bitmap,
				     total_csg_slots);

			if (WARN_ON(slot >= (s8)total_csg_slots))
				break;

			if (!kctx_as_enabled(group->kctx) || group->faulted) {
				/* Drop the head group and continue */
				update_offslot_non_idle_cnt(group);
				remove_scheduled_group(kbdev, group);
				continue;
			}
			program_csg_slot(group, slot,
					 get_slot_priority(group));
			if (unlikely(!csg_slot_in_use(kbdev, slot)))
				break;

			spare--;
		} else
			break;

		/* Drop the head csg from the list */
		remove_scheduled_group(kbdev, group);
		if (!WARN_ON(!scheduler->remaining_tick_slots))
			scheduler->remaining_tick_slots--;
	}

	/* Dealing with groups currently going through suspend */
	program_suspending_csg_slots(kbdev);
}

static void scheduler_ctx_scan_groups(struct kbase_device *kbdev, struct kbase_context *kctx,
				      int priority, struct list_head *privileged_groups,
				      struct list_head *active_groups)
{
	struct kbase_csf_scheduler *scheduler = &kbdev->csf.scheduler;
	struct kbase_queue_group *group;

	lockdep_assert_held(&scheduler->lock);
	lockdep_assert_held(&scheduler->interrupt_lock);
	if (WARN_ON(priority < 0) ||
	    WARN_ON(priority >= KBASE_QUEUE_GROUP_PRIORITY_COUNT))
		return;

	if (!kctx_as_enabled(kctx))
		return;

	list_for_each_entry(group, &kctx->csf.sched.runnable_groups[priority], link) {
		bool protm_req;

		if (WARN_ON(!list_empty(&group->link_to_schedule)))
			/* This would be a bug */
			list_del_init(&group->link_to_schedule);

		if (unlikely(group->faulted))
			continue;

		/* Set the scanout sequence number, starting from 0 */
		group->scan_seq_num = scheduler->csg_scan_count_for_tick++;

		protm_req = !bitmap_empty(group->protm_pending_bitmap,
					  kbdev->csf.global_iface.groups[0].stream_num);

		if (scheduler->tick_protm_pending_seq ==
		    KBASEP_TICK_PROTM_PEND_SCAN_SEQ_NR_INVALID) {
			if (protm_req)
				scheduler->tick_protm_pending_seq = group->scan_seq_num;
		}

		if (protm_req && on_slot_group_idle_locked(group))
			update_idle_protm_group_state_to_runnable(group);
		else if (queue_group_idle_locked(group)) {
			if (can_schedule_idle_group(group))
				list_add_tail(&group->link_to_schedule,
					&scheduler->idle_groups_to_schedule);
			continue;
		}

		if (protm_req && (group->priority == KBASE_QUEUE_GROUP_PRIORITY_REALTIME)) {
			list_add_tail(&group->link_to_schedule, privileged_groups);
			continue;
		}

		list_add_tail(&group->link_to_schedule, active_groups);
	}
}

/**
 * scheduler_rotate_groups() - Rotate the runnable queue groups to provide
 *                             fairness of scheduling within a single
 *                             kbase_context.
 *
 * @kbdev:    Pointer to the GPU device.
 *
 * Since only kbase_csf_scheduler's top_grp (i.e. the queue group assigned
 * the highest slot priority) is guaranteed to get the resources that it
 * needs we only rotate the kbase_context corresponding to it -
 * kbase_csf_scheduler's top_ctx.
 *
 * The priority level chosen for rotation is the one containing the previous
 * scheduling cycle's kbase_csf_scheduler's top_grp.
 *
 * In a 'fresh-slice-cycle' this always corresponds to the highest group
 * priority in use by kbase_csf_scheduler's top_ctx. That is, it's the priority
 * level of the previous scheduling cycle's first runnable kbase_context.
 *
 * We choose this priority level because when higher priority work is
 * scheduled, we should always cause the scheduler to run and do a scan. The
 * scan always enumerates the highest priority work first (whether that be
 * based on process priority or group priority), and thus
 * kbase_csf_scheduler's top_grp will point to the first of those high priority
 * groups, which necessarily must be the highest priority group in
 * kbase_csf_scheduler's top_ctx. The fresh-slice-cycle will run later and pick
 * up that group appropriately.
 *
 * If kbase_csf_scheduler's top_grp was instead evicted (and thus is NULL),
 * then no explicit rotation occurs on the next fresh-slice-cycle schedule, but
 * will set up kbase_csf_scheduler's top_ctx again for the next scheduling
 * cycle. Implicitly, a rotation had already occurred by removing
 * the kbase_csf_scheduler's top_grp
 *
 * If kbase_csf_scheduler's top_grp became idle and all other groups belonging
 * to kbase_csf_scheduler's top_grp's priority level in kbase_csf_scheduler's
 * top_ctx are also idle, then the effect of this will be to rotate idle
 * groups, which might not actually become resident in the next
 * scheduling slice. However this is acceptable since a queue group becoming
 * idle is implicitly a rotation (as above with evicted queue groups), as it
 * automatically allows a new queue group to take the maximum slot priority
 * whilst the idle kbase_csf_scheduler's top_grp ends up near the back of
 * the kbase_csf_scheduler's groups_to_schedule list. In this example, it will
 * be for a group in the next lowest priority level or in absence of those the
 * next kbase_context's queue groups.
 */
static void scheduler_rotate_groups(struct kbase_device *kbdev)
{
	struct kbase_csf_scheduler *scheduler = &kbdev->csf.scheduler;
	struct kbase_context *const top_ctx = scheduler->top_ctx;
	struct kbase_queue_group *const top_grp = scheduler->top_grp;

	lockdep_assert_held(&scheduler->lock);
	if (top_ctx && top_grp) {
		struct list_head *list =
			&top_ctx->csf.sched.runnable_groups[top_grp->priority];

		WARN_ON(top_grp->kctx != top_ctx);
		if (!WARN_ON(list_empty(list))) {
			struct kbase_queue_group *new_head_grp;

			list_move_tail(&top_grp->link, list);
			new_head_grp = (!list_empty(list)) ?
						list_first_entry(list, struct kbase_queue_group, link) :
						NULL;
			KBASE_KTRACE_ADD_CSF_GRP(kbdev, GROUP_RUNNABLE_ROTATE, top_grp,
						 top_ctx->csf.sched.num_runnable_grps);
			KBASE_KTRACE_ADD_CSF_GRP(kbdev, GROUP_RUNNABLE_HEAD, new_head_grp, 0u);
			dev_dbg(kbdev->dev,
			    "groups rotated for a context, num_runnable_groups: %u\n",
			    scheduler->top_ctx->csf.sched.num_runnable_grps);
		}
	}
}

static void scheduler_rotate_ctxs(struct kbase_device *kbdev)
{
	struct kbase_csf_scheduler *scheduler = &kbdev->csf.scheduler;
	struct list_head *list = &scheduler->runnable_kctxs;

	lockdep_assert_held(&scheduler->lock);
	if (scheduler->top_ctx) {
		if (!WARN_ON(list_empty(list))) {
			struct kbase_context *pos;
			bool found = false;

			/* Locate the ctx on the list */
			list_for_each_entry(pos, list, csf.link) {
				if (scheduler->top_ctx == pos) {
					found = true;
					break;
				}
			}

			if (!WARN_ON(!found)) {
				struct kbase_context *new_head_kctx;

				list_move_tail(&pos->csf.link, list);
				KBASE_KTRACE_ADD(kbdev, SCHEDULER_RUNNABLE_KCTX_ROTATE, pos, 0u);
				new_head_kctx = (!list_empty(list)) ?
							list_first_entry(list, struct kbase_context, csf.link) :
							NULL;
				KBASE_KTRACE_ADD(kbdev, SCHEDULER_RUNNABLE_KCTX_HEAD, new_head_kctx,
						 0u);
				dev_dbg(kbdev->dev, "contexts rotated\n");
			}
		}
	}
}

/**
 * scheduler_update_idle_slots_status() - Get the status update for the CSG
 *                       slots for which the IDLE notification was received
 *                        previously.
 *
 * @kbdev:             Pointer to the GPU device.
 * @csg_bitmap:        Bitmap of the CSG slots for which
 *                     the status update request completed successfully.
 * @failed_csg_bitmap: Bitmap of the idle CSG slots for which
 *                     the status update request timedout.
 *
 * This function sends a CSG status update request for all the CSG slots
 * present in the bitmap scheduler->csg_slots_idle_mask. Additionally, if
 * the group's 'reevaluate_idle_status' field is set, the nominally non-idle
 * slots are also included in the status update for a confirmation of their
 * status. The function wait for the status update request to complete and
 * returns the update completed slots bitmap and any timed out idle-flagged
 * slots bitmap.
 *
 * The bits set in the scheduler->csg_slots_idle_mask bitmap are cleared by
 * this function.
 */
static void scheduler_update_idle_slots_status(struct kbase_device *kbdev,
		unsigned long *csg_bitmap, unsigned long *failed_csg_bitmap)
{
	struct kbase_csf_scheduler *const scheduler = &kbdev->csf.scheduler;
	const u32 num_groups = kbdev->csf.global_iface.group_num;
	struct kbase_csf_global_iface *const global_iface =
						&kbdev->csf.global_iface;
	unsigned long flags, i;
	u32 active_chk = 0;

	lockdep_assert_held(&scheduler->lock);

	spin_lock_irqsave(&scheduler->interrupt_lock, flags);

	for_each_set_bit(i, scheduler->csg_inuse_bitmap, num_groups) {
		struct kbase_csf_csg_slot *csg_slot = &scheduler->csg_slots[i];
		struct kbase_queue_group *group = csg_slot->resident_group;
		struct kbase_csf_cmd_stream_group_info *const ginfo =
						&global_iface->groups[i];
		u32 csg_req;
		bool idle_flag;

		if (WARN_ON(!group)) {
			clear_bit(i, scheduler->csg_inuse_bitmap);
			clear_bit(i, scheduler->csg_slots_idle_mask);
			continue;
		}

		idle_flag = test_bit(i, scheduler->csg_slots_idle_mask);
		if (idle_flag || group->reevaluate_idle_status) {
			if (idle_flag) {
#ifdef CONFIG_MALI_DEBUG
				if (!bitmap_empty(group->protm_pending_bitmap,
						  ginfo->stream_num)) {
					dev_warn(kbdev->dev,
						"Idle bit set for group %d of ctx %d_%d on slot %d with pending protm execution",
						group->handle, group->kctx->tgid,
						group->kctx->id, (int)i);
				}
#endif
				clear_bit(i, scheduler->csg_slots_idle_mask);
				KBASE_KTRACE_ADD_CSF_GRP(kbdev, CSG_SLOT_IDLE_CLEAR, group,
							 scheduler->csg_slots_idle_mask[0]);
			} else {
				/* Updates include slots for which reevaluation is needed.
				 * Here one tracks the extra included slots in active_chk.
				 * For protm pending slots, their status of activeness are
				 * assured so no need to request an update.
				 */
				active_chk |= BIT(i);
				group->reevaluate_idle_status = false;
			}

			KBASE_KTRACE_ADD_CSF_GRP(kbdev, CSG_UPDATE_IDLE_SLOT_REQ, group, i);
			csg_req = kbase_csf_firmware_csg_output(ginfo, CSG_ACK);
			csg_req ^= CSG_REQ_STATUS_UPDATE_MASK;
			kbase_csf_firmware_csg_input_mask(ginfo, CSG_REQ, csg_req,
							CSG_REQ_STATUS_UPDATE_MASK);

			/* Track the slot update requests in csg_bitmap.
			 * Note, if the scheduler requested extended update, the resulting
			 * csg_bitmap would be the idle_flags + active_chk. Otherwise it's
			 * identical to the idle_flags.
			 */
			set_bit(i, csg_bitmap);
		} else {
			group->run_state = KBASE_CSF_GROUP_RUNNABLE;
			KBASE_KTRACE_ADD_CSF_GRP(kbdev, CSF_GROUP_RUNNABLE, group,
						group->run_state);
		}
	}

	/* The groups are aggregated into a single kernel doorbell request */
	if (!bitmap_empty(csg_bitmap, num_groups)) {
		long wt =
			kbase_csf_timeout_in_jiffies(CSG_STATUS_UPDATE_REQ_TIMEOUT_MS);
		u32 db_slots = (u32)csg_bitmap[0];

		kbase_csf_ring_csg_slots_doorbell(kbdev, db_slots);
		spin_unlock_irqrestore(&scheduler->interrupt_lock, flags);

		if (wait_csg_slots_handshake_ack(kbdev,
				CSG_REQ_STATUS_UPDATE_MASK, csg_bitmap, wt)) {
			const struct gpu_uevent evt = {
				.type = GPU_UEVENT_TYPE_KMD_ERROR,
				.info = GPU_UEVENT_INFO_CSG_REQ_STATUS_UPDATE
			};
			const int csg_nr = ffs(csg_bitmap[0]) - 1;
			struct kbase_queue_group *group =
				scheduler->csg_slots[csg_nr].resident_group;
			pixel_gpu_uevent_send(kbdev, &evt);

			dev_warn(
				kbdev->dev,
				"[%llu] Timeout (%d ms) on CSG_REQ:STATUS_UPDATE, treat groups as not idle: slot mask=0x%lx",
				kbase_backend_get_cycle_cnt(kbdev),
				CSG_STATUS_UPDATE_REQ_TIMEOUT_MS,
				csg_bitmap[0]);
			schedule_actions_trigger_df(kbdev, group->kctx,
				DF_CSG_STATUS_UPDATE_TIMEOUT);

			/* Store the bitmap of timed out slots */
			bitmap_copy(failed_csg_bitmap, csg_bitmap, num_groups);
			csg_bitmap[0] = ~csg_bitmap[0] & db_slots;

			/* Mask off any failed bit position contributed from active ones, as the
			 * intention is to retain the failed bit pattern contains only those from
			 * idle flags reporting back to the caller. This way, any failed to update
			 * original idle flag would be kept as 'idle' (an informed guess, as the
			 * update did not come to a conclusive result). So will be the failed
			 * active ones be treated as still 'non-idle'. This is for a graceful
			 * handling to the unexpected timeout condition.
			 */
			failed_csg_bitmap[0] &= ~active_chk;

		} else {
			KBASE_KTRACE_ADD(kbdev, SCHEDULER_UPDATE_IDLE_SLOTS_ACK, NULL, db_slots);
			csg_bitmap[0] = db_slots;
		}
	} else {
		spin_unlock_irqrestore(&scheduler->interrupt_lock, flags);
	}
}

/**
 * scheduler_handle_idle_slots() - Update the idle status of queue groups
 *                    resident on CSG slots for which the
 *                    IDLE notification was received previously.
 *
 * @kbdev:  Pointer to the GPU device.
 *
 * This function is called at the start of scheduling tick/tock to reconfirm
 * the idle status of queue groups resident on CSG slots for
 * which idle notification was received previously, i.e. all the CSG slots
 * present in the bitmap scheduler->csg_slots_idle_mask.
 * The confirmation is done by sending the CSG status update request to the
 * firmware. On completion, the firmware will mark the idleness at the
 * slot's interface CSG_STATUS_STATE register accordingly.
 *
 * The run state of the groups resident on still idle CSG slots is changed to
 * KBASE_CSF_GROUP_IDLE and the bitmap scheduler->csg_slots_idle_mask is
 * updated accordingly.
 * The bits corresponding to slots for which the status update request timedout
 * remain set in scheduler->csg_slots_idle_mask.
 */
static void scheduler_handle_idle_slots(struct kbase_device *kbdev)
{
	struct kbase_csf_scheduler *scheduler = &kbdev->csf.scheduler;
	u32 num_groups = kbdev->csf.global_iface.group_num;
	unsigned long flags, i;
	DECLARE_BITMAP(csg_bitmap, MAX_SUPPORTED_CSGS) = { 0 };
	DECLARE_BITMAP(failed_csg_bitmap, MAX_SUPPORTED_CSGS) = { 0 };

	lockdep_assert_held(&scheduler->lock);

	scheduler_update_idle_slots_status(kbdev, csg_bitmap,
					   failed_csg_bitmap);

	spin_lock_irqsave(&scheduler->interrupt_lock, flags);
	for_each_set_bit(i, csg_bitmap, num_groups) {
		struct kbase_csf_csg_slot *csg_slot = &scheduler->csg_slots[i];
		struct kbase_queue_group *group = csg_slot->resident_group;

		if (WARN_ON(atomic_read(&csg_slot->state) != CSG_SLOT_RUNNING))
			continue;
		if (WARN_ON(!group))
			continue;
		if (WARN_ON(group->run_state != KBASE_CSF_GROUP_RUNNABLE &&
					group->run_state != KBASE_CSF_GROUP_IDLE))
			continue;
		if (WARN_ON(group->priority >= KBASE_QUEUE_GROUP_PRIORITY_COUNT))
			continue;

		if (group_on_slot_is_idle(kbdev, i)) {
			group->run_state = KBASE_CSF_GROUP_IDLE;
			KBASE_KTRACE_ADD_CSF_GRP(kbdev, CSF_GROUP_IDLE, group, group->run_state);
			set_bit(i, scheduler->csg_slots_idle_mask);
			KBASE_KTRACE_ADD_CSF_GRP(kbdev, CSG_SLOT_IDLE_SET,
						 group, scheduler->csg_slots_idle_mask[0]);
		} else {
			group->run_state = KBASE_CSF_GROUP_RUNNABLE;
			KBASE_KTRACE_ADD_CSF_GRP(kbdev, CSF_GROUP_RUNNABLE, group,
						 group->run_state);
		}
	}

	bitmap_or(scheduler->csg_slots_idle_mask,
		  scheduler->csg_slots_idle_mask,
		  failed_csg_bitmap, num_groups);
	KBASE_KTRACE_ADD_CSF_GRP(kbdev, SCHEDULER_HANDLE_IDLE_SLOTS, NULL,
				 scheduler->csg_slots_idle_mask[0]);
	spin_unlock_irqrestore(&scheduler->interrupt_lock, flags);
}

static void scheduler_scan_group_list(struct kbase_device *kbdev, struct list_head *groups)
{
	struct kbase_csf_scheduler *scheduler = &kbdev->csf.scheduler;
	struct kbase_queue_group *group, *n;

	list_for_each_entry_safe(group, n, groups, link_to_schedule) {
		if (!scheduler->ngrp_to_schedule) {
			/* keep the top csg's origin */
			scheduler->top_ctx = group->kctx;
			/* keep the top csg''s origin */
			scheduler->top_grp = group;
		}

		group->prepared_seq_num = scheduler->ngrp_to_schedule++;
		list_move_tail(&group->link_to_schedule,
			       &scheduler->groups_to_schedule);

		group->kctx->csf.sched.ngrp_to_schedule++;
		count_active_address_space(kbdev, group->kctx);
	}
}

static void scheduler_rotate(struct kbase_device *kbdev)
{
	struct kbase_csf_scheduler *scheduler = &kbdev->csf.scheduler;

	lockdep_assert_held(&scheduler->lock);

	/* Dealing with rotation */
	scheduler_rotate_groups(kbdev);
	scheduler_rotate_ctxs(kbdev);
}

static struct kbase_queue_group *get_tock_top_group(
	struct kbase_csf_scheduler *const scheduler)
{
	struct kbase_context *kctx;
	int i;

	lockdep_assert_held(&scheduler->lock);
	for (i = 0; i < KBASE_QUEUE_GROUP_PRIORITY_COUNT; ++i) {
		list_for_each_entry(kctx,
			&scheduler->runnable_kctxs, csf.link) {
			struct kbase_queue_group *group;

			list_for_each_entry(group,
					&kctx->csf.sched.runnable_groups[i],
					link) {
				if (queue_group_idle_locked(group))
					continue;

				return group;
			}
		}
	}

	return NULL;
}

/**
 * suspend_active_groups_on_powerdown() - Suspend active CSG groups upon
 *                                        suspend or GPU IDLE.
 *
 * @kbdev:          Pointer to the device
 * @system_suspend: Flag to indicate it's for system suspend.
 *
 * This function will suspend all active CSG groups upon either
 * system suspend, runtime suspend or GPU IDLE.
 *
 * Return: 0 on success, -1 otherwise.
 */
static int suspend_active_groups_on_powerdown(struct kbase_device *kbdev,
					      bool system_suspend)
{
	struct kbase_csf_scheduler *const scheduler = &kbdev->csf.scheduler;
	DECLARE_BITMAP(slot_mask, MAX_SUPPORTED_CSGS) = { 0 };

	int ret = suspend_active_queue_groups(kbdev, slot_mask);

	if (unlikely(ret)) {
		const int csg_nr = ffs(slot_mask[0]) - 1;
		struct kbase_queue_group *group =
			scheduler->csg_slots[csg_nr].resident_group;
		enum dumpfault_error_type error_type = DF_CSG_SUSPEND_TIMEOUT;

		/* The suspend of CSGs failed,
		 * trigger the GPU reset to be in a deterministic state.
		 */
		const struct gpu_uevent evt = {
			.type = GPU_UEVENT_TYPE_KMD_ERROR,
			.info = GPU_UEVENT_INFO_CSG_SLOTS_SUSPEND
		};
		pixel_gpu_uevent_send(kbdev, &evt);
		dev_warn(kbdev->dev, "[%llu] Timeout (%d ms) waiting for CSG slots to suspend on power down, slot_mask: 0x%*pb\n",
			 kbase_backend_get_cycle_cnt(kbdev),
			 kbdev->csf.fw_timeout_ms,
			 kbdev->csf.global_iface.group_num, slot_mask);
		if (kbase_csf_firmware_ping_wait(kbdev, FW_PING_AFTER_ERROR_TIMEOUT_MS))
			error_type = DF_PING_REQUEST_TIMEOUT;
		schedule_actions_trigger_df(kbdev, group->kctx, error_type);

		if (kbase_prepare_to_reset_gpu(kbdev, RESET_FLAGS_NONE))
			kbase_reset_gpu(kbdev);

		return -1;
	}

	/* Check if the groups became active whilst the suspend was ongoing,
	 * but only for the case where the system suspend is not in progress
	 */
	if (!system_suspend && atomic_read(&scheduler->non_idle_offslot_grps))
		return -1;

	return 0;
}

#ifndef CONFIG_MALI_HOST_CONTROLS_SC_RAILS
/**
 * all_on_slot_groups_remained_idle - Live check for all groups' idleness
 *
 * @kbdev: Pointer to the device.
 *
 * Returns false if any of the queues inside any of the groups that have been
 * assigned a physical CSG slot have work to execute, or have executed work
 * since having received a GPU idle notification. This function is used to
 * handle a rance condition between firmware reporting GPU idle and userspace
 * submitting more work by directly ringing a doorbell.
 *
 * Return: false if any queue inside any resident group has work to be processed
 *         or has processed work since GPU idle event, true otherwise.
 */
static bool all_on_slot_groups_remained_idle(struct kbase_device *kbdev)
{
	struct kbase_csf_scheduler *const scheduler = &kbdev->csf.scheduler;
	/* All CSGs have the same number of CSs */
	size_t const max_streams = kbdev->csf.global_iface.groups[0].stream_num;
	size_t i;

	lockdep_assert_held(&scheduler->lock);
	lockdep_assert_held(&scheduler->interrupt_lock);

	for_each_set_bit(i, scheduler->csg_slots_idle_mask,
			  kbdev->csf.global_iface.group_num) {
		struct kbase_queue_group *const group =
			scheduler->csg_slots[i].resident_group;
		size_t j;

		for (j = 0; j < max_streams; ++j) {
			struct kbase_queue const *const queue =
				group->bound_queues[j];
			u64 const *output_addr;
			u64 cur_extract_ofs;

			if (!queue || !queue->user_io_addr)
				continue;

			output_addr = (u64 const *)(queue->user_io_addr + PAGE_SIZE / sizeof(u64));
			/*
			 * These 64-bit reads and writes will be atomic on a 64-bit kernel
			 * but may not be atomic on 32-bit kernels. Support for 32-bit
			 * kernels is limited to build-only.
			 */
			cur_extract_ofs = output_addr[CS_EXTRACT_LO / sizeof(u64)];
			if (cur_extract_ofs != queue->extract_ofs) {
				/* More work has been executed since the idle
				 * notification.
				 */
				return false;
			}
		}
	}

	return true;
}
#endif

static bool scheduler_idle_suspendable(struct kbase_device *kbdev)
{
	bool suspend;
	unsigned long flags;
	struct kbase_csf_scheduler *const scheduler = &kbdev->csf.scheduler;

	lockdep_assert_held(&scheduler->lock);

	if ((scheduler->state == SCHED_SUSPENDED) ||
	    (scheduler->state == SCHED_SLEEPING))
		return false;

	spin_lock_irqsave(&kbdev->hwaccess_lock, flags);
	spin_lock(&scheduler->interrupt_lock);

	if (scheduler->fast_gpu_idle_handling) {
		scheduler->fast_gpu_idle_handling = false;

		if (scheduler->total_runnable_grps) {
			suspend = !atomic_read(&scheduler->non_idle_offslot_grps) &&
				  kbase_pm_idle_groups_sched_suspendable(kbdev);
		} else
			suspend = kbase_pm_no_runnables_sched_suspendable(kbdev);
		spin_unlock(&scheduler->interrupt_lock);
		spin_unlock_irqrestore(&kbdev->hwaccess_lock, flags);

		return suspend;
	}

	if (scheduler->total_runnable_grps) {

		/* Check both on-slots and off-slots groups idle status */
		suspend = kbase_csf_scheduler_all_csgs_idle(kbdev) &&
			  !atomic_read(&scheduler->non_idle_offslot_grps) &&
			  kbase_pm_idle_groups_sched_suspendable(kbdev);
	} else
		suspend = kbase_pm_no_runnables_sched_suspendable(kbdev);

#ifndef CONFIG_MALI_HOST_CONTROLS_SC_RAILS
	/* Confirm that all groups are actually idle before proceeding with
	 * suspension as groups might potentially become active again without
	 * informing the scheduler in case userspace rings a doorbell directly.
	 */
	if (suspend && (unlikely(atomic_read(&scheduler->gpu_no_longer_idle)) ||
			unlikely(!all_on_slot_groups_remained_idle(kbdev)))) {
		dev_dbg(kbdev->dev,
			 "GPU suspension skipped due to active CSGs");
		suspend = false;
	}
#endif

	spin_unlock(&scheduler->interrupt_lock);
	spin_unlock_irqrestore(&kbdev->hwaccess_lock, flags);

	return suspend;
}

#ifdef KBASE_PM_RUNTIME
/**
 * scheduler_sleep_on_idle - Put the Scheduler in sleeping state on GPU
 *                           becoming idle.
 *
 * @kbdev: Pointer to the device.
 *
 * This function is called on GPU idle notification to trigger the transition of
 * GPU to sleep state, where MCU firmware pauses execution and L2 cache is
 * turned off. Scheduler's state is changed to sleeping and all the active queue
 * groups remain on the CSG slots.
 */
static void scheduler_sleep_on_idle(struct kbase_device *kbdev)
{
	struct kbase_csf_scheduler *const scheduler = &kbdev->csf.scheduler;

	lockdep_assert_held(&scheduler->lock);

	dev_dbg(kbdev->dev,
		"Scheduler to be put to sleep on GPU becoming idle");
	cancel_tick_work(scheduler);
	scheduler_pm_idle_before_sleep(kbdev);
	scheduler->state = SCHED_SLEEPING;
	KBASE_KTRACE_ADD(kbdev, SCHED_SLEEPING, NULL, scheduler->state);
#if IS_ENABLED(CONFIG_MALI_TRACE_POWER_GPU_WORK_PERIOD)
	emit_gpu_metrics_to_frontend(kbdev);
#endif /* CONFIG_MALI_TRACE_POWER_GPU_WORK_PERIOD */
}
#endif

/**
 * scheduler_suspend_on_idle - Put the Scheduler in suspended state on GPU
 *                             becoming idle.
 *
 * @kbdev: Pointer to the device.
 *
 * This function is called on GPU idle notification to trigger the power down of
 * GPU. Scheduler's state is changed to suspended and all the active queue
 * groups are suspended before halting the MCU firmware.
 *
 * Return: true if scheduler will be suspended or false if suspend is aborted.
 */
static bool scheduler_suspend_on_idle(struct kbase_device *kbdev)
{
	struct kbase_csf_scheduler *const scheduler = &kbdev->csf.scheduler;
	int ret = suspend_active_groups_on_powerdown(kbdev, false);

	if (ret) {
		dev_dbg(kbdev->dev, "Aborting suspend scheduler (grps: %d)",
			atomic_read(
				&kbdev->csf.scheduler.non_idle_offslot_grps));
		/* Bring forward the next tick */
		kbase_csf_scheduler_invoke_tick(kbdev);
		return false;
	}

#ifdef CONFIG_MALI_HOST_CONTROLS_SC_RAILS
	turn_off_sc_power_rails(kbdev);
	ack_gpu_idle_event(kbdev);
#endif

	dev_dbg(kbdev->dev, "Scheduler to be suspended on GPU becoming idle");
	scheduler_suspend(kbdev);
	cancel_tick_work(scheduler);
	return true;
}

static void gpu_idle_worker(struct work_struct *work)
{
#ifdef CONFIG_MALI_HOST_CONTROLS_SC_RAILS
	struct kbase_device *kbdev = container_of(
		work, struct kbase_device, csf.scheduler.gpu_idle_work.work);
#else
	struct kbase_device *kbdev = container_of(
		work, struct kbase_device, csf.scheduler.gpu_idle_work);
#endif
	struct kbase_csf_scheduler *const scheduler = &kbdev->csf.scheduler;
	bool scheduler_is_idle_suspendable = false;
	bool all_groups_suspended = false;

	KBASE_KTRACE_ADD(kbdev, SCHEDULER_GPU_IDLE_WORKER_START, NULL, 0u);

#define __ENCODE_KTRACE_INFO(reset, idle, all_suspend)                         \
	(((u32)reset) | (((u32)idle) << 4) | (((u32)all_suspend) << 8))

	if (kbase_reset_gpu_try_prevent(kbdev)) {
		dev_warn(kbdev->dev, "Quit idle for failing to prevent gpu reset.\n");
		KBASE_KTRACE_ADD(kbdev, SCHEDULER_GPU_IDLE_WORKER_END, NULL,
				 __ENCODE_KTRACE_INFO(true, false, false));
		return;
	}
	kbase_debug_csf_fault_wait_completion(kbdev);
	rt_mutex_lock(&scheduler->lock);

#ifdef CONFIG_MALI_HOST_CONTROLS_SC_RAILS
	if (!scheduler->gpu_idle_work_pending)
		goto unlock;

	scheduler->gpu_idle_work_pending = false;
#endif

#if IS_ENABLED(CONFIG_DEBUG_FS)
	if (unlikely(scheduler->state == SCHED_BUSY)) {
		rt_mutex_unlock(&scheduler->lock);
		kbase_reset_gpu_allow(kbdev);
		return;
	}
#endif

	scheduler_is_idle_suspendable = scheduler_idle_suspendable(kbdev);
	if (scheduler_is_idle_suspendable) {
		KBASE_KTRACE_ADD(kbdev, SCHEDULER_GPU_IDLE_WORKER_HANDLING_START, NULL,
				 kbase_csf_ktrace_gpu_cycle_cnt(kbdev));
#ifdef KBASE_PM_RUNTIME
		if (kbase_pm_gpu_sleep_allowed(kbdev) &&
		    kbase_csf_scheduler_get_nr_active_csgs(kbdev))
			scheduler_sleep_on_idle(kbdev);
		else
#endif
			all_groups_suspended = scheduler_suspend_on_idle(kbdev);

		KBASE_KTRACE_ADD(kbdev, SCHEDULER_GPU_IDLE_WORKER_HANDLING_END, NULL, 0u);
	}

#ifdef CONFIG_MALI_HOST_CONTROLS_SC_RAILS
unlock:
#endif
	rt_mutex_unlock(&scheduler->lock);
	kbase_reset_gpu_allow(kbdev);
	KBASE_KTRACE_ADD(kbdev, SCHEDULER_GPU_IDLE_WORKER_END, NULL,
			 __ENCODE_KTRACE_INFO(false, scheduler_is_idle_suspendable,
					      all_groups_suspended));
#undef __ENCODE_KTRACE_INFO
}

#ifdef CONFIG_MALI_HOST_CONTROLS_SC_RAILS
/**
 * wait_csg_db_ack - Wait for the previously sent CSI kernel DBs for a CSG to
 *                   get acknowledged.
 *
 * @kbdev:  Pointer to the device.
 * @csg_nr: The CSG number.
 *
 * This function is called to wait for the previously sent CSI kernel DBs
 * for a CSG to get acknowledged before acknowledging the GPU idle event.
 * This is to ensure when @sc_rails_off_worker is doing the GPU idleness
 * reevaluation the User submissions remain disabled.
 * For firmware to re-enable User submission, two conditions are required to
 * be met.
 * 1. GLB_IDLE_EVENT acknowledgement
 * 2. CSI kernel DB ring
 *
 * If GLB_IDLE_EVENT is acknowledged and FW notices the previously rung CS kernel
 * DB, then it would re-enable the User submission and @sc_rails_off_worker might
 * end up turning off the SC rails.
 */
static void wait_csg_db_ack(struct kbase_device *kbdev, int csg_nr)
{
#define WAIT_TIMEOUT 10 /* 1ms timeout */
#define DELAY_TIME_IN_US 100
	struct kbase_csf_cmd_stream_group_info *const ginfo =
		&kbdev->csf.global_iface.groups[csg_nr];
	const int max_iterations = WAIT_TIMEOUT;
	int loop;

	for (loop = 0; loop < max_iterations; loop++) {
		if (kbase_csf_firmware_csg_input_read(ginfo, CSG_DB_REQ) ==
		    kbase_csf_firmware_csg_output(ginfo, CSG_DB_ACK))
			break;

		udelay(DELAY_TIME_IN_US);
	}

	if (loop == max_iterations) {
		dev_err(kbdev->dev,
			"Timeout for csg %d CSG_DB_REQ %x != CSG_DB_ACK %x",
			csg_nr,
			kbase_csf_firmware_csg_input_read(ginfo, CSG_DB_REQ),
			kbase_csf_firmware_csg_output(ginfo, CSG_DB_ACK));
	}
}

/**
 * recheck_gpu_idleness - Recheck the idleness of the GPU before turning off
 *                        the SC power rails.
 *
 * @kbdev: Pointer to the device.
 *
 * This function is called on the GPU idle notification to recheck the idleness
 * of GPU before turning off the SC power rails. The reevaluation of idleness
 * is done by sending CSG status update requests. An additional check is done
 * for the CSGs that are reported as idle that whether the associated queues
 * are empty or blocked.
 *
 * Return: true if the GPU was reevaluated as idle.
 */
static bool recheck_gpu_idleness(struct kbase_device *kbdev)
{
	struct kbase_csf_scheduler *scheduler = &kbdev->csf.scheduler;
	DECLARE_BITMAP(csg_bitmap, MAX_SUPPORTED_CSGS) = { 0 };
	long wt = kbase_csf_timeout_in_jiffies(kbdev->csf.fw_timeout_ms);
	u32 num_groups = kbdev->csf.global_iface.group_num;
	unsigned long flags, i;

	lockdep_assert_held(&scheduler->lock);

	spin_lock_irqsave(&scheduler->interrupt_lock, flags);
	for_each_set_bit(i, scheduler->csg_slots_idle_mask, num_groups) {
		struct kbase_csf_cmd_stream_group_info *const ginfo =
			&kbdev->csf.global_iface.groups[i];
		u32 csg_req = kbase_csf_firmware_csg_output(ginfo, CSG_ACK);

		csg_req ^= CSG_REQ_STATUS_UPDATE_MASK;
		kbase_csf_firmware_csg_input_mask(ginfo, CSG_REQ, csg_req,
						  CSG_REQ_STATUS_UPDATE_MASK);
		set_bit(i, csg_bitmap);
		wait_csg_db_ack(kbdev, i);
	}
	kbase_csf_ring_csg_slots_doorbell(kbdev, csg_bitmap[0]);
	spin_unlock_irqrestore(&scheduler->interrupt_lock, flags);

	if (wait_csg_slots_handshake_ack(kbdev,
			CSG_REQ_STATUS_UPDATE_MASK, csg_bitmap, wt)) {
		dev_warn(
			kbdev->dev,
			"[%llu] Timeout (%d ms) on STATUS_UPDATE, treat GPU as not idle: slot mask=0x%lx",
			kbase_backend_get_cycle_cnt(kbdev),
			kbdev->csf.fw_timeout_ms,
			csg_bitmap[0]);
		return false;
	}

	KBASE_KTRACE_ADD_CSF_GRP(kbdev, CSG_SLOT_IDLE_SET, NULL,
				 scheduler->csg_slots_idle_mask[0]);

	ack_gpu_idle_event(kbdev);
	for_each_set_bit(i, scheduler->csg_slots_idle_mask, num_groups) {
		struct kbase_csf_cmd_stream_group_info *const ginfo =
			&kbdev->csf.global_iface.groups[i];
		struct kbase_csf_csg_slot *csg_slot = &scheduler->csg_slots[i];
		struct kbase_queue_group *group = csg_slot->resident_group;
		bool group_idle = true;
		int j;

		if (!group_on_slot_is_idle(kbdev, i))
			group_idle = false;

		for (j = 0; j < ginfo->stream_num; j++) {
			struct kbase_queue *const queue =
					group->bound_queues[j];
			u32 *output_addr;

			if (!queue || !queue->enabled)
				continue;

			output_addr = (u32 *)(queue->user_io_addr + PAGE_SIZE);

			if (output_addr[CS_ACTIVE / sizeof(u32)]) {
				dev_warn(
					kbdev->dev,
					"queue %d bound to group %d on slot %d active unexpectedly",
					queue->csi_index, queue->group->handle,
					queue->group->csg_nr);
				group_idle = false;
			}

			if (group_idle) {
				if (!save_slot_cs(ginfo, queue) &&
				    !confirm_cmd_buf_empty(queue))
					group_idle = false;
			}

			if (!group_idle) {
				spin_lock_irqsave(&scheduler->interrupt_lock, flags);
				kbase_csf_ring_cs_kernel_doorbell(kbdev,
					queue->csi_index, group->csg_nr, true);
				spin_unlock_irqrestore(&scheduler->interrupt_lock, flags);
				KBASE_KTRACE_ADD_CSF_GRP(kbdev, SC_RAIL_RECHECK_NOT_IDLE, group, i);
				return false;
			}
		}
	}
	KBASE_KTRACE_ADD_CSF_GRP(kbdev, SC_RAIL_RECHECK_IDLE, NULL, (u64)scheduler->csg_slots_idle_mask);
	return true;
}

/**
 * can_turn_off_sc_rails - Check if the conditions are met to turn off the
 *                         SC power rails.
 *
 * @kbdev: Pointer to the device.
 *
 * This function checks both the on-slots and off-slots groups idle status and
 * if firmware is managing the cores. If the groups are not idle or Host is
 * managing the cores then the rails need to be kept on.
 * Additionally, we must check that the Idle event has not already been acknowledged
 * as that would indicate that the idle worker has run and potentially re-enabled
 * user-submission.
 *
 * Return: true if the SC power rails can be turned off.
 */
static bool can_turn_off_sc_rails(struct kbase_device *kbdev)
{
	struct kbase_csf_scheduler *const scheduler = &kbdev->csf.scheduler;
	bool turn_off_sc_rails;
	bool idle_event_pending;
	bool all_csg_idle;
	bool non_idle_offslot;
	unsigned long flags;

	lockdep_assert_held(&scheduler->lock);

	if (scheduler->state == SCHED_SUSPENDED)
		return false;

	spin_lock_irqsave(&kbdev->hwaccess_lock, flags);
	spin_lock(&scheduler->interrupt_lock);
	/* Ensure the SC power off sequence is complete before powering off the rail.
	 * If shader rail is turned off during job, APM generates fatal error and GPU firmware
	 * will generate error interrupt and try to reset.
	 * Note that this will avert the case when a power off is not complete, but it is not
	 * designed to handle a situation where a power on races with this code. That situation
	 * should be prevented by trapping new work through the kernel.
	 */
	if (!kbdev->pm.backend.sc_pwroff_safe) {
		trace_clock_set_rate("rail_off_aborted.", 1, raw_smp_processor_id());
		dev_info(kbdev->dev, "SC Rail off aborted, power sequence incomplete");
	}

	idle_event_pending = gpu_idle_event_is_pending(kbdev);
	all_csg_idle = kbase_csf_scheduler_all_csgs_idle(kbdev);
	non_idle_offslot = !atomic_read(&scheduler->non_idle_offslot_grps);
	turn_off_sc_rails = kbdev->pm.backend.sc_pwroff_safe &&
			    idle_event_pending &&
			    all_csg_idle &&
			    non_idle_offslot &&
			    !kbase_pm_no_mcu_core_pwroff(kbdev) &&
			    !scheduler->sc_power_rails_off;
	KBASE_KTRACE_ADD_CSF_GRP(kbdev, SC_RAIL_CAN_TURN_OFF, NULL,
		kbdev->pm.backend.sc_pwroff_safe |
		idle_event_pending                  << 1 |
		all_csg_idle                        << 2 |
		non_idle_offslot                    << 3 |
		!kbase_pm_no_mcu_core_pwroff(kbdev) << 4 |
		!scheduler->sc_power_rails_off      << 5);

	spin_unlock(&scheduler->interrupt_lock);
	spin_unlock_irqrestore(&kbdev->hwaccess_lock, flags);

	return turn_off_sc_rails;
}

static void sc_rails_off_worker(struct work_struct *work)
{
	struct kbase_device *kbdev = container_of(
		work, struct kbase_device, csf.scheduler.sc_rails_off_work);
	struct kbase_csf_scheduler *const scheduler = &kbdev->csf.scheduler;

	KBASE_KTRACE_ADD(kbdev, SCHEDULER_ENTER_SC_RAIL, NULL,
			 kbase_csf_ktrace_gpu_cycle_cnt(kbdev));
	if (kbase_reset_gpu_try_prevent(kbdev)) {
		dev_warn(kbdev->dev, "Skip SC rails off for failing to prevent gpu reset");
		return;
	}

	rt_mutex_lock(&scheduler->lock);
	/* All the previously sent CSG/CSI level requests are expected to have
	 * completed at this point.
	 */

	if (can_turn_off_sc_rails(kbdev)) {
		if (recheck_gpu_idleness(kbdev)) {
			/* The GPU idle work, enqueued after previous idle
			 * notification, could already be pending if GPU became
			 * active momentarily after the previous idle notification
			 * and all CSGs were reported as idle.
			 */
			if (!scheduler->gpu_idle_work_pending)
				WARN_ON(scheduler->sc_power_rails_off);
			turn_off_sc_power_rails(kbdev);
			enqueue_gpu_idle_work(scheduler,
					kbdev->csf.gpu_idle_hysteresis_ms);
		}
	} else {
		ack_gpu_idle_event(kbdev);
	}

	rt_mutex_unlock(&scheduler->lock);
	kbase_reset_gpu_allow(kbdev);
	KBASE_KTRACE_ADD(kbdev, SCHEDULER_EXIT_SC_RAIL, NULL,
			 kbase_csf_ktrace_gpu_cycle_cnt(kbdev));
}
#endif

static int scheduler_prepare(struct kbase_device *kbdev)
{
	struct kbase_csf_scheduler *scheduler = &kbdev->csf.scheduler;
	struct list_head privileged_groups, active_groups;
	unsigned long flags;
	int i;

	lockdep_assert_held(&scheduler->lock);

	/* Empty the groups_to_schedule */
	while (!list_empty(&scheduler->groups_to_schedule)) {
		struct kbase_queue_group *grp =
			list_first_entry(&scheduler->groups_to_schedule,
					 struct kbase_queue_group,
					 link_to_schedule);

		remove_scheduled_group(kbdev, grp);
	}

	/* Pre-scan init scheduler fields */
	if (WARN_ON(scheduler->ngrp_to_schedule != 0))
		scheduler->ngrp_to_schedule = 0;
	scheduler->top_ctx = NULL;
	scheduler->top_grp = NULL;
	scheduler->csg_scan_count_for_tick = 0;
	WARN_ON(!list_empty(&scheduler->idle_groups_to_schedule));
	scheduler->num_active_address_spaces = 0;
	scheduler->num_csg_slots_for_tick = 0;
	bitmap_zero(scheduler->csg_slots_prio_update, MAX_SUPPORTED_CSGS);
	INIT_LIST_HEAD(&privileged_groups);
	INIT_LIST_HEAD(&active_groups);

	spin_lock_irqsave(&scheduler->interrupt_lock, flags);
	scheduler->tick_protm_pending_seq =
		KBASEP_TICK_PROTM_PEND_SCAN_SEQ_NR_INVALID;
	/* Scan out to run groups */
	for (i = 0; i < KBASE_QUEUE_GROUP_PRIORITY_COUNT; ++i) {
		struct kbase_context *kctx;

		list_for_each_entry(kctx, &scheduler->runnable_kctxs, csf.link)
			scheduler_ctx_scan_groups(kbdev, kctx, i, &privileged_groups,
						  &active_groups);
	}
	spin_unlock_irqrestore(&scheduler->interrupt_lock, flags);

	/* Adds privileged (RT + p.mode) groups to the scanout list */
	scheduler_scan_group_list(kbdev, &privileged_groups);

	/* Adds remainder of active groups to the scanout list */
	scheduler_scan_group_list(kbdev, &active_groups);

	/* Update this tick's non-idle groups */
	scheduler->non_idle_scanout_grps = scheduler->ngrp_to_schedule;

	/* Initial number of non-idle off-slot groups, before the scheduler's
	 * scheduler_apply() operation. This gives a sensible start point view
	 * of the tick. It will be subject to up/downs during the scheduler
	 * active phase.
	 */
	atomic_set(&scheduler->non_idle_offslot_grps,
		   scheduler->non_idle_scanout_grps);
	KBASE_KTRACE_ADD_CSF_GRP(kbdev, SCHEDULER_NONIDLE_OFFSLOT_GRP_INC, NULL,
				 scheduler->non_idle_scanout_grps);

	/* Adds those idle but runnable groups to the scanout list */
	scheduler_scan_group_list(kbdev, &scheduler->idle_groups_to_schedule);

	WARN_ON(scheduler->csg_scan_count_for_tick < scheduler->ngrp_to_schedule);

	KBASE_KTRACE_ADD_CSF_GRP(kbdev, SCHEDULER_TOP_GRP, scheduler->top_grp,
			scheduler->num_active_address_spaces |
			(((u64)scheduler->ngrp_to_schedule) << 32));
	set_max_csg_slots(kbdev);
	dev_dbg(kbdev->dev, "prepared groups length: %u, num_active_address_spaces: %u\n",
		scheduler->ngrp_to_schedule, scheduler->num_active_address_spaces);
	return 0;
}

/**
 * keep_lru_on_slots() - Check the condition for LRU is met.
 *
 * @kbdev: Pointer to the device.
 *
 * This function tries to maintain the Last-Recent-Use case on slots, when
 * the scheduler has no non-idle off-slot CSGs for a replacement
 * consideration. This effectively extends the previous scheduling results
 * for the new one. That is, the last recent used CSGs are retained on slots
 * for the new tick/tock action.
 *
 * Return: true for avoiding on-slot CSGs changes (i.e. keep existing LRU),
 *         otherwise false.
 */
static bool keep_lru_on_slots(struct kbase_device *kbdev)
{
	struct kbase_csf_scheduler *scheduler = &kbdev->csf.scheduler;
	bool keep_lru = false;
	int on_slots = bitmap_weight(scheduler->csg_inuse_bitmap,
				     kbdev->csf.global_iface.group_num);

	lockdep_assert_held(&scheduler->lock);

	if (on_slots && !atomic_read(&scheduler->non_idle_offslot_grps)) {
		unsigned long flags;

		spin_lock_irqsave(&scheduler->interrupt_lock, flags);
		/* All on-slots are idle, no non-idle off-slot CSGs available
		 * for considering a meaningful change. Set keep_lru.
		 */
		keep_lru = kbase_csf_scheduler_all_csgs_idle(kbdev);

		spin_unlock_irqrestore(&scheduler->interrupt_lock, flags);

		dev_dbg(kbdev->dev, "Keep_LRU: %d, CSGs on-slots: %d\n",
			keep_lru, on_slots);
	}

	return keep_lru;
}

/**
 * prepare_fast_local_tock() - making preparation arrangement for exercizing
 *                             a fast local tock inside scheduling-actions.
 *
 * @kbdev:  Pointer to the GPU device.
 *
 * The function assumes that a scheduling action of firing a fast local tock
 * call (i.e. an equivalent tock action without dropping the lock) is desired
 * if there are idle onslot CSGs. The function updates those affected CSGs'
 * run-state as a preparation. This should only be called from inside the
 * schedule_actions(), where the previous idle-flags are still considered to
 * be reflective, following its earlier idle confirmation operational call,
 * plus some potential newly idle CSGs in the scheduling action committing
 * steps.
 *
 * Return: number of on-slots CSGs that can be considered for replacing.
 */
static int prepare_fast_local_tock(struct kbase_device *kbdev)
{
	struct kbase_csf_scheduler *scheduler = &kbdev->csf.scheduler;
	u32 num_groups = kbdev->csf.global_iface.group_num;
	unsigned long flags, i;
	DECLARE_BITMAP(csg_bitmap, MAX_SUPPORTED_CSGS) = { 0 };

	lockdep_assert_held(&scheduler->lock);

	spin_lock_irqsave(&scheduler->interrupt_lock, flags);
	bitmap_copy(csg_bitmap, scheduler->csg_slots_idle_mask, num_groups);
	spin_unlock_irqrestore(&scheduler->interrupt_lock, flags);

	/* Marking the flagged idle CSGs' run state to IDLE, so
	 * the intended fast local tock can replacing them with off-slots
	 * non-idle CSGs.
	 */
	for_each_set_bit(i, csg_bitmap, num_groups) {
		struct kbase_csf_csg_slot *csg_slot = &scheduler->csg_slots[i];
		struct kbase_queue_group *group = csg_slot->resident_group;

		if (!queue_group_idle_locked(group)) {
			group->run_state = KBASE_CSF_GROUP_IDLE;
			KBASE_KTRACE_ADD_CSF_GRP(kbdev, CSF_GROUP_IDLE, group, group->run_state);
		}
	}

	/* Return the number of idle slots for potential replacement */
	return bitmap_weight(csg_bitmap, num_groups);
}

static int wait_csg_slots_suspend(struct kbase_device *kbdev, unsigned long *slot_mask)
{
	struct kbase_csf_scheduler *const scheduler = &kbdev->csf.scheduler;
	u32 num_groups = kbdev->csf.global_iface.group_num;
	int err = 0;
	DECLARE_BITMAP(slot_mask_local, MAX_SUPPORTED_CSGS);

	lockdep_assert_held(&scheduler->lock);

	bitmap_copy(slot_mask_local, slot_mask, MAX_SUPPORTED_CSGS);

	while (!bitmap_empty(slot_mask_local, MAX_SUPPORTED_CSGS)) {
		long remaining = kbase_csf_timeout_in_jiffies(kbase_get_timeout_ms(kbdev, CSF_CSG_SUSPEND_TIMEOUT));
		DECLARE_BITMAP(changed, MAX_SUPPORTED_CSGS);

		bitmap_copy(changed, slot_mask_local, MAX_SUPPORTED_CSGS);
		remaining = wait_event_timeout(
			kbdev->csf.event_wait,
			slots_state_changed(kbdev, changed, csg_slot_stopped_locked), remaining);

		if (likely(remaining)) {
			u32 i;

			for_each_set_bit(i, changed, num_groups) {
				struct kbase_queue_group *group;

				if (WARN_ON(!csg_slot_stopped_locked(kbdev, (s8)i)))
					continue;

				/* The on slot csg is now stopped */
				clear_bit(i, slot_mask_local);

				group = scheduler->csg_slots[i].resident_group;
				if (likely(group)) {
					/* Only do save/cleanup if the
					 * group is not terminated during
					 * the sleep.
					 */

					/* Only emit suspend, if there was no AS fault */
					if (kctx_as_enabled(group->kctx) && !group->faulted)
						KBASE_TLSTREAM_TL_KBASE_DEVICE_SUSPEND_CSG(
							kbdev,
							kbdev->gpu_props.props.raw_props.gpu_id, i);

					save_csg_slot(group);
					if (cleanup_csg_slot(group)) {
						sched_evict_group(group, true, true);
					}
				}
			}
		} else {
			dev_warn(
				kbdev->dev,
				"[%llu] Suspend request sent on CSG slots 0x%lx timed out for slots 0x%lx",
				kbase_backend_get_cycle_cnt(kbdev), slot_mask[0],
				slot_mask_local[0]);
			/* Return the bitmask of the timed out slots to the caller */
			bitmap_copy(slot_mask, slot_mask_local, MAX_SUPPORTED_CSGS);
			err = -ETIMEDOUT;
			break;
		}
	}

	return err;
}

/**
 * evict_lru_or_blocked_csg() - Evict the least-recently-used idle or blocked CSG
 *
 * @kbdev: Pointer to the device
 *
 * Used to allow for speedier starting/resumption of another CSG. The worst-case
 * scenario of the evicted CSG being scheduled next is expected to be rare.
 * Also, the eviction will not be applied if the GPU is running in protected mode.
 * Otherwise the the eviction attempt would force the MCU to quit the execution of
 * the protected mode, and likely re-request to enter it again.
 */
static void evict_lru_or_blocked_csg(struct kbase_device *kbdev)
{
	struct kbase_csf_scheduler *scheduler = &kbdev->csf.scheduler;
	size_t i;
	struct kbase_queue_group *lru_idle_group = NULL;
	const u32 total_csg_slots = kbdev->csf.global_iface.group_num;
	const bool all_addr_spaces_used = (scheduler->num_active_address_spaces >=
					   (kbdev->nr_hw_address_spaces - NUM_RESERVED_AS_SLOTS));
	u8 as_usage[BASE_MAX_NR_AS] = { 0 };

	lockdep_assert_held(&scheduler->lock);
	if (kbase_csf_scheduler_protected_mode_in_use(kbdev))
		return;

	BUILD_BUG_ON(MAX_SUPPORTED_CSGS > (sizeof(int) * BITS_PER_BYTE));
	if (fls(scheduler->csg_inuse_bitmap[0]) != total_csg_slots)
		return; /* Some CSG slots remain unused */

	if (all_addr_spaces_used) {
		for (i = 0; i != total_csg_slots; ++i) {
			if (scheduler->csg_slots[i].resident_group != NULL) {
				if (WARN_ON(scheduler->csg_slots[i].resident_group->kctx->as_nr <
					    0))
					continue;

				as_usage[scheduler->csg_slots[i].resident_group->kctx->as_nr]++;
			}
		}
	}

	for (i = 0; i != total_csg_slots; ++i) {
		struct kbase_queue_group *const group = scheduler->csg_slots[i].resident_group;

		/* We expect that by this point all groups would normally be
		 * assigned a physical CSG slot, but if circumstances have
		 * changed then bail out of this optimisation.
		 */
		if (group == NULL)
			return;

		/* Real-time priority CSGs must be kept on-slot even when
		 * idle.
		 */
		if ((group->run_state == KBASE_CSF_GROUP_IDLE) &&
		    (group->priority != KBASE_QUEUE_GROUP_PRIORITY_REALTIME) &&
		    ((lru_idle_group == NULL) ||
		     (lru_idle_group->prepared_seq_num < group->prepared_seq_num))) {
			if (WARN_ON(group->kctx->as_nr < 0))
				continue;

			/* If all address spaces are used, we need to ensure the group does not
			 * share the AS with other active CSGs. Or CSG would be freed without AS
			 * and this optimization would not work.
			 */
			if ((!all_addr_spaces_used) || (as_usage[group->kctx->as_nr] == 1))
				lru_idle_group = group;
		}
	}

	if (lru_idle_group != NULL) {
		unsigned long slot_mask = 1 << lru_idle_group->csg_nr;

		dev_dbg(kbdev->dev, "Suspending LRU idle group %d of context %d_%d on slot %d",
			lru_idle_group->handle, lru_idle_group->kctx->tgid,
			lru_idle_group->kctx->id, lru_idle_group->csg_nr);
		suspend_queue_group(lru_idle_group);
		if (wait_csg_slots_suspend(kbdev, &slot_mask)) {
			enum dumpfault_error_type error_type = DF_CSG_SUSPEND_TIMEOUT;

			dev_warn(
				kbdev->dev,
				"[%llu] LRU idle group %d of context %d_%d failed to suspend on slot %d (timeout %d ms)",
				kbase_backend_get_cycle_cnt(kbdev), lru_idle_group->handle,
				lru_idle_group->kctx->tgid, lru_idle_group->kctx->id,
				lru_idle_group->csg_nr, kbdev->csf.fw_timeout_ms);
			if (kbase_csf_firmware_ping_wait(kbdev, FW_PING_AFTER_ERROR_TIMEOUT_MS))
				error_type = DF_PING_REQUEST_TIMEOUT;
			schedule_actions_trigger_df(kbdev, lru_idle_group->kctx, error_type);
		}
	}
}

static void schedule_actions(struct kbase_device *kbdev, bool is_tick)
{
	struct kbase_csf_scheduler *scheduler = &kbdev->csf.scheduler;
	unsigned long flags;
	struct kbase_queue_group *protm_grp;
	int ret;
	bool skip_scheduling_actions;
	bool skip_idle_slots_update;
	bool new_protm_top_grp = false;
	int local_tock_slots = 0;

	kbase_reset_gpu_assert_prevented(kbdev);
	lockdep_assert_held(&scheduler->lock);

#ifdef CONFIG_MALI_HOST_CONTROLS_SC_RAILS
	if (scheduler->gpu_idle_work_pending)
		return;
#endif

	ret = kbase_csf_scheduler_wait_mcu_active(kbdev);
	if (ret) {
		dev_err(kbdev->dev,
			"Wait for MCU power on failed on scheduling tick/tock");
		return;
	}

#ifdef CONFIG_MALI_HOST_CONTROLS_SC_RAILS
	turn_on_sc_power_rails(kbdev);
#endif

	spin_lock_irqsave(&scheduler->interrupt_lock, flags);
	skip_idle_slots_update = kbase_csf_scheduler_protected_mode_in_use(kbdev);
	skip_scheduling_actions =
			!skip_idle_slots_update && kbdev->protected_mode;
	spin_unlock_irqrestore(&scheduler->interrupt_lock, flags);

	/* Skip scheduling actions as GPU reset hasn't been performed yet to
	 * rectify the anomaly that happened when pmode exit interrupt wasn't
	 * received before the termination of group running in pmode.
	 */
	if (unlikely(skip_scheduling_actions)) {
		dev_info(kbdev->dev,
			 "Scheduling actions skipped due to anomaly in pmode");
		return;
	}

	if (!skip_idle_slots_update) {
		/* Updating on-slot idle CSGs when not in protected mode. */
		scheduler_handle_idle_slots(kbdev);

		/* Determine whether the condition is met for keeping the
		 * Last-Recent-Use. If true, skipping the remaining action
		 * steps and thus extending the previous tick's arrangement,
		 * in particular, no alterations to on-slot CSGs.
		 */
		if (keep_lru_on_slots(kbdev))
			return;
	}

	if (is_tick)
		scheduler_rotate(kbdev);

redo_local_tock:
	scheduler_prepare(kbdev);
	/* Need to specifically enqueue the GPU idle work if there are no groups
	 * to schedule despite the runnable groups. This scenario will happen
	 * if System suspend is done when all groups are idle and and no work
	 * is submitted for the groups after the System resume.
	 */
	if (unlikely(!scheduler->ngrp_to_schedule &&
		     scheduler->total_runnable_grps)) {
		dev_dbg(kbdev->dev, "No groups to schedule in the tick");
		enqueue_gpu_idle_work(scheduler, 0);
		return;
	}
	spin_lock_irqsave(&scheduler->interrupt_lock, flags);
	protm_grp = scheduler->active_protm_grp;

	/* Avoid update if the top-group remains unchanged and in protected
	 * mode. For the said case, all the slots update is effectively
	 * competing against the active protected mode group (typically the
	 * top-group). If we update other slots, even on leaving the
	 * top-group slot untouched, the firmware would exit the protected mode
	 * for interacting with the host-driver. After it, as the top-group
	 * would again raise the request for entering protected mode, we would
	 * be actively doing the switching over twice without progressing the
	 * queue jobs.
	 */
	if (protm_grp && scheduler->top_grp == protm_grp) {
		dev_dbg(kbdev->dev, "Scheduler keep protm exec: group-%d",
			protm_grp->handle);
		spin_unlock_irqrestore(&scheduler->interrupt_lock, flags);

		update_offslot_non_idle_cnt_for_onslot_grp(protm_grp);
		remove_scheduled_group(kbdev, protm_grp);
		scheduler_check_pmode_progress(kbdev);
	} else if (scheduler->top_grp) {
		if (protm_grp)
			dev_dbg(kbdev->dev, "Scheduler drop protm exec: group-%d",
				protm_grp->handle);

		if (!bitmap_empty(scheduler->top_grp->protm_pending_bitmap,
			     kbdev->csf.global_iface.groups[0].stream_num)) {
			dev_dbg(kbdev->dev, "Scheduler prepare protm exec: group-%d of context %d_%d",
				scheduler->top_grp->handle,
				scheduler->top_grp->kctx->tgid,
				scheduler->top_grp->kctx->id);

			/* When entering protected mode all CSG slots can be occupied
			 * but only the protected mode CSG will be running. Any event
			 * that would trigger the execution of an on-slot idle CSG will
			 * need to be handled by the host during protected mode.
			 */
			new_protm_top_grp = true;
		}

		spin_unlock_irqrestore(&scheduler->interrupt_lock, flags);

		scheduler_apply(kbdev);

		/* Scheduler is dropping the exec of the previous protm_grp,
		 * Until the protm quit completes, the GPU is effectively
		 * locked in the secure mode.
		 */
		if (protm_grp)
			scheduler_force_protm_exit(kbdev);

		wait_csg_slots_start(kbdev);
		wait_csg_slots_finish_prio_update(kbdev);

		if (new_protm_top_grp) {
			scheduler_group_check_protm_enter(kbdev,
						scheduler->top_grp);
		} else if (!local_tock_slots &&
			   atomic_read(&scheduler->non_idle_offslot_grps)) {
			/* If during the scheduling action, we have off-slot
			 * non-idle CSGs in waiting, if it happens to have
			 * some new idle slots emerging during the committed
			 * action steps, trigger a one-off fast local tock.
			 */
			local_tock_slots = prepare_fast_local_tock(kbdev);

			if (local_tock_slots) {
				dev_dbg(kbdev->dev,
					"In-cycle %d idle slots available\n",
					local_tock_slots);
				goto redo_local_tock;
			}
		}
	} else {
		spin_unlock_irqrestore(&scheduler->interrupt_lock, flags);
	}

	evict_lru_or_blocked_csg(kbdev);
}

/**
 * can_skip_scheduling() - Check if the scheduling actions can be skipped.
 *
 * @kbdev: Pointer to the device
 *
 * This function is called on a scheduling tick or tock to determine if the
 * scheduling actions can be skipped.
 * If Scheduler is in sleeping state and exit from the sleep state is allowed
 * then activation of MCU will be triggered. The tick or tock work item could
 * have been in flight when the state of Scheduler was changed to sleeping.
 *
 * Return: true if the scheduling actions can be skipped.
 */
static bool can_skip_scheduling(struct kbase_device *kbdev)
{
	struct kbase_csf_scheduler *const scheduler = &kbdev->csf.scheduler;

	lockdep_assert_held(&scheduler->lock);

	if (unlikely(!kbase_reset_gpu_is_not_pending(kbdev)))
		return true;

	if (scheduler->state == SCHED_SUSPENDED)
		return true;

#ifdef KBASE_PM_RUNTIME
	if (scheduler->state == SCHED_SLEEPING) {
		unsigned long flags;

		spin_lock_irqsave(&kbdev->hwaccess_lock, flags);
		if (kbdev->pm.backend.exit_gpu_sleep_mode) {
			int ret = scheduler_pm_active_after_sleep(kbdev, &flags);

			spin_unlock_irqrestore(&kbdev->hwaccess_lock, flags);
			if (!ret) {
				scheduler->state = SCHED_INACTIVE;
				KBASE_KTRACE_ADD(kbdev, SCHED_INACTIVE, NULL, scheduler->state);
				return false;
			}

			dev_info(kbdev->dev,
				 "Skip scheduling due to system suspend");
			return true;
		}
		spin_unlock_irqrestore(&kbdev->hwaccess_lock, flags);
		return true;
	}
#endif

	return false;
}

<<<<<<< HEAD
static void schedule_on_tock(struct kthread_work *work)
=======
static void schedule_on_tock(struct kbase_device *kbdev)
>>>>>>> e61eb932
{
	struct kbase_csf_scheduler *const scheduler = &kbdev->csf.scheduler;
	int err;

	err = kbase_reset_gpu_try_prevent(kbdev);
	/* Regardless of whether reset failed or is currently happening, exit
	 * early
	 */
	if (err)
		return;

	kbase_debug_csf_fault_wait_completion(kbdev);
	rt_mutex_lock(&scheduler->lock);
	if (can_skip_scheduling(kbdev))
	{
		atomic_set(&scheduler->pending_tock_work, false);
		goto exit_no_schedule_unlock;
	}

	WARN_ON(!(scheduler->state == SCHED_INACTIVE));
	scheduler->state = SCHED_BUSY;
	KBASE_KTRACE_ADD(kbdev, SCHED_BUSY, NULL, scheduler->state);

	/* Undertaking schedule action steps */
	KBASE_KTRACE_ADD(kbdev, SCHEDULER_TOCK_START, NULL, 0u);
	while (atomic_cmpxchg(&scheduler->pending_tock_work, true, false) == true)
		schedule_actions(kbdev, false);

	/* Record time information on a non-skipped tock */
	scheduler->last_schedule = jiffies;

	scheduler->state = SCHED_INACTIVE;
	KBASE_KTRACE_ADD(kbdev, SCHED_INACTIVE, NULL, scheduler->state);
	if (!scheduler->total_runnable_grps)
<<<<<<< HEAD
		enqueue_gpu_idle_work(scheduler, 0);
	rt_mutex_unlock(&scheduler->lock);
=======
		enqueue_gpu_idle_work(scheduler);
#if IS_ENABLED(CONFIG_MALI_TRACE_POWER_GPU_WORK_PERIOD)
	emit_gpu_metrics_to_frontend(kbdev);
#endif /* CONFIG_MALI_TRACE_POWER_GPU_WORK_PERIOD */
	mutex_unlock(&scheduler->lock);
>>>>>>> e61eb932
	kbase_reset_gpu_allow(kbdev);

	KBASE_KTRACE_ADD(kbdev, SCHEDULER_TOCK_END, NULL, 0u);
	return;

exit_no_schedule_unlock:
	rt_mutex_unlock(&scheduler->lock);
	kbase_reset_gpu_allow(kbdev);
}

<<<<<<< HEAD
static void schedule_on_tick(struct kthread_work *work)
=======
static void schedule_on_tick(struct kbase_device *kbdev)
>>>>>>> e61eb932
{
	struct kbase_csf_scheduler *const scheduler = &kbdev->csf.scheduler;

	int err = kbase_reset_gpu_try_prevent(kbdev);
	/* Regardless of whether reset failed or is currently happening, exit
	 * early
	 */
	if (err)
		return;

	kbase_debug_csf_fault_wait_completion(kbdev);
	rt_mutex_lock(&scheduler->lock);

	if (can_skip_scheduling(kbdev))
		goto exit_no_schedule_unlock;

	scheduler->state = SCHED_BUSY;
	KBASE_KTRACE_ADD(kbdev, SCHED_BUSY, NULL, scheduler->state);

	/* Undertaking schedule action steps */
	KBASE_KTRACE_ADD(kbdev, SCHEDULER_TICK_START, NULL, scheduler->total_runnable_grps);
	schedule_actions(kbdev, true);

	/* Record time information */
	scheduler->last_schedule = jiffies;

	/* Kicking next scheduling if needed */
	if (likely(kbase_csf_scheduler_timer_is_enabled(kbdev)) &&
	    (scheduler->total_runnable_grps > 0)) {
		hrtimer_start(&scheduler->tick_timer,
			      HR_TIMER_DELAY_MSEC(scheduler->csg_scheduling_period_ms),
			      HRTIMER_MODE_REL);
		dev_dbg(kbdev->dev, "scheduling for next tick, num_runnable_groups:%u\n",
			scheduler->total_runnable_grps);
	} else if (!scheduler->total_runnable_grps) {
		enqueue_gpu_idle_work(scheduler, 0);
	}

	scheduler->state = SCHED_INACTIVE;
<<<<<<< HEAD
	rt_mutex_unlock(&scheduler->lock);
=======
#if IS_ENABLED(CONFIG_MALI_TRACE_POWER_GPU_WORK_PERIOD)
	emit_gpu_metrics_to_frontend(kbdev);
#endif /* CONFIG_MALI_TRACE_POWER_GPU_WORK_PERIOD */
	mutex_unlock(&scheduler->lock);
>>>>>>> e61eb932
	KBASE_KTRACE_ADD(kbdev, SCHED_INACTIVE, NULL, scheduler->state);
	kbase_reset_gpu_allow(kbdev);

	KBASE_KTRACE_ADD(kbdev, SCHEDULER_TICK_END, NULL,
			 scheduler->total_runnable_grps);
	return;

exit_no_schedule_unlock:
	rt_mutex_unlock(&scheduler->lock);
	kbase_reset_gpu_allow(kbdev);
}

static int suspend_active_queue_groups(struct kbase_device *kbdev,
				       unsigned long *slot_mask)
{
	struct kbase_csf_scheduler *const scheduler = &kbdev->csf.scheduler;
	u32 num_groups = kbdev->csf.global_iface.group_num;
	u32 slot_num;
	int ret;

	lockdep_assert_held(&scheduler->lock);

	for (slot_num = 0; slot_num < num_groups; slot_num++) {
		struct kbase_queue_group *group =
			scheduler->csg_slots[slot_num].resident_group;

		if (group) {
			suspend_queue_group(group);
			set_bit(slot_num, slot_mask);
		}
	}

	ret = wait_csg_slots_suspend(kbdev, slot_mask);
	return ret;
}

static int suspend_active_queue_groups_on_reset(struct kbase_device *kbdev)
{
	struct kbase_csf_scheduler *const scheduler = &kbdev->csf.scheduler;
	DECLARE_BITMAP(slot_mask, MAX_SUPPORTED_CSGS) = { 0 };
	int ret;
	int ret2;

	rt_mutex_lock(&scheduler->lock);

	ret = suspend_active_queue_groups(kbdev, slot_mask);

	if (ret) {
		dev_warn(kbdev->dev, "Timeout waiting for CSG slots to suspend before reset, slot_mask: 0x%*pb\n",
			 kbdev->csf.global_iface.group_num, slot_mask);
		//TODO: should introduce SSCD report if this happens.
		kbase_gpu_timeout_debug_message(kbdev);
		dev_warn(kbdev->dev, "[%llu] Firmware ping %d",
				kbase_backend_get_cycle_cnt(kbdev),
				kbase_csf_firmware_ping_wait(kbdev, 0));
	}

	/* Need to flush the GPU cache to ensure suspend buffer
	 * contents are not lost on reset of GPU.
	 * Do this even if suspend operation had timed out for some of
	 * the CSG slots.
	 * In case the scheduler already in suspended state, the
	 * cache clean is required as the async reset request from
	 * the debugfs may race against the scheduler suspend operation
	 * due to the extra context ref-count, which prevents the
	 * L2 powering down cache clean operation in the non racing
	 * case.
	 * LSC is being flushed together to cover buslogging usecase,
	 * where GPU reset is done regularly to avoid the log buffer
	 * overflow.
	 */
	kbase_gpu_start_cache_clean(kbdev, GPU_COMMAND_CACHE_CLN_INV_L2_LSC);
	ret2 = kbase_gpu_wait_cache_clean_timeout(kbdev, kbdev->mmu_or_gpu_cache_op_wait_time_ms);
	if (ret2) {
		dev_err(kbdev->dev, "[%llu] Timeout waiting for CACHE_CLN_INV_L2_LSC",
			kbase_backend_get_cycle_cnt(kbdev));
		if (!ret)
			ret = ret2;
	}

	rt_mutex_unlock(&scheduler->lock);

	return ret;
}

/**
 * scheduler_handle_reset_in_protected_mode() - Update the state of normal mode
 *                                              groups when reset is done during
 *                                              protected mode execution.
 *
 * @kbdev: Pointer to the device.
 *
 * This function is called at the time of GPU reset, before the suspension of
 * queue groups, to handle the case when the reset is getting performed whilst
 * GPU is in protected mode.
 * On entry to protected mode all the groups, except the top group that executes
 * in protected mode, are implicitly suspended by the FW. Thus this function
 * simply marks the normal mode groups as suspended (and cleans up the
 * corresponding CSG slots) to prevent their potential forceful eviction from
 * the Scheduler. So if GPU was in protected mode and there was no fault, then
 * only the protected mode group would be suspended in the regular way post exit
 * from this function. And if GPU was in normal mode, then all on-slot groups
 * will get suspended in the regular way.
 *
 * Return: true if the groups remaining on the CSG slots need to be suspended in
 *         the regular way by sending CSG SUSPEND reqs to FW, otherwise false.
 */
static bool scheduler_handle_reset_in_protected_mode(struct kbase_device *kbdev)
{
	struct kbase_csf_scheduler *scheduler = &kbdev->csf.scheduler;
	u32 const num_groups = kbdev->csf.global_iface.group_num;
	struct kbase_queue_group *protm_grp;
	bool suspend_on_slot_groups = true;
	bool pmode_active;
	unsigned long flags;
	u32 csg_nr;

	rt_mutex_lock(&scheduler->lock);

	spin_lock_irqsave(&scheduler->interrupt_lock, flags);
	protm_grp = scheduler->active_protm_grp;
	pmode_active = kbdev->protected_mode;

	if (likely(!protm_grp && !pmode_active)) {
		/* Case 1: GPU is not in protected mode or it successfully
		 * exited protected mode. All on-slot groups can be suspended in
		 * the regular way before reset.
		 */
		suspend_on_slot_groups = true;
	} else if (protm_grp && pmode_active) {
		/* Case 2: GPU went successfully into protected mode and hasn't
		 * exited from it yet and the protected mode group is still
		 * active. If there was no fault for the protected mode group
		 * then it can be suspended in the regular way before reset.
		 * The other normal mode on-slot groups were already implicitly
		 * suspended on entry to protected mode so they can be marked as
		 * suspended right away.
		 */
		suspend_on_slot_groups = !protm_grp->faulted;
	} else if (!protm_grp && pmode_active) {
		/* Case 3: GPU went successfully into protected mode and hasn't
		 * exited from it yet but the protected mode group got deleted.
		 * This would have happened if the FW got stuck during protected
		 * mode for some reason (like GPU page fault or some internal
		 * error). In normal cases FW is expected to send the pmode exit
		 * interrupt before it handles the CSG termination request.
		 * The other normal mode on-slot groups would already have been
		 * implicitly suspended on entry to protected mode so they can be
		 * marked as suspended right away.
		 */
		suspend_on_slot_groups = false;
	} else if (protm_grp && !pmode_active) {
		/* Case 4: GPU couldn't successfully enter protected mode, i.e.
		 * PROTM_ENTER request had timed out.
		 * All the on-slot groups need to be suspended in the regular
		 * way before reset.
		 */
		suspend_on_slot_groups = true;
	}

	spin_unlock_irqrestore(&scheduler->interrupt_lock, flags);

	if (likely(!pmode_active))
		goto unlock;

	/* GPU hasn't exited protected mode, so all the on-slot groups barring
	 * the protected mode group can be marked as suspended right away.
	 */
	for (csg_nr = 0; csg_nr < num_groups; csg_nr++) {
		struct kbase_queue_group *const group =
			kbdev->csf.scheduler.csg_slots[csg_nr].resident_group;
		int new_val;

		if (!group || (group == protm_grp))
			continue;

		cleanup_csg_slot(group);
		group->run_state = KBASE_CSF_GROUP_SUSPENDED;
		KBASE_KTRACE_ADD_CSF_GRP(kbdev, CSF_GROUP_SUSPENDED, group, group->run_state);

		/* Simply treat the normal mode groups as non-idle. The tick
		 * scheduled after the reset will re-initialize the counter
		 * anyways.
		 */
		new_val = atomic_inc_return(&scheduler->non_idle_offslot_grps);
		KBASE_KTRACE_ADD_CSF_GRP(kbdev, SCHEDULER_NONIDLE_OFFSLOT_GRP_INC, group, new_val);
	}

unlock:
	rt_mutex_unlock(&scheduler->lock);
	return suspend_on_slot_groups;
}

<<<<<<< HEAD
static void cancel_tick_work(struct kbase_csf_scheduler *const scheduler)
{
	kthread_cancel_work_sync(&scheduler->tick_work);
}

static void cancel_tock_work(struct kbase_csf_scheduler *const scheduler)
{
	atomic_set(&scheduler->pending_tock_work, false);
	kthread_cancel_delayed_work_sync(&scheduler->tock_work);
}

=======
>>>>>>> e61eb932
static void scheduler_inner_reset(struct kbase_device *kbdev)
{
	u32 const num_groups = kbdev->csf.global_iface.group_num;
	struct kbase_csf_scheduler *scheduler = &kbdev->csf.scheduler;
	unsigned long flags;

	WARN_ON(kbase_csf_scheduler_get_nr_active_csgs(kbdev));

	/* Cancel any potential queued delayed work(s) */
#ifdef CONFIG_MALI_HOST_CONTROLS_SC_RAILS
	cancel_delayed_work_sync(&scheduler->gpu_idle_work);
#else
	cancel_work_sync(&kbdev->csf.scheduler.gpu_idle_work);
<<<<<<< HEAD
#endif
	cancel_tick_timer(kbdev);
=======
>>>>>>> e61eb932
	cancel_tick_work(scheduler);
	cancel_tock_work(scheduler);
	cancel_delayed_work_sync(&scheduler->ping_work);

	rt_mutex_lock(&scheduler->lock);

	spin_lock_irqsave(&scheduler->interrupt_lock, flags);
	bitmap_fill(scheduler->csgs_events_enable_mask, MAX_SUPPORTED_CSGS);
	if (scheduler->active_protm_grp)
		KBASE_KTRACE_ADD_CSF_GRP(kbdev, SCHEDULER_PROTM_EXIT, scheduler->active_protm_grp,
					 0u);
	scheduler->active_protm_grp = NULL;
	memset(kbdev->csf.scheduler.csg_slots, 0,
	       num_groups * sizeof(struct kbase_csf_csg_slot));
	bitmap_zero(kbdev->csf.scheduler.csg_inuse_bitmap, num_groups);
	spin_unlock_irqrestore(&scheduler->interrupt_lock, flags);

	scheduler->top_ctx = NULL;
	scheduler->top_grp = NULL;

	KBASE_KTRACE_ADD_CSF_GRP(kbdev, SCHEDULER_TOP_GRP, scheduler->top_grp,
			scheduler->num_active_address_spaces |
			(((u64)scheduler->total_runnable_grps) << 32));

	rt_mutex_unlock(&scheduler->lock);
}

void kbase_csf_scheduler_reset(struct kbase_device *kbdev)
{
	struct kbase_context *kctx;

	WARN_ON(!kbase_reset_gpu_is_active(kbdev));

	KBASE_KTRACE_ADD(kbdev, SCHEDULER_RESET_START, NULL, 0u);

	kbase_debug_csf_fault_wait_completion(kbdev);

	if (scheduler_handle_reset_in_protected_mode(kbdev) &&
	    !suspend_active_queue_groups_on_reset(kbdev)) {
		/* As all groups have been successfully evicted from the CSG
		 * slots, clear out thee scheduler data fields and return
		 */
		scheduler_inner_reset(kbdev);
		return;
	}

	mutex_lock(&kbdev->kctx_list_lock);

	/* The loop to iterate over the kbase contexts is present due to lock
	 * ordering issue between kctx->csf.lock & kbdev->csf.scheduler.lock.
	 * CSF ioctls first take kctx->csf.lock which is context-specific and
	 * then take kbdev->csf.scheduler.lock for global actions like assigning
	 * a CSG slot.
	 * If the lock ordering constraint was not there then could have
	 * directly looped over the active queue groups.
	 */
	list_for_each_entry(kctx, &kbdev->kctx_list, kctx_list_link) {
		/* Firmware reload would reinitialize the CSG & CS interface IO
		 * pages, so just need to internally mark the currently active
		 * queue groups as terminated (similar to the unexpected OoM
		 * event case).
		 * No further work can now get executed for the active groups
		 * (new groups would have to be created to execute work) and
		 * in near future Clients would be duly informed of this
		 * reset. The resources (like User IO pages, GPU queue memory)
		 * allocated for the associated queues would be freed when the
		 * Clients do the teardown when they become aware of the reset.
		 */
		kbase_csf_active_queue_groups_reset(kbdev, kctx);
	}

	mutex_unlock(&kbdev->kctx_list_lock);

	KBASE_KTRACE_ADD(kbdev, SCHEDULER_RESET_END, NULL, 0u);

	/* After queue groups reset, the scheduler data fields clear out */
	scheduler_inner_reset(kbdev);
}

static void firmware_aliveness_monitor(struct work_struct *work)
{
	struct kbase_device *kbdev = container_of(work, struct kbase_device,
					csf.scheduler.ping_work.work);
	int err;

	/* Ensure that reset will not be occurring while this function is being
	 * executed as otherwise calling kbase_reset_gpu when reset is already
	 * occurring is a programming error.
	 *
	 * We must use the 'try' variant as the Reset worker can try to flush
	 * this workqueue, which would otherwise deadlock here if we tried to
	 * wait for the reset (and thus ourselves) to complete.
	 */
	err = kbase_reset_gpu_try_prevent(kbdev);
	if (err) {
		/* It doesn't matter whether the value was -EAGAIN or a fatal
		 * error, just stop processing. In case of -EAGAIN, the Reset
		 * worker will restart the scheduler later to resume ping
		 */
		return;
	}

	rt_mutex_lock(&kbdev->csf.scheduler.lock);

#ifdef CONFIG_MALI_DEBUG
	if (fw_debug) {
		/* ping requests cause distraction in firmware debugging */
		goto exit;
	}
#endif

	if (kbdev->csf.scheduler.state == SCHED_SUSPENDED ||
	    kbdev->csf.scheduler.state == SCHED_SLEEPING)
		goto exit;

	if (kbase_csf_scheduler_get_nr_active_csgs(kbdev) != 1)
		goto exit;

	if (kbase_csf_scheduler_protected_mode_in_use(kbdev))
		goto exit;

	if (kbase_pm_context_active_handle_suspend(kbdev,
			KBASE_PM_SUSPEND_HANDLER_DONT_INCREASE)) {
		/* Suspend pending - no real need to ping */
		goto exit;
	}

	kbase_csf_scheduler_wait_mcu_active(kbdev);

	err = kbase_csf_firmware_ping_wait(kbdev, kbdev->csf.fw_timeout_ms);

	if (err) {
		/* It is acceptable to enqueue a reset whilst we've prevented
		 * them, it will happen after we've allowed them again
		 */
		if (kbase_prepare_to_reset_gpu(
			    kbdev, RESET_FLAGS_HWC_UNRECOVERABLE_ERROR))
			kbase_reset_gpu(kbdev);
	} else if (kbase_csf_scheduler_get_nr_active_csgs(kbdev) == 1) {
		queue_delayed_work(
			system_long_wq, &kbdev->csf.scheduler.ping_work,
			msecs_to_jiffies(kbase_get_timeout_ms(kbdev, CSF_FIRMWARE_PING_TIMEOUT)));
	}

	kbase_pm_context_idle(kbdev);
exit:
	rt_mutex_unlock(&kbdev->csf.scheduler.lock);
	kbase_reset_gpu_allow(kbdev);
}

int kbase_csf_scheduler_group_copy_suspend_buf(struct kbase_queue_group *group,
		struct kbase_suspend_copy_buffer *sus_buf)
{
	struct kbase_context *const kctx = group->kctx;
	struct kbase_device *const kbdev = kctx->kbdev;
	struct kbase_csf_scheduler *const scheduler = &kbdev->csf.scheduler;
	bool on_slot;
	int err = 0;

	kbase_reset_gpu_assert_prevented(kbdev);
	lockdep_assert_held(&kctx->csf.lock);
	rt_mutex_lock(&scheduler->lock);

	on_slot = kbasep_csf_scheduler_group_is_on_slot_locked(group);

#ifdef KBASE_PM_RUNTIME
	if (on_slot && (scheduler->state == SCHED_SLEEPING)) {
		if (wait_for_scheduler_to_exit_sleep(kbdev)) {
			dev_warn(
				kbdev->dev,
				"Wait for scheduler to exit sleep state timedout when copying suspend buffer for group %d of ctx %d_%d on slot %d",
				group->handle, group->kctx->tgid,
				group->kctx->id, group->csg_nr);

			scheduler_wakeup(kbdev, true);

			/* Wait for MCU firmware to start running */
			if (kbase_csf_scheduler_wait_mcu_active(kbdev))
				dev_warn(
					kbdev->dev,
					"Wait for MCU active failed when copying suspend buffer for group %d of ctx %d_%d on slot %d",
					group->handle, group->kctx->tgid,
					group->kctx->id, group->csg_nr);
		}

		/* Check the group state again as scheduler lock would have been
		 * released when waiting for the exit from SLEEPING state.
		 */
		on_slot = kbasep_csf_scheduler_group_is_on_slot_locked(group);
	}
#endif
	if (on_slot) {
		DECLARE_BITMAP(slot_mask, MAX_SUPPORTED_CSGS) = {0};

		set_bit(kbase_csf_scheduler_group_get_slot(group), slot_mask);

		if (!WARN_ON(scheduler->state == SCHED_SUSPENDED))
			suspend_queue_group(group);
		err = wait_csg_slots_suspend(kbdev, slot_mask);
		if (err) {
			const struct gpu_uevent evt = {
				.type = GPU_UEVENT_TYPE_KMD_ERROR,
				.info = GPU_UEVENT_INFO_CSG_GROUP_SUSPEND
			};
			pixel_gpu_uevent_send(kbdev, &evt);
			dev_warn(kbdev->dev, "[%llu] Timeout waiting for the group %d to suspend on slot %d",
				 kbase_backend_get_cycle_cnt(kbdev),
				 group->handle, group->csg_nr);
			goto exit;
		}
	}

	if (queue_group_suspended_locked(group)) {
		unsigned int target_page_nr = 0, i = 0;
		u64 offset = sus_buf->offset;
		size_t to_copy = sus_buf->size;
		const u32 csg_suspend_buf_nr_pages =
			PFN_UP(kbdev->csf.global_iface.groups[0].suspend_size);

		if (scheduler->state != SCHED_SUSPENDED) {
			/* Similar to the case of HW counters, need to flush
			 * the GPU L2 cache before reading from the suspend buffer
			 * pages as they are mapped and cached on GPU side.
			 * Flushing LSC is not done here, since only the flush of
			 * CSG suspend buffer contents is needed from the L2 cache.
			 */
			kbase_gpu_start_cache_clean(
				kbdev, GPU_COMMAND_CACHE_CLN_INV_L2);
			kbase_gpu_wait_cache_clean(kbdev);
		} else {
			/* Make sure power down transitions have completed,
			 * i.e. L2 has been powered off as that would ensure
			 * its contents are flushed to memory.
			 * This is needed as Scheduler doesn't wait for the
			 * power down to finish.
			 */
			kbase_pm_wait_for_desired_state(kbdev);
		}

		for (i = 0; i < csg_suspend_buf_nr_pages &&
				target_page_nr < sus_buf->nr_pages; i++) {
			struct page *pg =
				as_page(group->normal_suspend_buf.phy[i]);
			void *sus_page = kbase_kmap(pg);

			if (sus_page) {
				kbase_sync_single_for_cpu(kbdev,
					kbase_dma_addr(pg),
					PAGE_SIZE, DMA_BIDIRECTIONAL);

				err = kbase_mem_copy_to_pinned_user_pages(
						sus_buf->pages, sus_page,
						&to_copy, sus_buf->nr_pages,
						&target_page_nr, offset);
				kbase_kunmap(pg, sus_page);
				if (err)
					break;
			} else {
				err = -ENOMEM;
				break;
			}
		}
		schedule_in_cycle(group, false);
	} else {
		/* If addr-space fault, the group may have been evicted */
		err = -EIO;
	}

exit:
	rt_mutex_unlock(&scheduler->lock);
	return err;
}

KBASE_EXPORT_TEST_API(kbase_csf_scheduler_group_copy_suspend_buf);

/**
 * group_sync_updated() - Evaluate sync wait condition of all blocked command
 *                        queues of the group.
 *
 * @group: Pointer to the command queue group that has blocked command queue(s)
 *         bound to it.
 *
 * Return: true if sync wait condition is satisfied for at least one blocked
 *         queue of the group.
 */
static bool group_sync_updated(struct kbase_queue_group *group)
{
	bool updated = false;
	int stream;

	/* Groups can also be blocked on-slot during protected mode. */
	WARN_ON(group->run_state != KBASE_CSF_GROUP_SUSPENDED_ON_WAIT_SYNC &&
		    group->run_state != KBASE_CSF_GROUP_IDLE);

	for (stream = 0; stream < MAX_SUPPORTED_STREAMS_PER_GROUP; ++stream) {
		struct kbase_queue *const queue = group->bound_queues[stream];

		/* To check the necessity of sync-wait evaluation,
		 * we rely on the cached 'status_wait' instead of reading it
		 * directly from shared memory as the CSG has been already
		 * evicted from the CSG slot, thus this CSG doesn't have
		 * valid information in the shared memory.
		 */
		if (queue && queue->enabled &&
		    CS_STATUS_WAIT_SYNC_WAIT_GET(queue->status_wait))
			if (evaluate_sync_update(queue)) {
				updated = true;
				queue->status_wait = 0;
			}
	}

	return updated;
}

/**
 * scheduler_get_protm_enter_async_group() -  Check if the GPU queue group
 *                          can be now allowed to execute in protected mode.
 *
 * @kbdev:    Pointer to the GPU device.
 * @group:    Pointer to the GPU queue group.
 *
 * This function is called outside the scheduling tick/tock to determine
 * if the given GPU queue group can now execute in protected mode or not.
 * If the group pointer passed is NULL then the evaluation is done for the
 * highest priority group on the scheduler maintained group lists without
 * tick associated rotation actions. This is referred as the 'top-group'
 * in a tock action sense.
 *
 * It returns the same group pointer, that was passed as an argument, if that
 * group matches the highest priority group and has pending protected region
 * requests otherwise NULL is returned.
 *
 * If the group pointer passed is NULL then the internal evaluated highest
 * priority group is returned if that has pending protected region requests
 * otherwise NULL is returned.
 *
 * The evaluated highest priority group may not necessarily be the same as the
 * scheduler->top_grp. This can happen if there is dynamic de-idle update
 * during the tick interval for some on-slots groups that were idle during the
 * scheduler normal scheduling action, where the scheduler->top_grp was set.
 * The recorded scheduler->top_grp is untouched by this evualuation, so will not
 * affect the scheduler context/priority list rotation arrangement.
 *
 * Return: the pointer to queue group that can currently execute in protected
 *         mode or NULL.
 */
static struct kbase_queue_group *scheduler_get_protm_enter_async_group(
		struct kbase_device *const kbdev,
		struct kbase_queue_group *const group)
{
	struct kbase_csf_scheduler *scheduler = &kbdev->csf.scheduler;
	struct kbase_queue_group *match_grp, *input_grp;

	lockdep_assert_held(&scheduler->lock);

	if (scheduler->state != SCHED_INACTIVE)
		return NULL;

	match_grp = get_tock_top_group(scheduler);
	input_grp = group ? group : match_grp;

	if (input_grp && (input_grp == match_grp)) {
		struct kbase_csf_cmd_stream_group_info *ginfo =
				&kbdev->csf.global_iface.groups[0];
		unsigned long *pending =
				input_grp->protm_pending_bitmap;
		unsigned long flags;

		spin_lock_irqsave(&scheduler->interrupt_lock, flags);

		if (bitmap_empty(pending, ginfo->stream_num)) {
			dev_dbg(kbdev->dev,
				"Pmode requested for group %d of ctx %d_%d with no pending queues",
				input_grp->handle, input_grp->kctx->tgid, input_grp->kctx->id);
			input_grp = NULL;
		} else if (kbase_csf_scheduler_protected_mode_in_use(kbdev)) {
			kbase_csf_scheduler_invoke_tock(kbdev);
			input_grp = NULL;
		}

		spin_unlock_irqrestore(&scheduler->interrupt_lock, flags);
	} else {
		if (group && (group->priority == KBASE_QUEUE_GROUP_PRIORITY_REALTIME))
			kbase_csf_scheduler_invoke_tock(kbdev);

		input_grp = NULL;
	}

#ifdef CONFIG_MALI_HOST_CONTROLS_SC_RAILS
	if (input_grp && kbdev->csf.scheduler.sc_power_rails_off) {
		dev_warn(kbdev->dev, "SC power rails unexpectedly off in async protm enter");
		return NULL;
	}
#endif

	return input_grp;
}

void kbase_csf_scheduler_group_protm_enter(struct kbase_queue_group *group)
{
	struct kbase_device *const kbdev = group->kctx->kbdev;
	struct kbase_csf_scheduler *const scheduler = &kbdev->csf.scheduler;

	int err = kbase_reset_gpu_try_prevent(kbdev);
	/* Regardless of whether reset failed or is currently happening, exit
	 * early
	 */
	if (err)
		return;

	rt_mutex_lock(&scheduler->lock);

	if (on_slot_group_idle_locked(group))
		update_idle_protm_group_state_to_runnable(group);
	/* Check if the group is now eligible for execution in protected mode. */
	if (scheduler_get_protm_enter_async_group(kbdev, group))
		scheduler_group_check_protm_enter(kbdev, group);

	rt_mutex_unlock(&scheduler->lock);
	kbase_reset_gpu_allow(kbdev);
}

/**
 * check_sync_update_for_on_slot_group() - Check the sync wait condition
 *                                         for all the queues bound to
 *                                         the given on-slot group.
 *
 * @group:    Pointer to the on-slot group that requires evaluation.
 *
 * This function is called if the GPU is in protected mode and there are on
 * slot idle groups with higher priority than the active protected mode group
 * or this function is called when CQS object is signaled whilst GPU is in
 * sleep state.
 * This function will evaluate the sync condition, if any, of all the queues
 * bound to the given group.
 *
 * Return: true if the sync condition of at least one queue has been satisfied.
 */
static bool check_sync_update_for_on_slot_group(
		struct kbase_queue_group *group)
{
	struct kbase_device *const kbdev = group->kctx->kbdev;
	struct kbase_csf_scheduler *const scheduler =
				&kbdev->csf.scheduler;
	bool sync_update_done = false;
	int i;

	lockdep_assert_held(&scheduler->lock);

	for (i = 0; i < MAX_SUPPORTED_STREAMS_PER_GROUP; i++) {
		struct kbase_queue *queue = group->bound_queues[i];

		if (queue && queue->enabled && !sync_update_done) {
			struct kbase_csf_cmd_stream_group_info *const ginfo =
				&kbdev->csf.global_iface.groups[group->csg_nr];
			struct kbase_csf_cmd_stream_info *const stream =
				&ginfo->streams[queue->csi_index];
			u32 status = kbase_csf_firmware_cs_output(
					stream, CS_STATUS_WAIT);
			unsigned long flags;

			KBASE_KTRACE_ADD_CSF_GRP_Q(kbdev, QUEUE_SYNC_UPDATE_WAIT_STATUS,
						   queue->group, queue, status);

			if (!CS_STATUS_WAIT_SYNC_WAIT_GET(status))
				continue;

			/* Save the information of sync object of the command
			 * queue so the callback function, 'group_sync_updated'
			 * can evaluate the sync object when it gets updated
			 * later.
			 */
			queue->status_wait = status;
			queue->sync_ptr = kbase_csf_firmware_cs_output(
				stream, CS_STATUS_WAIT_SYNC_POINTER_LO);
			queue->sync_ptr |= (u64)kbase_csf_firmware_cs_output(
				stream, CS_STATUS_WAIT_SYNC_POINTER_HI) << 32;
			queue->sync_value = kbase_csf_firmware_cs_output(
				stream, CS_STATUS_WAIT_SYNC_VALUE);
			queue->blocked_reason =
				CS_STATUS_BLOCKED_REASON_REASON_GET(
					kbase_csf_firmware_cs_output(
						stream,
						CS_STATUS_BLOCKED_REASON));

			if (!evaluate_sync_update(queue))
				continue;

#ifdef CONFIG_MALI_HOST_CONTROLS_SC_RAILS
			queue->status_wait = 0;
#endif

			/* Update csg_slots_idle_mask and group's run_state */
			if (group->run_state != KBASE_CSF_GROUP_RUNNABLE) {
				/* Only clear the group's idle flag if it has been dealt
				 * with by the scheduler's tick/tock action, otherwise
				 * leave it untouched.
				 */
				spin_lock_irqsave(&scheduler->interrupt_lock,
						  flags);
				clear_bit((unsigned int)group->csg_nr,
					  scheduler->csg_slots_idle_mask);
				KBASE_KTRACE_ADD_CSF_GRP(
					kbdev, CSG_SLOT_IDLE_CLEAR, group,
					scheduler->csg_slots_idle_mask[0]);
				spin_unlock_irqrestore(
					&scheduler->interrupt_lock, flags);
				/* Request the scheduler to confirm the condition inferred
				 * here inside the protected mode.
				 */
				group->reevaluate_idle_status = true;
				group->run_state = KBASE_CSF_GROUP_RUNNABLE;
				KBASE_KTRACE_ADD_CSF_GRP(kbdev, CSF_GROUP_RUNNABLE, group,
							 group->run_state);
			}

			KBASE_KTRACE_ADD_CSF_GRP(kbdev, GROUP_SYNC_UPDATE_DONE, group, 0u);
			sync_update_done = true;

#ifdef CONFIG_MALI_HOST_CONTROLS_SC_RAILS
			/* As the queue of an on-slot group has become unblocked,
			 * the power rails can be turned on and the execution can
			 * be resumed on HW.
			 */
			if (kbdev->csf.scheduler.sc_power_rails_off) {
				cancel_gpu_idle_work(kbdev);
				turn_on_sc_power_rails(kbdev);
				spin_lock_irqsave(&scheduler->interrupt_lock,
						  flags);
				kbase_csf_ring_cs_kernel_doorbell(kbdev,
					queue->csi_index, group->csg_nr, true);
				spin_unlock_irqrestore(&scheduler->interrupt_lock,
						  flags);
			}
#endif
		}
	}

	return sync_update_done;
}

/**
 * check_sync_update_for_idle_groups_protm() - Check the sync wait condition
 *                                             for the idle groups on slot
 *                                             during protected mode.
 *
 * @kbdev:    Pointer to the GPU device
 *
 * This function checks the gpu queues of all the idle groups on slot during
 * protected mode that has a higher priority than the active protected mode
 * group.
 *
 * Return: true if the sync condition of at least one queue in a group has been
 * satisfied.
 */
static bool check_sync_update_for_idle_groups_protm(struct kbase_device *kbdev)
{
	struct kbase_csf_scheduler *const scheduler = &kbdev->csf.scheduler;
	struct kbase_queue_group *protm_grp;
	bool exit_protm = false;
	unsigned long flags;
	u32 num_groups;
	u32 i;

	lockdep_assert_held(&scheduler->lock);

	spin_lock_irqsave(&scheduler->interrupt_lock, flags);
	protm_grp = scheduler->active_protm_grp;
	spin_unlock_irqrestore(&scheduler->interrupt_lock, flags);

	if (!protm_grp)
		return exit_protm;

	num_groups = kbdev->csf.global_iface.group_num;

	for_each_set_bit(i, scheduler->csg_slots_idle_mask, num_groups) {
		struct kbase_csf_csg_slot *csg_slot =
					&scheduler->csg_slots[i];
		struct kbase_queue_group *group = csg_slot->resident_group;

		if (group->scan_seq_num < protm_grp->scan_seq_num) {
			/* If sync update has been performed for the group that
			 * has a higher priority than the protm group, then we
			 * need to exit protected mode.
			 */
			if (check_sync_update_for_on_slot_group(group))
				exit_protm = true;
		}
	}

	return exit_protm;
}

static void check_sync_update_in_sleep_mode(struct kbase_device *kbdev)
{
	struct kbase_csf_scheduler *scheduler = &kbdev->csf.scheduler;
	u32 const num_groups = kbdev->csf.global_iface.group_num;
	u32 csg_nr;

	lockdep_assert_held(&scheduler->lock);

	for (csg_nr = 0; csg_nr < num_groups; csg_nr++) {
		struct kbase_queue_group *const group =
			kbdev->csf.scheduler.csg_slots[csg_nr].resident_group;

		if (!group)
			continue;

		if (check_sync_update_for_on_slot_group(group)) {
			scheduler_wakeup(kbdev, true);
			return;
		}
	}
}

#ifdef CONFIG_MALI_HOST_CONTROLS_SC_RAILS
static void check_sync_update_after_sc_power_down(struct kbase_device *kbdev)
{
	struct kbase_csf_scheduler *scheduler = &kbdev->csf.scheduler;
	u32 const num_groups = kbdev->csf.global_iface.group_num;
	u32 csg_nr;

	lockdep_assert_held(&scheduler->lock);

	for (csg_nr = 0; csg_nr < num_groups; csg_nr++) {
		struct kbase_queue_group *const group =
			kbdev->csf.scheduler.csg_slots[csg_nr].resident_group;

		if (!group)
			continue;

		if (check_sync_update_for_on_slot_group(group))
			return;
	}
}
#endif

/**
 * check_group_sync_update_worker() - Check the sync wait condition for all the
 *                                    blocked queue groups
 *
 * @work:    Pointer to the context-specific work item for evaluating the wait
 *           condition for all the queue groups in idle_wait_groups list.
 *
 * This function checks the gpu queues of all the groups present in both
 * idle_wait_groups list of a context and all on slot idle groups (if GPU
 * is in protected mode).
 * If the sync wait condition for at least one queue bound to the group has
 * been satisfied then the group is moved to the per context list of
 * runnable groups so that Scheduler can consider scheduling the group
 * in next tick or exit protected mode.
 */
static void check_group_sync_update_worker(struct kthread_work *work)
{
	struct kbase_context *const kctx = container_of(work,
		struct kbase_context, csf.sched.sync_update_work);
	struct kbase_device *const kbdev = kctx->kbdev;
	struct kbase_csf_scheduler *const scheduler = &kbdev->csf.scheduler;
	bool sync_updated = false;

	rt_mutex_lock(&scheduler->lock);

#if IS_ENABLED(CONFIG_DEBUG_FS)
	if (unlikely(scheduler->state == SCHED_BUSY)) {
		kthread_queue_work(&kctx->csf.sched.sync_update_worker,
			&kctx->csf.sched.sync_update_work);
		rt_mutex_unlock(&scheduler->lock);
		return;
	}
#endif

	KBASE_KTRACE_ADD(kbdev, SCHEDULER_GROUP_SYNC_UPDATE_WORKER_START, kctx, 0u);
	if (kctx->csf.sched.num_idle_wait_grps != 0) {
		struct kbase_queue_group *group, *temp;

		list_for_each_entry_safe(group, temp,
				&kctx->csf.sched.idle_wait_groups, link) {
			if (group_sync_updated(group)) {
				sync_updated = true;
				/* Move this group back in to the runnable
				 * groups list of the context.
				 */
				update_idle_suspended_group_state(group);
				KBASE_KTRACE_ADD_CSF_GRP(kbdev, GROUP_SYNC_UPDATE_DONE, group, 0u);
#ifdef CONFIG_MALI_HOST_CONTROLS_SC_RAILS
				cancel_gpu_idle_work(kbdev);
				/* As an off-slot group has become runnable,
				 * the rails will be turned on and the CS
				 * kernel doorbell will be rung from the
				 * scheduling tick.
				 */
#endif
			}
		}
	} else {
		WARN_ON(!list_empty(&kctx->csf.sched.idle_wait_groups));
	}

	if (check_sync_update_for_idle_groups_protm(kbdev)) {
		scheduler_force_protm_exit(kbdev);
		sync_updated = true;
	}

	/* If scheduler is in sleep or suspended state, re-activate it
	 * to serve on-slot CSGs blocked on CQS which has been signaled.
	 */
	if (!sync_updated && (scheduler->state == SCHED_SLEEPING))
		check_sync_update_in_sleep_mode(kbdev);

#ifdef CONFIG_MALI_HOST_CONTROLS_SC_RAILS
	/* Check if the sync update happened for a blocked on-slot group,
	 * after the shader core power rails were turned off and reactivate
	 * the GPU if the wait condition is met for the blocked group.
	 */
	if (!sync_updated && scheduler->sc_power_rails_off)
		check_sync_update_after_sc_power_down(kbdev);
#endif

	KBASE_KTRACE_ADD(kbdev, SCHEDULER_GROUP_SYNC_UPDATE_WORKER_END, kctx, 0u);

	rt_mutex_unlock(&scheduler->lock);
}

static
enum kbase_csf_event_callback_action check_group_sync_update_cb(void *param)
{
	struct kbase_context *const kctx = param;

	KBASE_KTRACE_ADD(kctx->kbdev, SCHEDULER_GROUP_SYNC_UPDATE_EVENT, kctx, 0u);

	kthread_queue_work(&kctx->csf.sched.sync_update_worker,
		&kctx->csf.sched.sync_update_work);

	return KBASE_CSF_EVENT_CALLBACK_KEEP;
}

int kbase_csf_scheduler_context_init(struct kbase_context *kctx)
{
	int priority;
	int err;
	struct kbase_device *kbdev = kctx->kbdev;

#if IS_ENABLED(CONFIG_MALI_TRACE_POWER_GPU_WORK_PERIOD)
	err = gpu_metrics_ctx_init(kctx);
	if (err)
		return err;
#endif /* CONFIG_MALI_TRACE_POWER_GPU_WORK_PERIOD */

	kbase_ctx_sched_init_ctx(kctx);

	for (priority = 0; priority < KBASE_QUEUE_GROUP_PRIORITY_COUNT;
	     ++priority) {
		INIT_LIST_HEAD(&kctx->csf.sched.runnable_groups[priority]);
	}

	kctx->csf.sched.num_runnable_grps = 0;
	INIT_LIST_HEAD(&kctx->csf.sched.idle_wait_groups);
	kctx->csf.sched.num_idle_wait_grps = 0;
	kctx->csf.sched.ngrp_to_schedule = 0;

<<<<<<< HEAD
	err = kbase_create_realtime_thread(kctx->kbdev, kthread_worker_fn,
					   &kctx->csf.sched.sync_update_worker,
					   "csf_sync_update");
	if (err) {
		dev_err(kctx->kbdev->dev,
			"Failed to initialize scheduler context workqueue");
=======
	kctx->csf.sched.sync_update_wq =
		alloc_ordered_workqueue("mali_kbase_csf_sync_update_wq",
			WQ_HIGHPRI);
	if (!kctx->csf.sched.sync_update_wq) {
		dev_err(kbdev->dev, "Failed to initialize scheduler context workqueue");
>>>>>>> e61eb932
		err = -ENOMEM;
		goto alloc_wq_failed;
	}

	kthread_init_work(&kctx->csf.sched.sync_update_work,
		check_group_sync_update_worker);

	kbase_csf_tiler_heap_reclaim_ctx_init(kctx);

	err = kbase_csf_event_wait_add(kctx, check_group_sync_update_cb, kctx);

	if (err) {
		dev_err(kbdev->dev, "Failed to register a sync update callback");
		goto event_wait_add_failed;
	}

	return err;

event_wait_add_failed:
	kbase_destroy_kworker_stack(&kctx->csf.sched.sync_update_worker);
alloc_wq_failed:
	kbase_ctx_sched_remove_ctx(kctx);
#if IS_ENABLED(CONFIG_MALI_TRACE_POWER_GPU_WORK_PERIOD)
	gpu_metrics_ctx_term(kctx);
#endif /* CONFIG_MALI_TRACE_POWER_GPU_WORK_PERIOD */
	return err;
}

void kbase_csf_scheduler_context_term(struct kbase_context *kctx)
{
	kbase_csf_event_wait_remove(kctx, check_group_sync_update_cb, kctx);
	kthread_cancel_work_sync(&kctx->csf.sched.sync_update_work);
	kbase_destroy_kworker_stack(&kctx->csf.sched.sync_update_worker);

	kbase_ctx_sched_remove_ctx(kctx);
#if IS_ENABLED(CONFIG_MALI_TRACE_POWER_GPU_WORK_PERIOD)
	gpu_metrics_ctx_term(kctx);
#endif /* CONFIG_MALI_TRACE_POWER_GPU_WORK_PERIOD */
}

static int kbase_csf_scheduler_kthread(void *data)
{
	struct kbase_device *const kbdev = data;
	struct kbase_csf_scheduler *const scheduler = &kbdev->csf.scheduler;

	while (scheduler->kthread_running) {
		struct kbase_queue *queue;

		if (wait_for_completion_interruptible(&scheduler->kthread_signal) != 0)
			continue;
		reinit_completion(&scheduler->kthread_signal);

		/* Iterate through queues with pending kicks */
		do {
			u8 prio;

			spin_lock(&kbdev->csf.pending_gpuq_kicks_lock);
			queue = NULL;
			for (prio = 0; prio != KBASE_QUEUE_GROUP_PRIORITY_COUNT; ++prio) {
				if (!list_empty(&kbdev->csf.pending_gpuq_kicks[prio])) {
					queue = list_first_entry(
						&kbdev->csf.pending_gpuq_kicks[prio],
						struct kbase_queue, pending_kick_link);
					list_del_init(&queue->pending_kick_link);
					break;
				}
			}
			spin_unlock(&kbdev->csf.pending_gpuq_kicks_lock);

			if (queue != NULL) {
				WARN_ONCE(
					prio != queue->group_priority,
					"Queue %pK has priority %hhu but instead its kick was handled at priority %hhu",
					(void *)queue, queue->group_priority, prio);

				kbase_csf_process_queue_kick(queue);

				/* Perform a scheduling tock for high-priority queue groups if
				 * required.
				 */
				BUILD_BUG_ON(KBASE_QUEUE_GROUP_PRIORITY_REALTIME != 0);
				BUILD_BUG_ON(KBASE_QUEUE_GROUP_PRIORITY_HIGH != 1);
				if ((prio <= KBASE_QUEUE_GROUP_PRIORITY_HIGH) &&
				    atomic_read(&scheduler->pending_tock_work))
					schedule_on_tock(kbdev);
			}
		} while (queue != NULL);

		/* Check if we need to perform a scheduling tick/tock. A tick
		 * event shall override a tock event but not vice-versa.
		 */
		if (atomic_cmpxchg(&scheduler->pending_tick_work, true, false) == true) {
			atomic_set(&scheduler->pending_tock_work, false);
			schedule_on_tick(kbdev);
		} else if (atomic_read(&scheduler->pending_tock_work)) {
			schedule_on_tock(kbdev);
		}

		dev_dbg(kbdev->dev, "Waking up for event after a scheduling iteration.");
		wake_up_all(&kbdev->csf.event_wait);
	}

	return 0;
}

int kbase_csf_scheduler_init(struct kbase_device *kbdev)
{
	struct kbase_csf_scheduler *scheduler = &kbdev->csf.scheduler;
	u32 num_groups = kbdev->csf.global_iface.group_num;

	bitmap_zero(scheduler->csg_inuse_bitmap, num_groups);
	bitmap_zero(scheduler->csg_slots_idle_mask, num_groups);

	scheduler->csg_slots = kcalloc(num_groups,
				sizeof(*scheduler->csg_slots), GFP_KERNEL);
	if (!scheduler->csg_slots) {
		dev_err(kbdev->dev,
			"Failed to allocate memory for csg slot status array\n");
		return -ENOMEM;
	}

	init_completion(&scheduler->kthread_signal);
	scheduler->kthread_running = true;
	scheduler->gpuq_kthread =
		kthread_run(&kbase_csf_scheduler_kthread, kbdev, "mali-gpuq-kthread");
	if (!scheduler->gpuq_kthread) {
		kfree(scheduler->csg_slots);
		scheduler->csg_slots = NULL;

		dev_err(kbdev->dev, "Failed to spawn the GPU queue submission worker thread");
		return -ENOMEM;
	}
#if IS_ENABLED(CONFIG_MALI_TRACE_POWER_GPU_WORK_PERIOD) && !IS_ENABLED(CONFIG_MALI_NO_MALI)
	scheduler->gpu_metrics_tb =
		kbase_csf_firmware_get_trace_buffer(kbdev, KBASE_CSFFW_GPU_METRICS_BUF_NAME);
	if (!scheduler->gpu_metrics_tb) {
		scheduler->kthread_running = false;
		complete(&scheduler->kthread_signal);
		kthread_stop(scheduler->gpuq_kthread);
		scheduler->gpuq_kthread = NULL;

		kfree(scheduler->csg_slots);
		scheduler->csg_slots = NULL;

		dev_err(kbdev->dev, "Failed to get the handler of gpu_metrics from trace buffer");
		return -ENOENT;
	}
#endif /* CONFIG_MALI_TRACE_POWER_GPU_WORK_PERIOD */

	return kbase_csf_mcu_shared_regs_data_init(kbdev);
}

int kbase_csf_scheduler_early_init(struct kbase_device *kbdev)
{
	int err;
	struct kbase_csf_scheduler *scheduler = &kbdev->csf.scheduler;

	atomic_set(&scheduler->timer_enabled, true);

<<<<<<< HEAD
	err = kbase_create_realtime_thread(kbdev, kthread_worker_fn, &scheduler->csf_worker,
					   "csf_scheduler");
	if (err) {
		dev_err(kbdev->dev, "Failed to allocate scheduler kworker\n");
		return -ENOMEM;
	}
	scheduler->idle_wq = alloc_ordered_workqueue(
		"csf_scheduler_gpu_idle_wq", WQ_HIGHPRI);
	if (!scheduler->idle_wq) {
		dev_err(kbdev->dev,
			"Failed to allocate GPU idle scheduler workqueue\n");
		kbase_destroy_kworker_stack(&kbdev->csf.scheduler.csf_worker);
		return -ENOMEM;
	}

	kthread_init_work(&scheduler->tick_work, schedule_on_tick);
	kthread_init_delayed_work(&scheduler->tock_work, schedule_on_tock);
=======
	scheduler->idle_wq = alloc_ordered_workqueue(
		"csf_scheduler_gpu_idle_wq", WQ_HIGHPRI);
	if (!scheduler->idle_wq) {
		dev_err(kbdev->dev, "Failed to allocate GPU idle scheduler workqueue\n");
		return -ENOMEM;
	}

	atomic_set(&scheduler->pending_tick_work, false);
>>>>>>> e61eb932
	atomic_set(&scheduler->pending_tock_work, false);

	INIT_DEFERRABLE_WORK(&scheduler->ping_work, firmware_aliveness_monitor);

	rt_mutex_init(&scheduler->lock);
	spin_lock_init(&scheduler->interrupt_lock);

	/* Internal lists */
	INIT_LIST_HEAD(&scheduler->runnable_kctxs);
	INIT_LIST_HEAD(&scheduler->groups_to_schedule);
	INIT_LIST_HEAD(&scheduler->idle_groups_to_schedule);

	BUILD_BUG_ON(MAX_SUPPORTED_CSGS >
		(sizeof(scheduler->csgs_events_enable_mask) * BITS_PER_BYTE));
	bitmap_fill(scheduler->csgs_events_enable_mask, MAX_SUPPORTED_CSGS);
	scheduler->state = SCHED_SUSPENDED;
	KBASE_KTRACE_ADD(kbdev, SCHED_SUSPENDED, NULL, scheduler->state);
	scheduler->pm_active_count = 0;
	scheduler->ngrp_to_schedule = 0;
	scheduler->total_runnable_grps = 0;
	scheduler->top_ctx = NULL;
	scheduler->top_grp = NULL;
	scheduler->last_schedule = 0;
	scheduler->active_protm_grp = NULL;
	scheduler->csg_scheduling_period_ms = CSF_SCHEDULER_TIME_TICK_MS;
	scheduler_doorbell_init(kbdev);

#ifdef CONFIG_MALI_HOST_CONTROLS_SC_RAILS
	INIT_DEFERRABLE_WORK(&scheduler->gpu_idle_work, gpu_idle_worker);
	INIT_WORK(&scheduler->sc_rails_off_work, sc_rails_off_worker);
	scheduler->sc_power_rails_off = true;
	scheduler->gpu_idle_work_pending = false;
	scheduler->gpu_idle_fw_timer_enabled = false;
#else
	INIT_WORK(&scheduler->gpu_idle_work, gpu_idle_worker);
#endif
	scheduler->fast_gpu_idle_handling = false;
	atomic_set(&scheduler->gpu_no_longer_idle, false);
	atomic_set(&scheduler->non_idle_offslot_grps, 0);

	hrtimer_init(&scheduler->tick_timer, CLOCK_MONOTONIC, HRTIMER_MODE_REL);
	scheduler->tick_timer.function = tick_timer_callback;

	kbase_csf_tiler_heap_reclaim_mgr_init(kbdev);

	return 0;
}

void kbase_csf_scheduler_term(struct kbase_device *kbdev)
{
	struct kbase_csf_scheduler *scheduler = &kbdev->csf.scheduler;

	if (scheduler->gpuq_kthread) {
		scheduler->kthread_running = false;
		complete(&scheduler->kthread_signal);
		kthread_stop(scheduler->gpuq_kthread);
	}

	if (kbdev->csf.scheduler.csg_slots) {
		WARN_ON(atomic_read(&kbdev->csf.scheduler.non_idle_offslot_grps));
		/* The unload of Driver can take place only when all contexts have
		 * been terminated. The groups that were not terminated by the User
		 * are terminated on context termination. So no CSGs are expected
		 * to be active at the time of Driver unload.
		 */
		WARN_ON(kbase_csf_scheduler_get_nr_active_csgs(kbdev));
#ifdef CONFIG_MALI_HOST_CONTROLS_SC_RAILS
		flush_work(&kbdev->csf.scheduler.sc_rails_off_work);
		flush_delayed_work(&kbdev->csf.scheduler.gpu_idle_work);
#else
		flush_work(&kbdev->csf.scheduler.gpu_idle_work);
#endif
		rt_mutex_lock(&kbdev->csf.scheduler.lock);

		if (kbdev->csf.scheduler.state != SCHED_SUSPENDED) {
			unsigned long flags;
			/* The power policy could prevent the Scheduler from
			 * getting suspended when GPU becomes idle.
			 */
			spin_lock_irqsave(&kbdev->hwaccess_lock, flags);
			WARN_ON(kbase_pm_idle_groups_sched_suspendable(kbdev));
			spin_unlock_irqrestore(&kbdev->hwaccess_lock, flags);
			scheduler_suspend(kbdev);
		}

		rt_mutex_unlock(&kbdev->csf.scheduler.lock);
		cancel_delayed_work_sync(&kbdev->csf.scheduler.ping_work);
		kfree(kbdev->csf.scheduler.csg_slots);
		kbdev->csf.scheduler.csg_slots = NULL;
	}
	KBASE_KTRACE_ADD_CSF_GRP(kbdev, CSF_GROUP_TERMINATED, NULL,
				 kbase_csf_scheduler_get_nr_active_csgs(kbdev));
	/* Terminating the MCU shared regions, following the release of slots */
	kbase_csf_mcu_shared_regs_data_term(kbdev);
}

void kbase_csf_scheduler_early_term(struct kbase_device *kbdev)
{
	if (kbdev->csf.scheduler.idle_wq)
		destroy_workqueue(kbdev->csf.scheduler.idle_wq);
<<<<<<< HEAD
	if (kbdev->csf.scheduler.csf_worker.task)
		kbase_destroy_kworker_stack(&kbdev->csf.scheduler.csf_worker);
=======
>>>>>>> e61eb932

	kbase_csf_tiler_heap_reclaim_mgr_term(kbdev);
}

/**
 * scheduler_enable_tick_timer_nolock - Enable the scheduler tick timer.
 *
 * @kbdev: Instance of a GPU platform device that implements a CSF interface.
 *
 * This function will restart the scheduler tick so that regular scheduling can
 * be resumed without any explicit trigger (like kicking of GPU queues). This
 * is a variant of kbase_csf_scheduler_enable_tick_timer() that assumes the
 * CSF scheduler lock to already have been held.
 */
static void scheduler_enable_tick_timer_nolock(struct kbase_device *kbdev)
{
	struct kbase_csf_scheduler *scheduler = &kbdev->csf.scheduler;

	lockdep_assert_held(&kbdev->csf.scheduler.lock);

	if (unlikely(!kbase_csf_scheduler_timer_is_enabled(kbdev)))
		return;

	WARN_ON((scheduler->state != SCHED_INACTIVE) &&
		(scheduler->state != SCHED_SUSPENDED) &&
		(scheduler->state != SCHED_SLEEPING));

	if (scheduler->total_runnable_grps > 0) {
		kbase_csf_scheduler_invoke_tick(kbdev);
		dev_dbg(kbdev->dev, "Re-enabling the scheduler timer\n");
	} else if (scheduler->state != SCHED_SUSPENDED) {
		enqueue_gpu_idle_work(scheduler, 0);
	}
}

void kbase_csf_scheduler_enable_tick_timer(struct kbase_device *kbdev)
{
	rt_mutex_lock(&kbdev->csf.scheduler.lock);
	scheduler_enable_tick_timer_nolock(kbdev);
	rt_mutex_unlock(&kbdev->csf.scheduler.lock);
}

<<<<<<< HEAD
bool kbase_csf_scheduler_timer_is_enabled(struct kbase_device *kbdev)
{
	struct kbase_csf_scheduler *scheduler = &kbdev->csf.scheduler;
	bool enabled;

	rt_mutex_lock(&scheduler->lock);
	enabled = scheduler_timer_is_enabled_nolock(kbdev);
	rt_mutex_unlock(&scheduler->lock);

	return enabled;
}

=======
>>>>>>> e61eb932
void kbase_csf_scheduler_timer_set_enabled(struct kbase_device *kbdev,
		bool enable)
{
	struct kbase_csf_scheduler *const scheduler = &kbdev->csf.scheduler;
	bool currently_enabled;

<<<<<<< HEAD
	rt_mutex_lock(&scheduler->lock);
=======
	/* This lock is taken to prevent this code being executed concurrently
	 * by userspace.
	 */
	mutex_lock(&scheduler->lock);
>>>>>>> e61eb932

	currently_enabled = kbase_csf_scheduler_timer_is_enabled(kbdev);
	if (currently_enabled && !enable) {
<<<<<<< HEAD
		scheduler->timer_enabled = false;
		cancel_tick_timer(kbdev);
		rt_mutex_unlock(&scheduler->lock);
		/* The non-sync version to cancel the normal work item is not
		 * available, so need to drop the lock before cancellation.
		 */
=======
		atomic_set(&scheduler->timer_enabled, false);
>>>>>>> e61eb932
		cancel_tick_work(scheduler);
	} else if (!currently_enabled && enable) {
		atomic_set(&scheduler->timer_enabled, true);
		kbase_csf_scheduler_invoke_tick(kbdev);
	}

	rt_mutex_unlock(&scheduler->lock);
}

void kbase_csf_scheduler_kick(struct kbase_device *kbdev)
{
	struct kbase_csf_scheduler *scheduler = &kbdev->csf.scheduler;

<<<<<<< HEAD
	rt_mutex_lock(&scheduler->lock);
=======
	if (unlikely(kbase_csf_scheduler_timer_is_enabled(kbdev)))
		return;
>>>>>>> e61eb932

	/* This lock is taken to prevent this code being executed concurrently
	 * by userspace.
	 */
	mutex_lock(&scheduler->lock);

	kbase_csf_scheduler_invoke_tick(kbdev);
	dev_dbg(kbdev->dev, "Kicking the scheduler manually\n");

<<<<<<< HEAD
out:
	rt_mutex_unlock(&scheduler->lock);
=======
	mutex_unlock(&scheduler->lock);
>>>>>>> e61eb932
}

int kbase_csf_scheduler_pm_suspend_no_lock(struct kbase_device *kbdev)
{
	struct kbase_csf_scheduler *scheduler = &kbdev->csf.scheduler;
	int result = 0;

	lockdep_assert_held(&scheduler->lock);

#if IS_ENABLED(CONFIG_DEBUG_FS)
	if (unlikely(scheduler->state == SCHED_BUSY))
		return -EBUSY;
#endif

#ifdef KBASE_PM_RUNTIME
	/* If scheduler is in sleeping state, then MCU needs to be activated
	 * to suspend CSGs.
	 */
	if (scheduler->state == SCHED_SLEEPING) {
		dev_info(kbdev->dev, "Activating MCU out of sleep on system suspend");
		result = force_scheduler_to_exit_sleep(kbdev);
		if (result) {
			dev_warn(kbdev->dev, "Scheduler failed to exit from sleep");
			goto exit;
		}
	}
#endif
	if (scheduler->state != SCHED_SUSPENDED) {
		result = suspend_active_groups_on_powerdown(kbdev, true);
		if (result) {
			dev_warn(kbdev->dev, "failed to suspend active groups");
			goto exit;
		} else {
			dev_dbg(kbdev->dev, "Scheduler PM suspend");
			scheduler_suspend(kbdev);
			cancel_tick_work(scheduler);
		}
	}

exit:
	return result;
}

int kbase_csf_scheduler_pm_suspend(struct kbase_device *kbdev)
{
	int result = 0;
	struct kbase_csf_scheduler *scheduler = &kbdev->csf.scheduler;

	/* Cancel any potential queued delayed work(s) */
	cancel_tick_work(scheduler);
	cancel_tock_work(scheduler);

	result = kbase_reset_gpu_prevent_and_wait(kbdev);
	if (result) {
		dev_warn(kbdev->dev, "Stop PM suspending for failing to prevent gpu reset.\n");
		return result;
	}

	rt_mutex_lock(&scheduler->lock);

	result = kbase_csf_scheduler_pm_suspend_no_lock(kbdev);
	rt_mutex_unlock(&scheduler->lock);

	kbase_reset_gpu_allow(kbdev);

	return result;
}
KBASE_EXPORT_TEST_API(kbase_csf_scheduler_pm_suspend);

void kbase_csf_scheduler_pm_resume_no_lock(struct kbase_device *kbdev)
{
	struct kbase_csf_scheduler *scheduler = &kbdev->csf.scheduler;

	lockdep_assert_held(&scheduler->lock);
	if ((scheduler->total_runnable_grps > 0) &&
	    (scheduler->state == SCHED_SUSPENDED)) {
		dev_dbg(kbdev->dev, "Scheduler PM resume");
		scheduler_wakeup(kbdev, true);
	}
}

void kbase_csf_scheduler_pm_resume(struct kbase_device *kbdev)
{
	rt_mutex_lock(&kbdev->csf.scheduler.lock);
	kbase_csf_scheduler_pm_resume_no_lock(kbdev);
	rt_mutex_unlock(&kbdev->csf.scheduler.lock);
}
KBASE_EXPORT_TEST_API(kbase_csf_scheduler_pm_resume);

void kbase_csf_scheduler_pm_active(struct kbase_device *kbdev)
{
	/* Here the lock is taken to synchronize against the runtime suspend
	 * callback function, which may need to wake up the MCU for suspending
	 * the CSGs before powering down the GPU.
	 */
	rt_mutex_lock(&kbdev->csf.scheduler.lock);
	scheduler_pm_active_handle_suspend(kbdev,
			KBASE_PM_SUSPEND_HANDLER_NOT_POSSIBLE);
	rt_mutex_unlock(&kbdev->csf.scheduler.lock);
}
KBASE_EXPORT_TEST_API(kbase_csf_scheduler_pm_active);

void kbase_csf_scheduler_pm_idle(struct kbase_device *kbdev)
{
	/* Here the lock is taken just to maintain symmetry with
	 * kbase_csf_scheduler_pm_active().
	 */
	rt_mutex_lock(&kbdev->csf.scheduler.lock);
	scheduler_pm_idle(kbdev);
	rt_mutex_unlock(&kbdev->csf.scheduler.lock);
}
KBASE_EXPORT_TEST_API(kbase_csf_scheduler_pm_idle);

static int scheduler_wait_mcu_active(struct kbase_device *kbdev, bool killable_wait)
{
	struct kbase_csf_scheduler *const scheduler = &kbdev->csf.scheduler;
	unsigned long flags;
	int err;

	kbase_pm_lock(kbdev);
	WARN_ON(!kbdev->pm.active_count);
	spin_lock_irqsave(&kbdev->hwaccess_lock, flags);
	WARN_ON(!scheduler->pm_active_count);
	spin_unlock_irqrestore(&kbdev->hwaccess_lock, flags);
	kbase_pm_unlock(kbdev);

	if (killable_wait)
		err = kbase_pm_killable_wait_for_poweroff_work_complete(kbdev);
	else
		err = kbase_pm_wait_for_poweroff_work_complete(kbdev);
	if (err)
		return err;

	if (killable_wait)
		err = kbase_pm_killable_wait_for_desired_state(kbdev);
	else
		err = kbase_pm_wait_for_desired_state(kbdev);
	if (!err) {
		spin_lock_irqsave(&kbdev->hwaccess_lock, flags);
		WARN_ON(kbdev->pm.backend.mcu_state != KBASE_MCU_ON);
		spin_unlock_irqrestore(&kbdev->hwaccess_lock, flags);
	}

	return err;
}

int kbase_csf_scheduler_killable_wait_mcu_active(struct kbase_device *kbdev)
{
	return scheduler_wait_mcu_active(kbdev, true);
}

int kbase_csf_scheduler_wait_mcu_active(struct kbase_device *kbdev)
{
	return scheduler_wait_mcu_active(kbdev, false);
}

KBASE_EXPORT_TEST_API(kbase_csf_scheduler_wait_mcu_active);

#ifdef KBASE_PM_RUNTIME
int kbase_csf_scheduler_handle_runtime_suspend(struct kbase_device *kbdev)
{
	struct kbase_csf_scheduler *scheduler = &kbdev->csf.scheduler;
	unsigned long flags;
	int ret;

	dev_dbg(kbdev->dev, "Handling runtime suspend");

	kbase_reset_gpu_assert_prevented(kbdev);
	lockdep_assert_held(&scheduler->lock);
	WARN_ON(scheduler->pm_active_count);

	if (scheduler->state == SCHED_SUSPENDED) {
		WARN_ON(kbdev->pm.backend.gpu_sleep_mode_active);
		return 0;
	}

	ret = suspend_active_groups_on_powerdown(kbdev, false);

	if (ret) {
		dev_dbg(kbdev->dev, "Aborting runtime suspend (grps: %d)",
			 atomic_read(&scheduler->non_idle_offslot_grps));

		spin_lock_irqsave(&kbdev->hwaccess_lock, flags);
		kbdev->pm.backend.exit_gpu_sleep_mode = true;
		spin_unlock_irqrestore(&kbdev->hwaccess_lock, flags);

		kbase_csf_scheduler_invoke_tick(kbdev);
		return ret;
	}

	scheduler->state = SCHED_SUSPENDED;
	KBASE_KTRACE_ADD(kbdev, SCHED_SUSPENDED, NULL, scheduler->state);
	spin_lock_irqsave(&kbdev->hwaccess_lock, flags);
	kbdev->pm.backend.gpu_sleep_mode_active = false;
	spin_unlock_irqrestore(&kbdev->hwaccess_lock, flags);

	wake_up_all(&kbdev->csf.event_wait);
	return 0;
}

void kbase_csf_scheduler_reval_idleness_post_sleep(struct kbase_device *kbdev)
{
	u32 csg_nr;

	lockdep_assert_held(&kbdev->hwaccess_lock);

	WARN_ON(kbdev->pm.backend.mcu_state != KBASE_MCU_IN_SLEEP);

	for (csg_nr = 0; csg_nr < kbdev->csf.global_iface.group_num; csg_nr++) {
		struct kbase_csf_cmd_stream_group_info *ginfo =
			&kbdev->csf.global_iface.groups[csg_nr];
		bool csg_idle;

		if (!kbdev->csf.scheduler.csg_slots[csg_nr].resident_group)
			continue;

		csg_idle =
			kbase_csf_firmware_csg_output(ginfo, CSG_STATUS_STATE) &
			CSG_STATUS_STATE_IDLE_MASK;
		if (!csg_idle) {
			dev_dbg(kbdev->dev,
				"Re-activate Scheduler after MCU sleep");
			kbdev->pm.backend.exit_gpu_sleep_mode = true;
			kbase_csf_scheduler_invoke_tick(kbdev);
			break;
		}
	}
}

void kbase_csf_scheduler_force_sleep(struct kbase_device *kbdev)
{
	struct kbase_csf_scheduler *const scheduler = &kbdev->csf.scheduler;

<<<<<<< HEAD
	rt_mutex_lock(&scheduler->lock);
	if (kbase_pm_gpu_sleep_allowed(kbdev) &&
	    (scheduler->state == SCHED_INACTIVE))
=======
	mutex_lock(&scheduler->lock);
	if (kbase_pm_gpu_sleep_allowed(kbdev) && (scheduler->state == SCHED_INACTIVE))
>>>>>>> e61eb932
		scheduler_sleep_on_idle(kbdev);
	rt_mutex_unlock(&scheduler->lock);
}
#endif

void kbase_csf_scheduler_force_wakeup(struct kbase_device *kbdev)
{
	struct kbase_csf_scheduler *const scheduler = &kbdev->csf.scheduler;

	rt_mutex_lock(&scheduler->lock);
	scheduler_wakeup(kbdev, true);
	rt_mutex_unlock(&scheduler->lock);
}<|MERGE_RESOLUTION|>--- conflicted
+++ resolved
@@ -98,7 +98,6 @@
 
 #define kctx_as_enabled(kctx) (!kbase_ctx_flag(kctx, KCTX_AS_DISABLED_ON_FAULT))
 
-<<<<<<< HEAD
 #ifdef CONFIG_MALI_HOST_CONTROLS_SC_RAILS
 void turn_on_sc_power_rails(struct kbase_device *kbdev)
 {
@@ -209,7 +208,7 @@
 	return (empty || blocked);
 }
 #endif
-=======
+
 #if IS_ENABLED(CONFIG_MALI_TRACE_POWER_GPU_WORK_PERIOD)
 /**
  * gpu_metrics_ctx_init() - Take a reference on GPU metrics context if it exists,
@@ -243,17 +242,17 @@
 
 	/* Serialize against the other threads trying to create/destroy Kbase contexts. */
 	mutex_lock(&kbdev->kctx_list_lock);
-	mutex_lock(&kbdev->csf.scheduler.lock);
+	rt_mutex_lock(&kbdev->csf.scheduler.lock);
 	gpu_metrics_ctx = kbase_gpu_metrics_ctx_get(kbdev, aid);
-	mutex_unlock(&kbdev->csf.scheduler.lock);
+	rt_mutex_unlock(&kbdev->csf.scheduler.lock);
 
 	if (!gpu_metrics_ctx) {
 		gpu_metrics_ctx = kmalloc(sizeof(*gpu_metrics_ctx), GFP_KERNEL);
 
 		if (gpu_metrics_ctx) {
-			mutex_lock(&kbdev->csf.scheduler.lock);
+			rt_mutex_lock(&kbdev->csf.scheduler.lock);
 			kbase_gpu_metrics_ctx_init(kbdev, gpu_metrics_ctx, aid);
-			mutex_unlock(&kbdev->csf.scheduler.lock);
+			rt_mutex_unlock(&kbdev->csf.scheduler.lock);
 		} else {
 			dev_err(kbdev->dev, "Allocation for gpu_metrics_ctx failed");
 			ret = -ENOMEM;
@@ -280,9 +279,9 @@
 
 	/* Serialize against the other threads trying to create/destroy Kbase contexts. */
 	mutex_lock(&kctx->kbdev->kctx_list_lock);
-	mutex_lock(&kctx->kbdev->csf.scheduler.lock);
+	rt_mutex_lock(&kctx->kbdev->csf.scheduler.lock);
 	kbase_gpu_metrics_ctx_put(kctx->kbdev, kctx->gpu_metrics_ctx);
-	mutex_unlock(&kctx->kbdev->csf.scheduler.lock);
+	rt_mutex_unlock(&kctx->kbdev->csf.scheduler.lock);
 	mutex_unlock(&kctx->kbdev->kctx_list_lock);
 }
 
@@ -425,7 +424,6 @@
 	kbase_gpu_metrics_emit_tracepoint(kbdev, ts >= ts_before_drain ? ts + 1 : ts_before_drain);
 }
 #endif /* CONFIG_MALI_TRACE_POWER_GPU_WORK_PERIOD */
->>>>>>> e61eb932
 
 /**
  * wait_for_dump_complete_on_group_deschedule() - Wait for dump on fault and
@@ -657,75 +655,8 @@
  */
 static enum hrtimer_restart tick_timer_callback(struct hrtimer *timer)
 {
-<<<<<<< HEAD
-	struct kbase_device *kbdev = container_of(timer, struct kbase_device,
-						  csf.scheduler.tick_timer);
-
-	kbase_csf_scheduler_tick_advance(kbdev);
-	return HRTIMER_NORESTART;
-}
-
-/**
- * start_tick_timer() - Start the scheduling tick hrtimer.
- *
- * @kbdev: Pointer to the device
- *
- * This function will start the scheduling tick hrtimer and is supposed to
- * be called only from the tick work item function. The tick hrtimer should
- * not be active already.
- */
-static void start_tick_timer(struct kbase_device *kbdev)
-{
-	struct kbase_csf_scheduler *const scheduler = &kbdev->csf.scheduler;
-	unsigned long flags;
-
-	lockdep_assert_held(&scheduler->lock);
-
-	spin_lock_irqsave(&scheduler->interrupt_lock, flags);
-	if (likely(!scheduler->tick_timer_active)) {
-		scheduler->tick_timer_active = true;
-
-		hrtimer_start(&scheduler->tick_timer,
-		    HR_TIMER_DELAY_MSEC(scheduler->csg_scheduling_period_ms),
-		    HRTIMER_MODE_REL);
-	}
-	spin_unlock_irqrestore(&scheduler->interrupt_lock, flags);
-}
-
-/**
- * cancel_tick_timer() - Cancel the scheduling tick hrtimer
- *
- * @kbdev: Pointer to the device
- */
-static void cancel_tick_timer(struct kbase_device *kbdev)
-{
-	struct kbase_csf_scheduler *const scheduler = &kbdev->csf.scheduler;
-	unsigned long flags;
-
-	spin_lock_irqsave(&scheduler->interrupt_lock, flags);
-	scheduler->tick_timer_active = false;
-	spin_unlock_irqrestore(&scheduler->interrupt_lock, flags);
-	hrtimer_cancel(&scheduler->tick_timer);
-}
-
-/**
- * enqueue_tick_work() - Enqueue the scheduling tick work item
- *
- * @kbdev: Pointer to the device
- *
- * This function will queue the scheduling tick work item for immediate
- * execution. This shall only be called when both the tick hrtimer and tick
- * work item are not active/pending.
- */
-static void enqueue_tick_work(struct kbase_device *kbdev)
-{
-	struct kbase_csf_scheduler *const scheduler = &kbdev->csf.scheduler;
-
-	lockdep_assert_held(&scheduler->lock);
-=======
 	struct kbase_device *kbdev =
 		container_of(timer, struct kbase_device, csf.scheduler.tick_timer);
->>>>>>> e61eb932
 
 	kbase_csf_scheduler_invoke_tick(kbdev);
 
@@ -3153,13 +3084,10 @@
 
 	/* now marking the slot is vacant */
 	spin_lock_irqsave(&kbdev->csf.scheduler.interrupt_lock, flags);
-<<<<<<< HEAD
-=======
 	/* Process pending SYNC_UPDATE, if any */
 	csg_req = kbase_csf_firmware_csg_input_read(ginfo, CSG_REQ);
 	csg_ack = kbase_csf_firmware_csg_output(ginfo, CSG_ACK);
 	kbase_csf_handle_csg_sync_update(kbdev, ginfo, group, csg_req, csg_ack);
->>>>>>> e61eb932
 
 	kbdev->csf.scheduler.csg_slots[slot].resident_group = NULL;
 	clear_bit(slot, kbdev->csf.scheduler.csg_slots_idle_mask);
@@ -6312,11 +6240,7 @@
 	return false;
 }
 
-<<<<<<< HEAD
-static void schedule_on_tock(struct kthread_work *work)
-=======
 static void schedule_on_tock(struct kbase_device *kbdev)
->>>>>>> e61eb932
 {
 	struct kbase_csf_scheduler *const scheduler = &kbdev->csf.scheduler;
 	int err;
@@ -6351,16 +6275,11 @@
 	scheduler->state = SCHED_INACTIVE;
 	KBASE_KTRACE_ADD(kbdev, SCHED_INACTIVE, NULL, scheduler->state);
 	if (!scheduler->total_runnable_grps)
-<<<<<<< HEAD
 		enqueue_gpu_idle_work(scheduler, 0);
-	rt_mutex_unlock(&scheduler->lock);
-=======
-		enqueue_gpu_idle_work(scheduler);
 #if IS_ENABLED(CONFIG_MALI_TRACE_POWER_GPU_WORK_PERIOD)
 	emit_gpu_metrics_to_frontend(kbdev);
 #endif /* CONFIG_MALI_TRACE_POWER_GPU_WORK_PERIOD */
-	mutex_unlock(&scheduler->lock);
->>>>>>> e61eb932
+	rt_mutex_unlock(&scheduler->lock);
 	kbase_reset_gpu_allow(kbdev);
 
 	KBASE_KTRACE_ADD(kbdev, SCHEDULER_TOCK_END, NULL, 0u);
@@ -6371,11 +6290,7 @@
 	kbase_reset_gpu_allow(kbdev);
 }
 
-<<<<<<< HEAD
-static void schedule_on_tick(struct kthread_work *work)
-=======
 static void schedule_on_tick(struct kbase_device *kbdev)
->>>>>>> e61eb932
 {
 	struct kbase_csf_scheduler *const scheduler = &kbdev->csf.scheduler;
 
@@ -6415,14 +6330,10 @@
 	}
 
 	scheduler->state = SCHED_INACTIVE;
-<<<<<<< HEAD
-	rt_mutex_unlock(&scheduler->lock);
-=======
 #if IS_ENABLED(CONFIG_MALI_TRACE_POWER_GPU_WORK_PERIOD)
 	emit_gpu_metrics_to_frontend(kbdev);
 #endif /* CONFIG_MALI_TRACE_POWER_GPU_WORK_PERIOD */
-	mutex_unlock(&scheduler->lock);
->>>>>>> e61eb932
+	rt_mutex_unlock(&scheduler->lock);
 	KBASE_KTRACE_ADD(kbdev, SCHED_INACTIVE, NULL, scheduler->state);
 	kbase_reset_gpu_allow(kbdev);
 
@@ -6474,7 +6385,7 @@
 		dev_warn(kbdev->dev, "Timeout waiting for CSG slots to suspend before reset, slot_mask: 0x%*pb\n",
 			 kbdev->csf.global_iface.group_num, slot_mask);
 		//TODO: should introduce SSCD report if this happens.
-		kbase_gpu_timeout_debug_message(kbdev);
+		kbase_gpu_timeout_debug_message(kbdev, "");
 		dev_warn(kbdev->dev, "[%llu] Firmware ping %d",
 				kbase_backend_get_cycle_cnt(kbdev),
 				kbase_csf_firmware_ping_wait(kbdev, 0));
@@ -6616,20 +6527,6 @@
 	return suspend_on_slot_groups;
 }
 
-<<<<<<< HEAD
-static void cancel_tick_work(struct kbase_csf_scheduler *const scheduler)
-{
-	kthread_cancel_work_sync(&scheduler->tick_work);
-}
-
-static void cancel_tock_work(struct kbase_csf_scheduler *const scheduler)
-{
-	atomic_set(&scheduler->pending_tock_work, false);
-	kthread_cancel_delayed_work_sync(&scheduler->tock_work);
-}
-
-=======
->>>>>>> e61eb932
 static void scheduler_inner_reset(struct kbase_device *kbdev)
 {
 	u32 const num_groups = kbdev->csf.global_iface.group_num;
@@ -6643,11 +6540,7 @@
 	cancel_delayed_work_sync(&scheduler->gpu_idle_work);
 #else
 	cancel_work_sync(&kbdev->csf.scheduler.gpu_idle_work);
-<<<<<<< HEAD
 #endif
-	cancel_tick_timer(kbdev);
-=======
->>>>>>> e61eb932
 	cancel_tick_work(scheduler);
 	cancel_tock_work(scheduler);
 	cancel_delayed_work_sync(&scheduler->ping_work);
@@ -7408,20 +7301,12 @@
 	kctx->csf.sched.num_idle_wait_grps = 0;
 	kctx->csf.sched.ngrp_to_schedule = 0;
 
-<<<<<<< HEAD
 	err = kbase_create_realtime_thread(kctx->kbdev, kthread_worker_fn,
 					   &kctx->csf.sched.sync_update_worker,
 					   "csf_sync_update");
 	if (err) {
 		dev_err(kctx->kbdev->dev,
 			"Failed to initialize scheduler context workqueue");
-=======
-	kctx->csf.sched.sync_update_wq =
-		alloc_ordered_workqueue("mali_kbase_csf_sync_update_wq",
-			WQ_HIGHPRI);
-	if (!kctx->csf.sched.sync_update_wq) {
-		dev_err(kbdev->dev, "Failed to initialize scheduler context workqueue");
->>>>>>> e61eb932
 		err = -ENOMEM;
 		goto alloc_wq_failed;
 	}
@@ -7576,30 +7461,10 @@
 
 int kbase_csf_scheduler_early_init(struct kbase_device *kbdev)
 {
-	int err;
 	struct kbase_csf_scheduler *scheduler = &kbdev->csf.scheduler;
 
 	atomic_set(&scheduler->timer_enabled, true);
 
-<<<<<<< HEAD
-	err = kbase_create_realtime_thread(kbdev, kthread_worker_fn, &scheduler->csf_worker,
-					   "csf_scheduler");
-	if (err) {
-		dev_err(kbdev->dev, "Failed to allocate scheduler kworker\n");
-		return -ENOMEM;
-	}
-	scheduler->idle_wq = alloc_ordered_workqueue(
-		"csf_scheduler_gpu_idle_wq", WQ_HIGHPRI);
-	if (!scheduler->idle_wq) {
-		dev_err(kbdev->dev,
-			"Failed to allocate GPU idle scheduler workqueue\n");
-		kbase_destroy_kworker_stack(&kbdev->csf.scheduler.csf_worker);
-		return -ENOMEM;
-	}
-
-	kthread_init_work(&scheduler->tick_work, schedule_on_tick);
-	kthread_init_delayed_work(&scheduler->tock_work, schedule_on_tock);
-=======
 	scheduler->idle_wq = alloc_ordered_workqueue(
 		"csf_scheduler_gpu_idle_wq", WQ_HIGHPRI);
 	if (!scheduler->idle_wq) {
@@ -7608,7 +7473,6 @@
 	}
 
 	atomic_set(&scheduler->pending_tick_work, false);
->>>>>>> e61eb932
 	atomic_set(&scheduler->pending_tock_work, false);
 
 	INIT_DEFERRABLE_WORK(&scheduler->ping_work, firmware_aliveness_monitor);
@@ -7709,11 +7573,6 @@
 {
 	if (kbdev->csf.scheduler.idle_wq)
 		destroy_workqueue(kbdev->csf.scheduler.idle_wq);
-<<<<<<< HEAD
-	if (kbdev->csf.scheduler.csf_worker.task)
-		kbase_destroy_kworker_stack(&kbdev->csf.scheduler.csf_worker);
-=======
->>>>>>> e61eb932
 
 	kbase_csf_tiler_heap_reclaim_mgr_term(kbdev);
 }
@@ -7756,48 +7615,20 @@
 	rt_mutex_unlock(&kbdev->csf.scheduler.lock);
 }
 
-<<<<<<< HEAD
-bool kbase_csf_scheduler_timer_is_enabled(struct kbase_device *kbdev)
-{
-	struct kbase_csf_scheduler *scheduler = &kbdev->csf.scheduler;
-	bool enabled;
-
-	rt_mutex_lock(&scheduler->lock);
-	enabled = scheduler_timer_is_enabled_nolock(kbdev);
-	rt_mutex_unlock(&scheduler->lock);
-
-	return enabled;
-}
-
-=======
->>>>>>> e61eb932
 void kbase_csf_scheduler_timer_set_enabled(struct kbase_device *kbdev,
 		bool enable)
 {
 	struct kbase_csf_scheduler *const scheduler = &kbdev->csf.scheduler;
 	bool currently_enabled;
 
-<<<<<<< HEAD
-	rt_mutex_lock(&scheduler->lock);
-=======
 	/* This lock is taken to prevent this code being executed concurrently
 	 * by userspace.
 	 */
-	mutex_lock(&scheduler->lock);
->>>>>>> e61eb932
+	rt_mutex_lock(&scheduler->lock);
 
 	currently_enabled = kbase_csf_scheduler_timer_is_enabled(kbdev);
 	if (currently_enabled && !enable) {
-<<<<<<< HEAD
-		scheduler->timer_enabled = false;
-		cancel_tick_timer(kbdev);
-		rt_mutex_unlock(&scheduler->lock);
-		/* The non-sync version to cancel the normal work item is not
-		 * available, so need to drop the lock before cancellation.
-		 */
-=======
 		atomic_set(&scheduler->timer_enabled, false);
->>>>>>> e61eb932
 		cancel_tick_work(scheduler);
 	} else if (!currently_enabled && enable) {
 		atomic_set(&scheduler->timer_enabled, true);
@@ -7811,27 +7642,18 @@
 {
 	struct kbase_csf_scheduler *scheduler = &kbdev->csf.scheduler;
 
-<<<<<<< HEAD
-	rt_mutex_lock(&scheduler->lock);
-=======
 	if (unlikely(kbase_csf_scheduler_timer_is_enabled(kbdev)))
 		return;
->>>>>>> e61eb932
 
 	/* This lock is taken to prevent this code being executed concurrently
 	 * by userspace.
 	 */
-	mutex_lock(&scheduler->lock);
+	rt_mutex_lock(&scheduler->lock);
 
 	kbase_csf_scheduler_invoke_tick(kbdev);
 	dev_dbg(kbdev->dev, "Kicking the scheduler manually\n");
 
-<<<<<<< HEAD
-out:
 	rt_mutex_unlock(&scheduler->lock);
-=======
-	mutex_unlock(&scheduler->lock);
->>>>>>> e61eb932
 }
 
 int kbase_csf_scheduler_pm_suspend_no_lock(struct kbase_device *kbdev)
@@ -8065,14 +7887,8 @@
 {
 	struct kbase_csf_scheduler *const scheduler = &kbdev->csf.scheduler;
 
-<<<<<<< HEAD
 	rt_mutex_lock(&scheduler->lock);
-	if (kbase_pm_gpu_sleep_allowed(kbdev) &&
-	    (scheduler->state == SCHED_INACTIVE))
-=======
-	mutex_lock(&scheduler->lock);
 	if (kbase_pm_gpu_sleep_allowed(kbdev) && (scheduler->state == SCHED_INACTIVE))
->>>>>>> e61eb932
 		scheduler_sleep_on_idle(kbdev);
 	rt_mutex_unlock(&scheduler->lock);
 }
