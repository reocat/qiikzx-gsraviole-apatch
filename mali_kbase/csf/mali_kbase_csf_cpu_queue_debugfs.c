--- conflicted
+++ resolved
@@ -158,15 +158,9 @@
 	} else
 		kfree(dump_buffer);
 
-<<<<<<< HEAD
 	rt_mutex_unlock(&kctx->csf.lock);
-done:
-	return err;
-=======
-	mutex_unlock(&kctx->csf.lock);
 
 	return 0;
->>>>>>> e61eb932
 }
 #else
 /*
