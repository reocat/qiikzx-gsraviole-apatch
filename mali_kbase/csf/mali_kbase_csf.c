--- conflicted
+++ resolved
@@ -2646,10 +2646,7 @@
 			/* If there are non-idle CSGs waiting for a slot, fire
 			 * a tock for a replacement.
 			 */
-<<<<<<< HEAD
 			kthread_mod_delayed_work(&scheduler->csf_worker, &scheduler->tock_work, 0);
-=======
-			mod_delayed_work(scheduler->wq, &scheduler->tock_work, 0);
 		} else {
 			u32 current_protm_pending_seq =
 				scheduler->tick_protm_pending_seq;
@@ -2661,10 +2658,9 @@
 				 * priority, then fire a tock for the scheduler
 				 * to re-examine the case.
 				 */
-				mod_delayed_work(scheduler->wq,
+				kthread_mod_delayed_work(&scheduler->csf_worker,
 						 &scheduler->tock_work, 0);
 			}
->>>>>>> 5f5ee074
 		}
 	}
 
@@ -2906,10 +2902,7 @@
 						GLB_REQ_IDLE_EVENT_MASK);
 
 				kbase_csf_scheduler_process_gpu_idle_event(kbdev);
-<<<<<<< HEAD
 #endif
-=======
->>>>>>> 5f5ee074
 			}
 
 			process_prfcnt_interrupts(kbdev, glb_req, glb_ack);
