// SPDX-License-Identifier: GPL-2.0 WITH Linux-syscall-note
/*
 *
 * (C) COPYRIGHT 2010-2023 ARM Limited. All rights reserved.
 *
 * This program is free software and is provided to you under the terms of the
 * GNU General Public License version 2 as published by the Free Software
 * Foundation, and any use by you of this program is subject to the terms
 * of such GNU license.
 *
 * This program is distributed in the hope that it will be useful,
 * but WITHOUT ANY WARRANTY; without even the implied warranty of
 * MERCHANTABILITY or FITNESS FOR A PARTICULAR PURPOSE. See the
 * GNU General Public License for more details.
 *
 * You should have received a copy of the GNU General Public License
 * along with this program; if not, you can access it online at
 * http://www.gnu.org/licenses/gpl-2.0.html.
 *
 */

/*
 * Base kernel job manager APIs
 */

#include <mali_kbase.h>
#include <mali_kbase_config.h>
#include <hw_access/mali_kbase_hw_access_regmap.h>
#include <tl/mali_kbase_tracepoints.h>
#include <mali_linux_trace.h>
#include <mali_kbase_hw.h>
#include <mali_kbase_hwaccess_jm.h>
#include <mali_kbase_reset_gpu.h>
#include <mali_kbase_ctx_sched.h>
#include <mali_kbase_kinstr_jm.h>
#include <mali_kbase_hwaccess_instr.h>
#include <hwcnt/mali_kbase_hwcnt_context.h>
#include <device/mali_kbase_device.h>
#include <backend/gpu/mali_kbase_irq_internal.h>
#include <backend/gpu/mali_kbase_jm_internal.h>
#include <mali_kbase_regs_history_debugfs.h>

static void kbasep_try_reset_gpu_early_locked(struct kbase_device *kbdev);
static u64 kbasep_apply_limited_core_mask(const struct kbase_device *kbdev, const u64 affinity,
					  const u64 limited_core_mask);

static u64 kbase_job_write_affinity(struct kbase_device *kbdev, base_jd_core_req core_req,
				    unsigned int js, const u64 limited_core_mask)
{
	u64 affinity;
	bool skip_affinity_check = false;

	if ((core_req & (BASE_JD_REQ_FS | BASE_JD_REQ_CS | BASE_JD_REQ_T)) == BASE_JD_REQ_T) {
		/* Tiler-only atom, affinity value can be programed as 0 */
		affinity = 0;
		skip_affinity_check = true;
	} else if ((core_req &
		    (BASE_JD_REQ_COHERENT_GROUP | BASE_JD_REQ_SPECIFIC_COHERENT_GROUP))) {
		affinity = kbdev->pm.backend.shaders_avail & kbdev->pm.debug_core_mask[js];

		/* Bifrost onwards GPUs only have 1 coherent group which is equal to
		 * shader_present
		 */
		affinity &= kbdev->gpu_props.curr_config.shader_present;
	} else {
		/* Use all cores */
		affinity = kbdev->pm.backend.shaders_avail & kbdev->pm.debug_core_mask[js];
	}

	if (core_req & BASE_JD_REQ_LIMITED_CORE_MASK) {
		/* Limiting affinity due to BASE_JD_REQ_LIMITED_CORE_MASK by applying the limited core mask. */
		affinity = kbasep_apply_limited_core_mask(kbdev, affinity, limited_core_mask);
	}

	if (unlikely(!affinity && !skip_affinity_check)) {
#ifdef CONFIG_MALI_DEBUG
		u64 shaders_ready = kbase_pm_get_ready_cores(kbdev, KBASE_PM_CORE_SHADER);

		WARN_ON(!(shaders_ready & kbdev->pm.backend.shaders_avail));
#endif

		affinity = kbdev->pm.backend.shaders_avail;

		if (core_req & BASE_JD_REQ_LIMITED_CORE_MASK) {
			/* Limiting affinity again to make sure it only enables shader cores with backed TLS memory. */
			affinity =
				kbasep_apply_limited_core_mask(kbdev, affinity, limited_core_mask);

#ifdef CONFIG_MALI_DEBUG
			/* affinity should never be 0 */
			WARN_ON(!affinity);
#endif
		}
	}

	kbase_reg_write64(kbdev, JOB_SLOT_OFFSET(js, AFFINITY_NEXT), affinity);

	return affinity;
}

/**
 * select_job_chain() - Select which job chain to submit to the GPU
 * @katom: Pointer to the atom about to be submitted to the GPU
 *
 * Selects one of the fragment job chains attached to the special atom at the
 * end of a renderpass, or returns the address of the single job chain attached
 * to any other type of atom.
 *
 * Which job chain is selected depends upon whether the tiling phase of the
 * renderpass completed normally or was soft-stopped because it used too
 * much memory. It also depends upon whether one of the fragment job chains
 * has already been run as part of the same renderpass.
 *
 * Return: GPU virtual address of the selected job chain
 */
static u64 select_job_chain(struct kbase_jd_atom *katom)
{
	struct kbase_context *const kctx = katom->kctx;
	u64 jc = katom->jc;
	struct kbase_jd_renderpass *rp;

	lockdep_assert_held(&kctx->kbdev->hwaccess_lock);

	if (!(katom->core_req & BASE_JD_REQ_END_RENDERPASS))
		return jc;

	compiletime_assert((1ull << (sizeof(katom->renderpass_id) * 8)) <=
				   ARRAY_SIZE(kctx->jctx.renderpasses),
			   "Should check invalid access to renderpasses");

	rp = &kctx->jctx.renderpasses[katom->renderpass_id];
	/* We can read a subset of renderpass state without holding
	 * higher-level locks (but not end_katom, for example).
	 * If the end-of-renderpass atom is running with as-yet indeterminate
	 * OOM state then assume that the start atom was not soft-stopped.
	 */
	switch (rp->state) {
	case KBASE_JD_RP_OOM:
		/* Tiling ran out of memory.
		 * Start of incremental rendering, used once.
		 */
		jc = katom->jc_fragment.norm_read_forced_write;
		break;
	case KBASE_JD_RP_START:
	case KBASE_JD_RP_PEND_OOM:
		/* Tiling completed successfully first time.
		 * Single-iteration rendering, used once.
		 */
		jc = katom->jc_fragment.norm_read_norm_write;
		break;
	case KBASE_JD_RP_RETRY_OOM:
		/* Tiling ran out of memory again.
		 * Continuation of incremental rendering, used as
		 * many times as required.
		 */
		jc = katom->jc_fragment.forced_read_forced_write;
		break;
	case KBASE_JD_RP_RETRY:
	case KBASE_JD_RP_RETRY_PEND_OOM:
		/* Tiling completed successfully this time.
		 * End of incremental rendering, used once.
		 */
		jc = katom->jc_fragment.forced_read_norm_write;
		break;
	default:
		WARN_ON(1);
		break;
	}

	dev_dbg(kctx->kbdev->dev, "Selected job chain 0x%llx for end atom %pK in state %d\n", jc,
		(void *)katom, (int)rp->state);

	katom->jc = jc;
	return jc;
}

static inline bool kbasep_jm_wait_js_free(struct kbase_device *kbdev, unsigned int js,
					  struct kbase_context *kctx)
{
	u32 val;
	const u32 timeout_us = kbdev->js_data.js_free_wait_time_ms * USEC_PER_MSEC;
	/* wait for the JS_COMMAND_NEXT register to reach the given status value */
	const int err = kbase_reg_poll32_timeout(kbdev, JOB_SLOT_OFFSET(js, COMMAND_NEXT), val,
						 !val, 0, timeout_us, false);

	if (!err)
		return true;

	dev_err(kbdev->dev, "Timeout in waiting for job slot %u to become free for ctx %d_%u", js,
		kctx->tgid, kctx->id);

	return false;
}

int kbase_job_hw_submit(struct kbase_device *kbdev, struct kbase_jd_atom *katom, unsigned int js)
{
	struct kbase_context *kctx;
	u32 cfg;
	u64 const jc_head = select_job_chain(katom);
	u64 affinity;
	struct slot_rb *ptr_slot_rb = &kbdev->hwaccess.backend.slot_rb[js];

	lockdep_assert_held(&kbdev->hwaccess_lock);

	kctx = katom->kctx;

	/* Command register must be available */
	if (!kbasep_jm_wait_js_free(kbdev, js, kctx))
		return -EPERM;

	dev_dbg(kctx->kbdev->dev, "Write JS_HEAD_NEXT 0x%llx for atom %pK\n", jc_head,
		(void *)katom);

	kbase_reg_write64(kbdev, JOB_SLOT_OFFSET(js, HEAD_NEXT), jc_head);

	affinity = kbase_job_write_affinity(kbdev, katom->core_req, js, kctx->limited_core_mask);

	/* start MMU, medium priority, cache clean/flush on end, clean/flush on
	 * start
	 */
	cfg = (u32)kctx->as_nr;

<<<<<<< HEAD
	if(!kbase_jd_katom_is_protected(katom)) {
		if (kbase_hw_has_feature(kbdev, BASE_HW_FEATURE_FLUSH_REDUCTION) &&
		    !(kbdev->serialize_jobs & KBASE_SERIALIZE_RESET))
			cfg |= JS_CONFIG_ENABLE_FLUSH_REDUCTION;

		if (0 != (katom->core_req & BASE_JD_REQ_SKIP_CACHE_START)) {
			/* Force a cache maintenance operation if the newly submitted
			 * katom to the slot is from a different kctx. For a JM GPU
			 * that has the feature BASE_HW_FEATURE_FLUSH_INV_SHADER_OTHER,
			 * applies a FLUSH_INV_SHADER_OTHER. Otherwise, do a
			 * FLUSH_CLEAN_INVALIDATE.
			 */
			u64 tagged_kctx = ptr_slot_rb->last_kctx_tagged;

			if (tagged_kctx != SLOT_RB_NULL_TAG_VAL &&
			    tagged_kctx != SLOT_RB_TAG_KCTX(kctx)) {
				if (kbase_hw_has_feature(kbdev,
							 BASE_HW_FEATURE_FLUSH_INV_SHADER_OTHER))
					cfg |= JS_CONFIG_START_FLUSH_INV_SHADER_OTHER;
				else
					cfg |= JS_CONFIG_START_FLUSH_CLEAN_INVALIDATE;
			} else
				cfg |= JS_CONFIG_START_FLUSH_NO_ACTION;
=======
	if (kbase_hw_has_feature(kbdev, BASE_HW_FEATURE_FLUSH_REDUCTION) &&
	    !(kbdev->serialize_jobs & KBASE_SERIALIZE_RESET))
		cfg |= JS_CONFIG_ENABLE_FLUSH_REDUCTION;

	if (0 != (katom->core_req & BASE_JD_REQ_SKIP_CACHE_START)) {
		/* Force a cache maintenance operation if the newly submitted
		 * katom to the slot is from a different kctx. For a JM GPU
		 * that has the feature BASE_HW_FEATURE_FLUSH_INV_SHADER_OTHER,
		 * applies a FLUSH_INV_SHADER_OTHER. Otherwise, do a
		 * FLUSH_CLEAN_INVALIDATE.
		 */
		u64 tagged_kctx = ptr_slot_rb->last_kctx_tagged;

		if (tagged_kctx != SLOT_RB_NULL_TAG_VAL && tagged_kctx != SLOT_RB_TAG_KCTX(kctx)) {
			if (kbase_hw_has_feature(kbdev, BASE_HW_FEATURE_FLUSH_INV_SHADER_OTHER))
				cfg |= JS_CONFIG_START_FLUSH_INV_SHADER_OTHER;
			else
				cfg |= JS_CONFIG_START_FLUSH_CLEAN_INVALIDATE;
>>>>>>> 049a5422
		} else
			cfg |= JS_CONFIG_START_FLUSH_CLEAN_INVALIDATE;

<<<<<<< HEAD
		if (0 != (katom->core_req & BASE_JD_REQ_SKIP_CACHE_END) &&
		    !(kbdev->serialize_jobs & KBASE_SERIALIZE_RESET))
			cfg |= JS_CONFIG_END_FLUSH_NO_ACTION;
		else if (kbase_hw_has_feature(kbdev, BASE_HW_FEATURE_CLEAN_ONLY_SAFE))
			cfg |= JS_CONFIG_END_FLUSH_CLEAN;
		else
			cfg |= JS_CONFIG_END_FLUSH_CLEAN_INVALIDATE;
	} else {
		/* Force cache flush on job chain start/end if katom is protected.
		 * Valhall JM GPUs have BASE_HW_FEATURE_CLEAN_ONLY_SAFE feature,
		 * so DDK set JS_CONFIG_END_FLUSH_CLEAN config
		 */
		cfg |= JS_CONFIG_START_FLUSH_CLEAN_INVALIDATE;
=======
	if (0 != (katom->core_req & BASE_JD_REQ_SKIP_CACHE_END) &&
	    !(kbdev->serialize_jobs & KBASE_SERIALIZE_RESET))
		cfg |= JS_CONFIG_END_FLUSH_NO_ACTION;
	else if (kbase_hw_has_feature(kbdev, BASE_HW_FEATURE_CLEAN_ONLY_SAFE))
>>>>>>> 049a5422
		cfg |= JS_CONFIG_END_FLUSH_CLEAN;
	}

	cfg |= JS_CONFIG_THREAD_PRI(8);

	if ((katom->atom_flags & KBASE_KATOM_FLAG_PROTECTED) ||
	    (katom->core_req & BASE_JD_REQ_END_RENDERPASS))
		cfg |= JS_CONFIG_DISABLE_DESCRIPTOR_WR_BK;

	if (!ptr_slot_rb->job_chain_flag) {
		cfg |= JS_CONFIG_JOB_CHAIN_FLAG;
		katom->atom_flags |= KBASE_KATOM_FLAGS_JOBCHAIN;
		ptr_slot_rb->job_chain_flag = true;
	} else {
		katom->atom_flags &= ~KBASE_KATOM_FLAGS_JOBCHAIN;
		ptr_slot_rb->job_chain_flag = false;
	}

	kbase_reg_write32(kbdev, JOB_SLOT_OFFSET(js, CONFIG_NEXT), cfg);

	if (kbase_hw_has_feature(kbdev, BASE_HW_FEATURE_FLUSH_REDUCTION))
		kbase_reg_write32(kbdev, JOB_SLOT_OFFSET(js, FLUSH_ID_NEXT), katom->flush_id);

	/* Write an approximate start timestamp.
	 * It's approximate because there might be a job in the HEAD register.
	 */
	katom->start_timestamp = ktime_get_raw();

	/* GO ! */
	dev_dbg(kbdev->dev, "JS: Submitting atom %pK from ctx %pK to js[%d] with head=0x%llx",
		katom, kctx, js, jc_head);

	KBASE_KTRACE_ADD_JM_SLOT_INFO(kbdev, JM_SUBMIT, kctx, katom, jc_head, js, (u32)affinity);

	KBASE_TLSTREAM_AUX_EVENT_JOB_SLOT(kbdev, kctx, js, kbase_jd_atom_id(kctx, katom),
					  TL_JS_EVENT_START);

	KBASE_TLSTREAM_TL_ATTRIB_ATOM_CONFIG(kbdev, katom, jc_head, affinity, cfg);
	KBASE_TLSTREAM_TL_RET_CTX_LPU(kbdev, kctx, &kbdev->gpu_props.js_features[katom->slot_nr]);
	KBASE_TLSTREAM_TL_RET_ATOM_AS(kbdev, katom, &kbdev->as[kctx->as_nr]);
	KBASE_TLSTREAM_TL_RET_ATOM_LPU(kbdev, katom, &kbdev->gpu_props.js_features[js],
				       "ctx_nr,atom_nr");
	kbase_kinstr_jm_atom_hw_submit(katom);

	/* Update the slot's last katom submission kctx */
	ptr_slot_rb->last_kctx_tagged = SLOT_RB_TAG_KCTX(kctx);

#if IS_ENABLED(CONFIG_GPU_TRACEPOINTS)
	if (!kbase_backend_nr_atoms_submitted(kbdev, js)) {
		/* If this is the only job on the slot, trace it as starting */
		char js_string[16];

		trace_gpu_sched_switch(kbasep_make_job_slot_string(js, js_string,
								   sizeof(js_string)),
				       ktime_to_ns(katom->start_timestamp), (u32)katom->kctx->id, 0,
				       katom->work_id);
	}
#endif

	trace_sysgraph_gpu(SGR_SUBMIT, kctx->id, kbase_jd_atom_id(kctx, katom), js);

	kbase_reg_write32(kbdev, JOB_SLOT_OFFSET(js, COMMAND_NEXT), JS_COMMAND_START);

	return 0;
}

/**
 * kbasep_job_slot_update_head_start_timestamp - Update timestamp
 * @kbdev: kbase device
 * @js: job slot
 * @end_timestamp: timestamp
 *
 * Update the start_timestamp of the job currently in the HEAD, based on the
 * fact that we got an IRQ for the previous set of completed jobs.
 *
 * The estimate also takes into account the time the job was submitted, to
 * work out the best estimate (which might still result in an over-estimate to
 * the calculated time spent)
 */
static void kbasep_job_slot_update_head_start_timestamp(struct kbase_device *kbdev, unsigned int js,
							ktime_t end_timestamp)
{
	ktime_t timestamp_diff;
	struct kbase_jd_atom *katom;

	/* Checking the HEAD position for the job slot */
	katom = kbase_gpu_inspect(kbdev, js, 0);
	if (katom != NULL) {
		timestamp_diff = ktime_sub(end_timestamp, katom->start_timestamp);
		if (ktime_to_ns(timestamp_diff) >= 0) {
			/* Only update the timestamp if it's a better estimate
			 * than what's currently stored. This is because our
			 * estimate that accounts for the throttle time may be
			 * too much of an overestimate
			 */
			katom->start_timestamp = end_timestamp;
		}
	}
}

/**
 * kbasep_trace_tl_event_lpu_softstop - Call event_lpu_softstop timeline
 * tracepoint
 * @kbdev: kbase device
 * @js: job slot
 *
 * Make a tracepoint call to the instrumentation module informing that
 * softstop happened on given lpu (job slot).
 */
static void kbasep_trace_tl_event_lpu_softstop(struct kbase_device *kbdev, unsigned int js)
{
	KBASE_TLSTREAM_TL_EVENT_LPU_SOFTSTOP(kbdev, &kbdev->gpu_props.js_features[js]);
}

void kbase_job_done(struct kbase_device *kbdev, u32 done)
{
	u32 count = 0;
	ktime_t end_timestamp;

	lockdep_assert_held(&kbdev->hwaccess_lock);

	KBASE_KTRACE_ADD_JM(kbdev, JM_IRQ, NULL, NULL, 0, done);

	end_timestamp = ktime_get_raw();

	while (done) {
		unsigned int i;
		u32 failed = done >> 16;

		/* treat failed slots as finished slots */
		u32 finished = (done & 0xFFFF) | failed;

		/* Note: This is inherently unfair, as we always check for lower
		 * numbered interrupts before the higher numbered ones.
		 */
		i = (unsigned int)ffs((int)finished) - 1u;

		do {
			u32 nr_done;
			u32 active;
			u32 completion_code = BASE_JD_EVENT_DONE; /* assume OK */
			u64 job_tail = 0;

			if (failed & (1u << i)) {
				/* read out the job slot status code if the job
				 * slot reported failure
				 */
				completion_code =
					kbase_reg_read32(kbdev, JOB_SLOT_OFFSET(i, STATUS));

				if (completion_code == BASE_JD_EVENT_STOPPED) {
					u64 job_head;

					KBASE_TLSTREAM_AUX_EVENT_JOB_SLOT(kbdev, NULL, i, 0,
									  TL_JS_EVENT_SOFT_STOP);

					kbasep_trace_tl_event_lpu_softstop(kbdev, i);

					/* Soft-stopped job - read the value of
					 * JS<n>_TAIL so that the job chain can
					 * be resumed
					 */
					job_tail =
						kbase_reg_read64(kbdev, JOB_SLOT_OFFSET(i, TAIL));
					job_head =
						kbase_reg_read64(kbdev, JOB_SLOT_OFFSET(i, HEAD));
					/* For a soft-stopped job chain js_tail should
					 * same as the js_head, but if not then the
					 * job chain was incorrectly marked as
					 * soft-stopped. In such case we should not
					 * be resuming the job chain from js_tail and
					 * report the completion_code as UNKNOWN.
					 */
					if (job_tail != job_head)
						completion_code = BASE_JD_EVENT_UNKNOWN;

				} else if (completion_code == BASE_JD_EVENT_NOT_STARTED) {
					/* PRLAM-10673 can cause a TERMINATED
					 * job to come back as NOT_STARTED,
					 * but the error interrupt helps us
					 * detect it
					 */
					completion_code = BASE_JD_EVENT_TERMINATED;
				}

				kbase_gpu_irq_evict(kbdev, i, completion_code);

				/* Some jobs that encounter a BUS FAULT may
				 * result in corrupted state causing future
				 * jobs to hang. Reset GPU before allowing
				 * any other jobs on the slot to continue.
				 */
				if (kbase_hw_has_issue(kbdev, BASE_HW_ISSUE_TTRX_3076)) {
					if (completion_code == BASE_JD_EVENT_JOB_BUS_FAULT) {
						if (kbase_prepare_to_reset_gpu_locked(
							    kbdev, RESET_FLAGS_NONE))
							kbase_reset_gpu_locked(kbdev);
					}
				}
			}

			kbase_reg_write32(kbdev, JOB_CONTROL_ENUM(JOB_IRQ_CLEAR),
					  done & ((1u << i) | (1u << (i + 16))));
			active = kbase_reg_read32(kbdev, JOB_CONTROL_ENUM(JOB_IRQ_JS_STATE));

			if (((active >> i) & 1) == 0 && (((done >> (i + 16)) & 1) == 0)) {
				/* There is a potential race we must work
				 * around:
				 *
				 *  1. A job slot has a job in both current and
				 *     next registers
				 *  2. The job in current completes
				 *     successfully, the IRQ handler reads
				 *     RAWSTAT and calls this function with the
				 *     relevant bit set in "done"
				 *  3. The job in the next registers becomes the
				 *     current job on the GPU
				 *  4. Sometime before the JOB_IRQ_CLEAR line
				 *     above the job on the GPU _fails_
				 *  5. The IRQ_CLEAR clears the done bit but not
				 *     the failed bit. This atomically sets
				 *     JOB_IRQ_JS_STATE. However since both jobs
				 *     have now completed the relevant bits for
				 *     the slot are set to 0.
				 *
				 * If we now did nothing then we'd incorrectly
				 * assume that _both_ jobs had completed
				 * successfully (since we haven't yet observed
				 * the fail bit being set in RAWSTAT).
				 *
				 * So at this point if there are no active jobs
				 * left we check to see if RAWSTAT has a failure
				 * bit set for the job slot. If it does we know
				 * that there has been a new failure that we
				 * didn't previously know about, so we make sure
				 * that we record this in active (but we wait
				 * for the next loop to deal with it).
				 *
				 * If we were handling a job failure (i.e. done
				 * has the relevant high bit set) then we know
				 * that the value read back from
				 * JOB_IRQ_JS_STATE is the correct number of
				 * remaining jobs because the failed job will
				 * have prevented any futher jobs from starting
				 * execution.
				 */
				u32 rawstat =
					kbase_reg_read32(kbdev, JOB_CONTROL_ENUM(JOB_IRQ_RAWSTAT));

				if ((rawstat >> (i + 16)) & 1) {
					/* There is a failed job that we've
					 * missed - add it back to active
					 */
					active |= (1u << i);
				}
			}

			dev_dbg(kbdev->dev, "Job ended with status 0x%08X\n", completion_code);

			nr_done = kbase_backend_nr_atoms_submitted(kbdev, i);
			nr_done -= (active >> i) & 1;
			nr_done -= (active >> (i + 16)) & 1;

			if (nr_done == 0 || nr_done > SLOT_RB_SIZE) {
				dev_warn(kbdev->dev, "Spurious interrupt on slot %u", i);

				goto spurious;
			}

			count += nr_done;

			while (nr_done) {
				if (likely(nr_done == 1)) {
					kbase_gpu_complete_hw(kbdev, i, completion_code, job_tail,
							      &end_timestamp);
					kbase_jm_try_kick_all(kbdev);
				} else {
					/* More than one job has completed.
					 * Since this is not the last job being
					 * reported this time it must have
					 * passed. This is because the hardware
					 * will not allow further jobs in a job
					 * slot to complete until the failed job
					 * is cleared from the IRQ status.
					 */
					kbase_gpu_complete_hw(kbdev, i, BASE_JD_EVENT_DONE, 0,
							      &end_timestamp);
#if IS_ENABLED(CONFIG_MALI_TRACE_POWER_GPU_WORK_PERIOD)
					/* Increment the end timestamp value by 1 ns to
					 * avoid having the same value for 'start_time_ns'
					 * and 'end_time_ns' for the 2nd atom whose job
					 * completion IRQ got merged with the 1st atom.
					 */
					end_timestamp = ktime_add(end_timestamp, ns_to_ktime(1));
#endif
				}
				nr_done--;
			}
spurious:
			done = kbase_reg_read32(kbdev, JOB_CONTROL_ENUM(JOB_IRQ_RAWSTAT));

			failed = done >> 16;
			finished = (done & 0xFFFF) | failed;
			if (done)
				end_timestamp = ktime_get_raw();
		} while (finished & (1u << i));

		kbasep_job_slot_update_head_start_timestamp(kbdev, i, end_timestamp);
	}

	if (atomic_read(&kbdev->hwaccess.backend.reset_gpu) == KBASE_RESET_GPU_COMMITTED) {
		/* If we're trying to reset the GPU then we might be able to do
		 * it early (without waiting for a timeout) because some jobs
		 * have completed
		 */
		kbasep_try_reset_gpu_early_locked(kbdev);
	}
	KBASE_KTRACE_ADD_JM(kbdev, JM_IRQ_END, NULL, NULL, 0, count);
}

void kbasep_job_slot_soft_or_hard_stop_do_action(struct kbase_device *kbdev, unsigned int js,
						 u32 action, base_jd_core_req core_reqs,
						 struct kbase_jd_atom *target_katom)
{
#if KBASE_KTRACE_ENABLE
	u32 status_reg_before;
	u64 job_in_head_before;
	u32 status_reg_after;

	WARN_ON(action & (~(u32)JS_COMMAND_MASK));

	/* Check the head pointer */
	job_in_head_before = kbase_reg_read64(kbdev, JOB_SLOT_OFFSET(js, HEAD));
	status_reg_before = kbase_reg_read32(kbdev, JOB_SLOT_OFFSET(js, STATUS));
#endif

	if (action == JS_COMMAND_SOFT_STOP) {
		if (kbase_jd_katom_is_protected(target_katom)) {
#ifdef CONFIG_MALI_DEBUG
			dev_dbg(kbdev->dev,
				"Attempt made to soft-stop a job that cannot be soft-stopped. core_reqs = 0x%x",
				(unsigned int)core_reqs);
#else
			CSTD_UNUSED(core_reqs);
#endif /* CONFIG_MALI_DEBUG */
			return;
		}

		/* We are about to issue a soft stop, so mark the atom as having
		 * been soft stopped
		 */
		target_katom->atom_flags |= KBASE_KATOM_FLAG_BEEN_SOFT_STOPPED;

		/* Mark the point where we issue the soft-stop command */
		KBASE_TLSTREAM_TL_EVENT_ATOM_SOFTSTOP_ISSUE(kbdev, target_katom);

		action = (target_katom->atom_flags & KBASE_KATOM_FLAGS_JOBCHAIN) ?
				       JS_COMMAND_SOFT_STOP_1 :
				       JS_COMMAND_SOFT_STOP_0;
	} else if (action == JS_COMMAND_HARD_STOP) {
		target_katom->atom_flags |= KBASE_KATOM_FLAG_BEEN_HARD_STOPPED;

		action = (target_katom->atom_flags & KBASE_KATOM_FLAGS_JOBCHAIN) ?
				       JS_COMMAND_HARD_STOP_1 :
				       JS_COMMAND_HARD_STOP_0;
	}

	kbase_reg_write32(kbdev, JOB_SLOT_OFFSET(js, COMMAND), action);

#if KBASE_KTRACE_ENABLE
	status_reg_after = kbase_reg_read32(kbdev, JOB_SLOT_OFFSET(js, STATUS));
	if (status_reg_after == BASE_JD_EVENT_ACTIVE) {
		struct kbase_jd_atom *head;
		struct kbase_context *head_kctx;

		head = kbase_gpu_inspect(kbdev, js, 0);
		if (unlikely(!head)) {
			dev_err(kbdev->dev, "Can't get a katom from js(%d)\n", js);
			return;
		}
		head_kctx = head->kctx;

		if (status_reg_before == BASE_JD_EVENT_ACTIVE)
			KBASE_KTRACE_ADD_JM_SLOT(kbdev, JM_CHECK_HEAD, head_kctx, head,
						 job_in_head_before, js);
		else
			KBASE_KTRACE_ADD_JM_SLOT(kbdev, JM_CHECK_HEAD, NULL, NULL, 0, js);

		switch (action) {
		case JS_COMMAND_SOFT_STOP:
			KBASE_KTRACE_ADD_JM_SLOT(kbdev, JM_SOFTSTOP, head_kctx, head, head->jc, js);
			break;
		case JS_COMMAND_SOFT_STOP_0:
			KBASE_KTRACE_ADD_JM_SLOT(kbdev, JM_SOFTSTOP_0, head_kctx, head, head->jc,
						 js);
			break;
		case JS_COMMAND_SOFT_STOP_1:
			KBASE_KTRACE_ADD_JM_SLOT(kbdev, JM_SOFTSTOP_1, head_kctx, head, head->jc,
						 js);
			break;
		case JS_COMMAND_HARD_STOP:
			KBASE_KTRACE_ADD_JM_SLOT(kbdev, JM_HARDSTOP, head_kctx, head, head->jc, js);
			break;
		case JS_COMMAND_HARD_STOP_0:
			KBASE_KTRACE_ADD_JM_SLOT(kbdev, JM_HARDSTOP_0, head_kctx, head, head->jc,
						 js);
			break;
		case JS_COMMAND_HARD_STOP_1:
			KBASE_KTRACE_ADD_JM_SLOT(kbdev, JM_HARDSTOP_1, head_kctx, head, head->jc,
						 js);
			break;
		default:
			WARN(1, "Unknown action %d on atom %pK in kctx %pK\n", action,
			     (void *)target_katom, (void *)target_katom->kctx);
			break;
		}
	} else {
		if (status_reg_before == BASE_JD_EVENT_ACTIVE)
			KBASE_KTRACE_ADD_JM_SLOT(kbdev, JM_CHECK_HEAD, NULL, NULL,
						 job_in_head_before, js);
		else
			KBASE_KTRACE_ADD_JM_SLOT(kbdev, JM_CHECK_HEAD, NULL, NULL, 0, js);

		switch (action) {
		case JS_COMMAND_SOFT_STOP:
			KBASE_KTRACE_ADD_JM_SLOT(kbdev, JM_SOFTSTOP, NULL, NULL, 0, js);
			break;
		case JS_COMMAND_SOFT_STOP_0:
			KBASE_KTRACE_ADD_JM_SLOT(kbdev, JM_SOFTSTOP_0, NULL, NULL, 0, js);
			break;
		case JS_COMMAND_SOFT_STOP_1:
			KBASE_KTRACE_ADD_JM_SLOT(kbdev, JM_SOFTSTOP_1, NULL, NULL, 0, js);
			break;
		case JS_COMMAND_HARD_STOP:
			KBASE_KTRACE_ADD_JM_SLOT(kbdev, JM_HARDSTOP, NULL, NULL, 0, js);
			break;
		case JS_COMMAND_HARD_STOP_0:
			KBASE_KTRACE_ADD_JM_SLOT(kbdev, JM_HARDSTOP_0, NULL, NULL, 0, js);
			break;
		case JS_COMMAND_HARD_STOP_1:
			KBASE_KTRACE_ADD_JM_SLOT(kbdev, JM_HARDSTOP_1, NULL, NULL, 0, js);
			break;
		default:
			WARN(1, "Unknown action %d on atom %pK in kctx %pK\n", action,
			     (void *)target_katom, (void *)target_katom->kctx);
			break;
		}
	}
#endif
}

void kbase_backend_jm_kill_running_jobs_from_kctx(struct kbase_context *kctx)
{
	struct kbase_device *kbdev = kctx->kbdev;
	unsigned int i;

	lockdep_assert_held(&kbdev->hwaccess_lock);

	for (i = 0; i < kbdev->gpu_props.num_job_slots; i++)
		kbase_job_slot_hardstop(kctx, i, NULL);
}

void kbase_job_slot_ctx_priority_check_locked(struct kbase_context *kctx,
					      struct kbase_jd_atom *target_katom)
{
	struct kbase_device *kbdev;
	unsigned int target_js = target_katom->slot_nr;
	int i;
	bool stop_sent = false;

	kbdev = kctx->kbdev;

	lockdep_assert_held(&kbdev->hwaccess_lock);

	for (i = 0; i < kbase_backend_nr_atoms_on_slot(kbdev, target_js); i++) {
		struct kbase_jd_atom *slot_katom;

		slot_katom = kbase_gpu_inspect(kbdev, target_js, i);
		if (!slot_katom)
			continue;

		if (kbase_js_atom_runs_before(kbdev, target_katom, slot_katom,
					      KBASE_ATOM_ORDERING_FLAG_SEQNR)) {
			if (!stop_sent)
				KBASE_TLSTREAM_TL_ATTRIB_ATOM_PRIORITIZED(kbdev, target_katom);

			kbase_job_slot_softstop(kbdev, target_js, slot_katom);
			stop_sent = true;
		}
	}
}

static int softstop_start_rp_nolock(struct kbase_context *kctx, struct kbase_va_region *reg)
{
	struct kbase_device *const kbdev = kctx->kbdev;
	struct kbase_jd_atom *katom;
	struct kbase_jd_renderpass *rp;

	lockdep_assert_held(&kbdev->hwaccess_lock);

	katom = kbase_gpu_inspect(kbdev, 1, 0);

	if (!katom) {
		dev_dbg(kctx->kbdev->dev, "No atom on job slot\n");
		return -ESRCH;
	}

	if (!(katom->core_req & BASE_JD_REQ_START_RENDERPASS)) {
		dev_dbg(kctx->kbdev->dev, "Atom %pK on job slot is not start RP\n", (void *)katom);
		return -EPERM;
	}

	compiletime_assert((1ull << (sizeof(katom->renderpass_id) * 8)) <=
				   ARRAY_SIZE(kctx->jctx.renderpasses),
			   "Should check invalid access to renderpasses");

	rp = &kctx->jctx.renderpasses[katom->renderpass_id];
	if (WARN_ON(rp->state != KBASE_JD_RP_START && rp->state != KBASE_JD_RP_RETRY))
		return -EINVAL;

	dev_dbg(kctx->kbdev->dev, "OOM in state %d with region %pK\n", (int)rp->state, (void *)reg);

	if (WARN_ON(katom != rp->start_katom))
		return -EINVAL;

	dev_dbg(kctx->kbdev->dev, "Adding region %pK to list %pK\n", (void *)reg,
		(void *)&rp->oom_reg_list);
	list_move_tail(&reg->link, &rp->oom_reg_list);
	dev_dbg(kctx->kbdev->dev, "Added region to list\n");

	rp->state = (rp->state == KBASE_JD_RP_START ? KBASE_JD_RP_PEND_OOM :
							    KBASE_JD_RP_RETRY_PEND_OOM);

	kbase_job_slot_softstop(kbdev, 1, katom);

	return 0;
}

int kbase_job_slot_softstop_start_rp(struct kbase_context *const kctx,
				     struct kbase_va_region *const reg)
{
	struct kbase_device *const kbdev = kctx->kbdev;
	int err;
	unsigned long flags;

	spin_lock_irqsave(&kbdev->hwaccess_lock, flags);
	err = softstop_start_rp_nolock(kctx, reg);
	spin_unlock_irqrestore(&kbdev->hwaccess_lock, flags);

	return err;
}

void kbase_jm_wait_for_zero_jobs(struct kbase_context *kctx)
{
	struct kbase_device *kbdev = kctx->kbdev;
	unsigned long timeout = msecs_to_jiffies(ZAP_TIMEOUT);

	timeout = wait_event_timeout(kctx->jctx.zero_jobs_wait, kctx->jctx.job_nr == 0,
				     (long)timeout);

	if (timeout != 0)
		timeout = wait_event_timeout(kctx->jctx.sched_info.ctx.is_scheduled_wait,
					     !kbase_ctx_flag(kctx, KCTX_SCHEDULED), (long)timeout);

	/* Neither wait timed out; all done! */
	if (timeout != 0)
		goto exit;

	if (kbase_prepare_to_reset_gpu(kbdev, RESET_FLAGS_HWC_UNRECOVERABLE_ERROR)) {
		dev_err(kbdev->dev,
			"Issuing GPU soft-reset because jobs failed to be killed (within %d ms) as part of context termination (e.g. process exit)\n",
			ZAP_TIMEOUT);
		kbase_reset_gpu(kbdev);
	}

	/* Wait for the reset to complete */
	kbase_reset_gpu_wait(kbdev);
exit:
	dev_dbg(kbdev->dev, "Zap: Finished Context %pK", kctx);

	/* Ensure that the signallers of the waitqs have finished */
	rt_mutex_lock(&kctx->jctx.lock);
	rt_mutex_lock(&kctx->jctx.sched_info.ctx.jsctx_mutex);
	rt_mutex_unlock(&kctx->jctx.sched_info.ctx.jsctx_mutex);
	rt_mutex_unlock(&kctx->jctx.lock);
}

u32 kbase_backend_get_current_flush_id(struct kbase_device *kbdev)
{
	u32 flush_id = 0;

	if (kbase_hw_has_feature(kbdev, BASE_HW_FEATURE_FLUSH_REDUCTION)) {
		rt_mutex_lock(&kbdev->pm.lock);
		if (kbdev->pm.backend.gpu_powered)
<<<<<<< HEAD
			flush_id = kbase_reg_read(kbdev,
					GPU_CONTROL_REG(LATEST_FLUSH));
		rt_mutex_unlock(&kbdev->pm.lock);
=======
			flush_id = kbase_reg_read32(kbdev, GPU_CONTROL_ENUM(LATEST_FLUSH));
		mutex_unlock(&kbdev->pm.lock);
>>>>>>> 049a5422
	}

	return flush_id;
}

int kbase_job_slot_init(struct kbase_device *kbdev)
{
	CSTD_UNUSED(kbdev);
	return 0;
}
KBASE_EXPORT_TEST_API(kbase_job_slot_init);

void kbase_job_slot_halt(struct kbase_device *kbdev)
{
	CSTD_UNUSED(kbdev);
}

void kbase_job_slot_term(struct kbase_device *kbdev)
{
	CSTD_UNUSED(kbdev);
}
KBASE_EXPORT_TEST_API(kbase_job_slot_term);

/**
 * kbase_job_slot_softstop_swflags - Soft-stop a job with flags
 * @kbdev:         The kbase device
 * @js:            The job slot to soft-stop
 * @target_katom:  The job that should be soft-stopped (or NULL for any job)
 * @sw_flags:      Flags to pass in about the soft-stop
 *
 * Context:
 *   The job slot lock must be held when calling this function.
 *   The job slot must not already be in the process of being soft-stopped.
 *
 * Soft-stop the specified job slot, with extra information about the stop
 *
 * Where possible any job in the next register is evicted before the soft-stop.
 */
void kbase_job_slot_softstop_swflags(struct kbase_device *kbdev, unsigned int js,
				     struct kbase_jd_atom *target_katom, u32 sw_flags)
{
	dev_dbg(kbdev->dev, "Soft-stop atom %pK with flags 0x%x (s:%d)\n", target_katom, sw_flags,
		js);

	if (sw_flags & JS_COMMAND_MASK) {
		WARN(true, "Atom %pK in kctx %pK received non-NOP flags %d\n", (void *)target_katom,
		     target_katom ? (void *)target_katom->kctx : NULL, sw_flags);
		sw_flags &= ~((u32)JS_COMMAND_MASK);
	}
	kbase_backend_soft_hard_stop_slot(kbdev, NULL, js, target_katom,
					  JS_COMMAND_SOFT_STOP | sw_flags);
}

void kbase_job_slot_softstop(struct kbase_device *kbdev, unsigned int js,
			     struct kbase_jd_atom *target_katom)
{
	kbase_job_slot_softstop_swflags(kbdev, js, target_katom, 0u);
}

void kbase_job_slot_hardstop(struct kbase_context *kctx, unsigned int js,
			     struct kbase_jd_atom *target_katom)
{
	struct kbase_device *kbdev = kctx->kbdev;

<<<<<<< HEAD
	kbase_backend_soft_hard_stop_slot(kbdev, kctx, js,
							target_katom,
							JS_COMMAND_HARD_STOP);
=======
	stopped = kbase_backend_soft_hard_stop_slot(kbdev, kctx, js, target_katom,
						    JS_COMMAND_HARD_STOP);
	CSTD_UNUSED(stopped);
>>>>>>> 049a5422
}

void kbase_job_check_enter_disjoint(struct kbase_device *kbdev, u32 action,
				    base_jd_core_req core_reqs, struct kbase_jd_atom *target_katom)
{
	u32 hw_action = action & JS_COMMAND_MASK;

	CSTD_UNUSED(core_reqs);

	/* For soft-stop, don't enter if soft-stop not allowed, or isn't
	 * causing disjoint.
	 */
	if (hw_action == JS_COMMAND_SOFT_STOP && (kbase_jd_katom_is_protected(target_katom) ||
						  (0 == (action & JS_COMMAND_SW_CAUSES_DISJOINT))))
		return;

	/* Nothing to do if already logged disjoint state on this atom */
	if (target_katom->atom_flags & KBASE_KATOM_FLAG_IN_DISJOINT)
		return;

	target_katom->atom_flags |= KBASE_KATOM_FLAG_IN_DISJOINT;
	kbase_disjoint_state_up(kbdev);
}

void kbase_job_check_leave_disjoint(struct kbase_device *kbdev, struct kbase_jd_atom *target_katom)
{
	if (target_katom->atom_flags & KBASE_KATOM_FLAG_IN_DISJOINT) {
		target_katom->atom_flags &= ~KBASE_KATOM_FLAG_IN_DISJOINT;
		kbase_disjoint_state_down(kbdev);
	}
}

int kbase_reset_gpu_prevent_and_wait(struct kbase_device *kbdev)
{
	CSTD_UNUSED(kbdev);
	WARN(true, "%s Not implemented for JM GPUs", __func__);
	return -EINVAL;
}

int kbase_reset_gpu_try_prevent(struct kbase_device *kbdev)
{
	CSTD_UNUSED(kbdev);
	WARN(true, "%s Not implemented for JM GPUs", __func__);
	return -EINVAL;
}

void kbase_reset_gpu_allow(struct kbase_device *kbdev)
{
	CSTD_UNUSED(kbdev);
	WARN(true, "%s Not implemented for JM GPUs", __func__);
}

void kbase_reset_gpu_assert_prevented(struct kbase_device *kbdev)
{
	CSTD_UNUSED(kbdev);
	WARN(true, "%s Not implemented for JM GPUs", __func__);
}

void kbase_reset_gpu_assert_failed_or_prevented(struct kbase_device *kbdev)
{
	CSTD_UNUSED(kbdev);
	WARN(true, "%s Not implemented for JM GPUs", __func__);
}

static void kbase_debug_dump_registers(struct kbase_device *kbdev)
{
	unsigned int i;

	kbase_io_history_dump(kbdev);

	dev_err(kbdev->dev, "Register state:");
	dev_err(kbdev->dev, "  GPU_IRQ_RAWSTAT=0x%08x GPU_STATUS=0x%08x",
		kbase_reg_read32(kbdev, GPU_CONTROL_ENUM(GPU_IRQ_RAWSTAT)),
		kbase_reg_read32(kbdev, GPU_CONTROL_ENUM(GPU_STATUS)));
	dev_err(kbdev->dev, "  JOB_IRQ_RAWSTAT=0x%08x JOB_IRQ_JS_STATE=0x%08x",
		kbase_reg_read32(kbdev, JOB_CONTROL_ENUM(JOB_IRQ_RAWSTAT)),
		kbase_reg_read32(kbdev, JOB_CONTROL_ENUM(JOB_IRQ_JS_STATE)));
	for (i = 0; i < 3; i++) {
		dev_err(kbdev->dev, "  JS%u_STATUS=0x%08x      JS%u_HEAD=0x%016llx", i,
			kbase_reg_read32(kbdev, JOB_SLOT_OFFSET(i, STATUS)), i,
			kbase_reg_read64(kbdev, JOB_SLOT_OFFSET(i, HEAD)));
	}
	dev_err(kbdev->dev, "  MMU_IRQ_RAWSTAT=0x%08x GPU_FAULTSTATUS=0x%08x",
		kbase_reg_read32(kbdev, MMU_CONTROL_ENUM(IRQ_RAWSTAT)),
		kbase_reg_read32(kbdev, GPU_CONTROL_ENUM(GPU_FAULTSTATUS)));
	dev_err(kbdev->dev, "  GPU_IRQ_MASK=0x%08x    JOB_IRQ_MASK=0x%08x     MMU_IRQ_MASK=0x%08x",
		kbase_reg_read32(kbdev, GPU_CONTROL_ENUM(GPU_IRQ_MASK)),
		kbase_reg_read32(kbdev, JOB_CONTROL_ENUM(JOB_IRQ_MASK)),
		kbase_reg_read32(kbdev, MMU_CONTROL_ENUM(IRQ_MASK)));
	dev_err(kbdev->dev, "  PWR_OVERRIDE0=0x%08x   PWR_OVERRIDE1=0x%08x",
		kbase_reg_read32(kbdev, GPU_CONTROL_ENUM(PWR_OVERRIDE0)),
		kbase_reg_read32(kbdev, GPU_CONTROL_ENUM(PWR_OVERRIDE1)));
	dev_err(kbdev->dev, "  SHADER_CONFIG=0x%08x   L2_MMU_CONFIG=0x%08x",
		kbase_reg_read32(kbdev, GPU_CONTROL_ENUM(SHADER_CONFIG)),
		kbase_reg_read32(kbdev, GPU_CONTROL_ENUM(L2_MMU_CONFIG)));
	dev_err(kbdev->dev, "  TILER_CONFIG=0x%08x    JM_CONFIG=0x%08x",
		kbase_reg_read32(kbdev, GPU_CONTROL_ENUM(TILER_CONFIG)),
		kbase_reg_read32(kbdev, GPU_CONTROL_ENUM(JM_CONFIG)));
}

static void kbasep_reset_timeout_worker(struct work_struct *data)
{
	unsigned long flags;
	struct kbase_device *kbdev;
	ktime_t end_timestamp = ktime_get_raw();
	struct kbasep_js_device_data *js_devdata;
	bool silent = false;

	kbdev = container_of(data, struct kbase_device, hwaccess.backend.reset_work);

	js_devdata = &kbdev->js_data;

	if (atomic_read(&kbdev->hwaccess.backend.reset_gpu) == KBASE_RESET_GPU_SILENT)
		silent = true;

	KBASE_KTRACE_ADD_JM(kbdev, JM_BEGIN_RESET_WORKER, NULL, NULL, 0u, 0);

	/* Disable GPU hardware counters.
	 * This call will block until counters are disabled.
	 */
	kbase_hwcnt_context_disable(kbdev->hwcnt_gpu_ctx);

	/* Make sure the timer has completed - this cannot be done from
	 * interrupt context, so this cannot be done within
	 * kbasep_try_reset_gpu_early.
	 */
	hrtimer_cancel(&kbdev->hwaccess.backend.reset_timer);

	if (kbase_pm_context_active_handle_suspend(kbdev,
						   KBASE_PM_SUSPEND_HANDLER_DONT_REACTIVATE)) {
		/* This would re-activate the GPU. Since it's already idle,
		 * there's no need to reset it
		 */
		atomic_set(&kbdev->hwaccess.backend.reset_gpu, KBASE_RESET_GPU_NOT_PENDING);
		kbase_disjoint_state_down(kbdev);
		wake_up(&kbdev->hwaccess.backend.reset_wait);
		spin_lock_irqsave(&kbdev->hwaccess_lock, flags);
		kbase_hwcnt_context_enable(kbdev->hwcnt_gpu_ctx);
		spin_unlock_irqrestore(&kbdev->hwaccess_lock, flags);
		return;
	}

	WARN(kbdev->irq_reset_flush, "%s: GPU reset already in flight\n", __func__);

	spin_lock_irqsave(&kbdev->hwaccess_lock, flags);
	spin_lock(&kbdev->mmu_mask_change);
	kbase_pm_reset_start_locked(kbdev);

	/* We're about to flush out the IRQs and their bottom half's */
	kbdev->irq_reset_flush = true;

	/* Disable IRQ to avoid IRQ handlers to kick in after releasing the
	 * spinlock; this also clears any outstanding interrupts
	 */
	kbase_pm_disable_interrupts_nolock(kbdev);

	spin_unlock(&kbdev->mmu_mask_change);
	spin_unlock_irqrestore(&kbdev->hwaccess_lock, flags);

	/* Ensure that any IRQ handlers have finished
	 * Must be done without any locks IRQ handlers will take
	 */
	kbase_synchronize_irqs(kbdev);

	/* Flush out any in-flight work items */
	kbase_flush_mmu_wqs(kbdev);

	/* The flush has completed so reset the active indicator */
	kbdev->irq_reset_flush = false;

	if (kbase_hw_has_issue(kbdev, BASE_HW_ISSUE_TMIX_8463)) {
		u64 val;
		const u32 timeout_us =
			kbase_get_timeout_ms(kbdev, KBASE_CLEAN_CACHE_TIMEOUT) * USEC_PER_MSEC;
		/* Ensure that L2 is not transitioning when we send the reset command */
		const int err = read_poll_timeout_atomic(kbase_pm_get_trans_cores, val, !val, 0,
							 timeout_us, false, kbdev,
							 KBASE_PM_CORE_L2);

		WARN(err, "L2 power transition timed out while trying to reset\n");
	}

	rt_mutex_lock(&kbdev->pm.lock);
	/* We hold the pm lock, so there ought to be a current policy */
	if (unlikely(!kbdev->pm.backend.pm_current_policy))
		dev_warn(kbdev->dev, "No power policy set!");

	/* All slot have been soft-stopped and we've waited
	 * SOFT_STOP_RESET_TIMEOUT for the slots to clear, at this point we
	 * assume that anything that is still left on the GPU is stuck there and
	 * we'll kill it when we reset the GPU
	 */

	if (!silent)
		dev_err(kbdev->dev, "Resetting GPU (allowing up to %d ms)", RESET_TIMEOUT);

	/* Output the state of some interesting registers to help in the
	 * debugging of GPU resets
	 */
	if (!silent)
		kbase_debug_dump_registers(kbdev);

	/* Complete any jobs that were still on the GPU */
	spin_lock_irqsave(&kbdev->hwaccess_lock, flags);
	kbdev->protected_mode = false;
	if (!kbdev->pm.backend.protected_entry_transition_override)
		kbase_backend_reset(kbdev, &end_timestamp);
	kbase_pm_metrics_update(kbdev, NULL);
	spin_unlock_irqrestore(&kbdev->hwaccess_lock, flags);

	/* Tell hardware counters a reset is about to occur.
	 * If the instr backend is in an unrecoverable error state (e.g. due to
	 * HW being unresponsive), this will transition the backend out of
	 * it, on the assumption a reset will fix whatever problem there was.
	 */
	kbase_instr_hwcnt_on_before_reset(kbdev);

	/* Reset the GPU */
	kbase_pm_init_hw(kbdev, 0);

	rt_mutex_unlock(&kbdev->pm.lock);

	mutex_lock(&js_devdata->runpool_mutex);

	mutex_lock(&kbdev->mmu_hw_mutex);
	spin_lock_irqsave(&kbdev->hwaccess_lock, flags);
	kbase_ctx_sched_restore_all_as(kbdev);
	spin_unlock_irqrestore(&kbdev->hwaccess_lock, flags);
	mutex_unlock(&kbdev->mmu_hw_mutex);

	kbase_pm_enable_interrupts(kbdev);

	kbase_disjoint_state_down(kbdev);

	mutex_unlock(&js_devdata->runpool_mutex);

	rt_mutex_lock(&kbdev->pm.lock);

	kbase_pm_reset_complete(kbdev);

	/* Find out what cores are required now */
	kbase_pm_update_cores_state(kbdev);

	/* Synchronously request and wait for those cores, because if
	 * instrumentation is enabled it would need them immediately.
	 */
	kbase_pm_wait_for_desired_state(kbdev);

	rt_mutex_unlock(&kbdev->pm.lock);

	atomic_set(&kbdev->hwaccess.backend.reset_gpu, KBASE_RESET_GPU_NOT_PENDING);

	wake_up(&kbdev->hwaccess.backend.reset_wait);
	if (!silent)
		dev_err(kbdev->dev, "Reset complete");

	/* Try submitting some jobs to restart processing */
	KBASE_KTRACE_ADD_JM(kbdev, JM_SUBMIT_AFTER_RESET, NULL, NULL, 0u, 0);
	kbase_js_sched_all(kbdev);

	/* Process any pending slot updates */
	spin_lock_irqsave(&kbdev->hwaccess_lock, flags);
	kbase_backend_slot_update(kbdev);
	spin_unlock_irqrestore(&kbdev->hwaccess_lock, flags);

	kbase_pm_context_idle(kbdev);

	/* Re-enable GPU hardware counters */
	spin_lock_irqsave(&kbdev->hwaccess_lock, flags);
	kbase_hwcnt_context_enable(kbdev->hwcnt_gpu_ctx);
	spin_unlock_irqrestore(&kbdev->hwaccess_lock, flags);

	KBASE_KTRACE_ADD_JM(kbdev, JM_END_RESET_WORKER, NULL, NULL, 0u, 0);
}

static enum hrtimer_restart kbasep_reset_timer_callback(struct hrtimer *timer)
{
	struct kbase_device *kbdev =
		container_of(timer, struct kbase_device, hwaccess.backend.reset_timer);

	/* Reset still pending? */
	if (atomic_cmpxchg(&kbdev->hwaccess.backend.reset_gpu, KBASE_RESET_GPU_COMMITTED,
			   KBASE_RESET_GPU_HAPPENING) == KBASE_RESET_GPU_COMMITTED)
		queue_work(kbdev->hwaccess.backend.reset_workq,
			   &kbdev->hwaccess.backend.reset_work);

	return HRTIMER_NORESTART;
}

/*
 * If all jobs are evicted from the GPU then we can reset the GPU
 * immediately instead of waiting for the timeout to elapse
 */

static void kbasep_try_reset_gpu_early_locked(struct kbase_device *kbdev)
{
	unsigned int i;
	u32 pending_jobs = 0;

	/* Count the number of jobs */
	for (i = 0; i < kbdev->gpu_props.num_job_slots; i++)
		pending_jobs += kbase_backend_nr_atoms_submitted(kbdev, i);

	if (pending_jobs > 0) {
		/* There are still jobs on the GPU - wait */
		return;
	}

	/* To prevent getting incorrect registers when dumping failed job,
	 * skip early reset.
	 */
	if (atomic_read(&kbdev->job_fault_debug) > 0)
		return;

	/* Check that the reset has been committed to (i.e. kbase_reset_gpu has
	 * been called), and that no other thread beat this thread to starting
	 * the reset
	 */
	if (atomic_cmpxchg(&kbdev->hwaccess.backend.reset_gpu, KBASE_RESET_GPU_COMMITTED,
			   KBASE_RESET_GPU_HAPPENING) != KBASE_RESET_GPU_COMMITTED) {
		/* Reset has already occurred */
		return;
	}

	queue_work(kbdev->hwaccess.backend.reset_workq, &kbdev->hwaccess.backend.reset_work);
}

static void kbasep_try_reset_gpu_early(struct kbase_device *kbdev)
{
	unsigned long flags;

	spin_lock_irqsave(&kbdev->hwaccess_lock, flags);
	kbasep_try_reset_gpu_early_locked(kbdev);
	spin_unlock_irqrestore(&kbdev->hwaccess_lock, flags);
}

/**
 * kbase_prepare_to_reset_gpu_locked - Prepare for resetting the GPU
 * @kbdev: kbase device
 * @flags: Bitfield indicating impact of reset (see flag defines)
 *
 * This function soft-stops all the slots to ensure that as many jobs as
 * possible are saved.
 *
 * Return: boolean which should be interpreted as follows:
 *   true - Prepared for reset, kbase_reset_gpu_locked should be called.
 *   false - Another thread is performing a reset, kbase_reset_gpu should
 *   not be called.
 */
bool kbase_prepare_to_reset_gpu_locked(struct kbase_device *kbdev, unsigned int flags)
{
	unsigned int i;

#ifdef CONFIG_MALI_ARBITER_SUPPORT
	if (kbase_pm_is_gpu_lost(kbdev)) {
		/* GPU access has been removed, reset will be done by
		 * Arbiter instead
		 */
		return false;
	}
#endif

	if (flags & RESET_FLAGS_HWC_UNRECOVERABLE_ERROR)
		kbase_instr_hwcnt_on_unrecoverable_error(kbdev);

	if (atomic_cmpxchg(&kbdev->hwaccess.backend.reset_gpu, KBASE_RESET_GPU_NOT_PENDING,
			   KBASE_RESET_GPU_PREPARED) != KBASE_RESET_GPU_NOT_PENDING) {
		/* Some other thread is already resetting the GPU */
		return false;
	}

	kbase_disjoint_state_up(kbdev);

	for (i = 0; i < kbdev->gpu_props.num_job_slots; i++)
		kbase_job_slot_softstop(kbdev, i, NULL);

	return true;
}

bool kbase_prepare_to_reset_gpu(struct kbase_device *kbdev, unsigned int flags)
{
	unsigned long lock_flags;
	bool ret;

	spin_lock_irqsave(&kbdev->hwaccess_lock, lock_flags);
	ret = kbase_prepare_to_reset_gpu_locked(kbdev, flags);
	spin_unlock_irqrestore(&kbdev->hwaccess_lock, lock_flags);

	return ret;
}
KBASE_EXPORT_TEST_API(kbase_prepare_to_reset_gpu);

/*
 * This function should be called after kbase_prepare_to_reset_gpu if it
 * returns true. It should never be called without a corresponding call to
 * kbase_prepare_to_reset_gpu.
 *
 * After this function is called (or not called if kbase_prepare_to_reset_gpu
 * returned false), the caller should wait for
 * kbdev->hwaccess.backend.reset_waitq to be signalled to know when the reset
 * has completed.
 */
void kbase_reset_gpu(struct kbase_device *kbdev)
{
	/* Note this is an assert/atomic_set because it is a software issue for
	 * a race to be occurring here
	 */
	if (WARN_ON(atomic_read(&kbdev->hwaccess.backend.reset_gpu) != KBASE_RESET_GPU_PREPARED))
		return;
	atomic_set(&kbdev->hwaccess.backend.reset_gpu, KBASE_RESET_GPU_COMMITTED);

	dev_err(kbdev->dev,
		"Preparing to soft-reset GPU: Waiting (upto %d ms) for all jobs to complete soft-stop\n",
		kbdev->reset_timeout_ms);

	hrtimer_start(&kbdev->hwaccess.backend.reset_timer,
		      HR_TIMER_DELAY_MSEC(kbdev->reset_timeout_ms), HRTIMER_MODE_REL);

	/* Try resetting early */
	kbasep_try_reset_gpu_early(kbdev);
}
KBASE_EXPORT_TEST_API(kbase_reset_gpu);

void kbase_reset_gpu_locked(struct kbase_device *kbdev)
{
	/* Note this is an assert/atomic_set because it is a software issue for
	 * a race to be occurring here
	 */
	if (WARN_ON(atomic_read(&kbdev->hwaccess.backend.reset_gpu) != KBASE_RESET_GPU_PREPARED))
		return;
	atomic_set(&kbdev->hwaccess.backend.reset_gpu, KBASE_RESET_GPU_COMMITTED);

	dev_err(kbdev->dev,
		"Preparing to soft-reset GPU: Waiting (upto %d ms) for all jobs to complete soft-stop\n",
		kbdev->reset_timeout_ms);
	hrtimer_start(&kbdev->hwaccess.backend.reset_timer,
		      HR_TIMER_DELAY_MSEC(kbdev->reset_timeout_ms), HRTIMER_MODE_REL);

	/* Try resetting early */
	kbasep_try_reset_gpu_early_locked(kbdev);
}

int kbase_reset_gpu_silent(struct kbase_device *kbdev)
{
	if (atomic_cmpxchg(&kbdev->hwaccess.backend.reset_gpu, KBASE_RESET_GPU_NOT_PENDING,
			   KBASE_RESET_GPU_SILENT) != KBASE_RESET_GPU_NOT_PENDING) {
		/* Some other thread is already resetting the GPU */
		return -EAGAIN;
	}

	kbase_disjoint_state_up(kbdev);

	queue_work(kbdev->hwaccess.backend.reset_workq, &kbdev->hwaccess.backend.reset_work);

	return 0;
}

bool kbase_reset_gpu_is_active(struct kbase_device *kbdev)
{
	if (atomic_read(&kbdev->hwaccess.backend.reset_gpu) == KBASE_RESET_GPU_NOT_PENDING)
		return false;

	return true;
}

bool kbase_reset_gpu_is_not_pending(struct kbase_device *kbdev)
{
	return atomic_read(&kbdev->hwaccess.backend.reset_gpu) == KBASE_RESET_GPU_NOT_PENDING;
}

int kbase_reset_gpu_wait(struct kbase_device *kbdev)
{
	wait_event(kbdev->hwaccess.backend.reset_wait,
		   atomic_read(&kbdev->hwaccess.backend.reset_gpu) == KBASE_RESET_GPU_NOT_PENDING);

	return 0;
}
KBASE_EXPORT_TEST_API(kbase_reset_gpu_wait);

int kbase_reset_gpu_init(struct kbase_device *kbdev)
{
	kbdev->hwaccess.backend.reset_workq = alloc_workqueue("Mali reset workqueue", 0, 1);
	if (kbdev->hwaccess.backend.reset_workq == NULL)
		return -ENOMEM;

	INIT_WORK(&kbdev->hwaccess.backend.reset_work, kbasep_reset_timeout_worker);

	hrtimer_init(&kbdev->hwaccess.backend.reset_timer, CLOCK_MONOTONIC, HRTIMER_MODE_REL);
	kbdev->hwaccess.backend.reset_timer.function = kbasep_reset_timer_callback;

	return 0;
}

void kbase_reset_gpu_term(struct kbase_device *kbdev)
{
	destroy_workqueue(kbdev->hwaccess.backend.reset_workq);
}

static u64 kbasep_apply_limited_core_mask(const struct kbase_device *kbdev, const u64 affinity,
					  const u64 limited_core_mask)
{
	const u64 result = affinity & limited_core_mask;

#ifdef CONFIG_MALI_DEBUG
	dev_dbg(kbdev->dev,
		"Limiting affinity due to BASE_JD_REQ_LIMITED_CORE_MASK from 0x%lx to 0x%lx (mask is 0x%lx)\n",
		(unsigned long)affinity, (unsigned long)result, (unsigned long)limited_core_mask);
#else
	CSTD_UNUSED(kbdev);
#endif

	return result;
}<|MERGE_RESOLUTION|>--- conflicted
+++ resolved
@@ -220,7 +220,6 @@
 	 */
 	cfg = (u32)kctx->as_nr;
 
-<<<<<<< HEAD
 	if(!kbase_jd_katom_is_protected(katom)) {
 		if (kbase_hw_has_feature(kbdev, BASE_HW_FEATURE_FLUSH_REDUCTION) &&
 		    !(kbdev->serialize_jobs & KBASE_SERIALIZE_RESET))
@@ -244,30 +243,9 @@
 					cfg |= JS_CONFIG_START_FLUSH_CLEAN_INVALIDATE;
 			} else
 				cfg |= JS_CONFIG_START_FLUSH_NO_ACTION;
-=======
-	if (kbase_hw_has_feature(kbdev, BASE_HW_FEATURE_FLUSH_REDUCTION) &&
-	    !(kbdev->serialize_jobs & KBASE_SERIALIZE_RESET))
-		cfg |= JS_CONFIG_ENABLE_FLUSH_REDUCTION;
-
-	if (0 != (katom->core_req & BASE_JD_REQ_SKIP_CACHE_START)) {
-		/* Force a cache maintenance operation if the newly submitted
-		 * katom to the slot is from a different kctx. For a JM GPU
-		 * that has the feature BASE_HW_FEATURE_FLUSH_INV_SHADER_OTHER,
-		 * applies a FLUSH_INV_SHADER_OTHER. Otherwise, do a
-		 * FLUSH_CLEAN_INVALIDATE.
-		 */
-		u64 tagged_kctx = ptr_slot_rb->last_kctx_tagged;
-
-		if (tagged_kctx != SLOT_RB_NULL_TAG_VAL && tagged_kctx != SLOT_RB_TAG_KCTX(kctx)) {
-			if (kbase_hw_has_feature(kbdev, BASE_HW_FEATURE_FLUSH_INV_SHADER_OTHER))
-				cfg |= JS_CONFIG_START_FLUSH_INV_SHADER_OTHER;
-			else
-				cfg |= JS_CONFIG_START_FLUSH_CLEAN_INVALIDATE;
->>>>>>> 049a5422
 		} else
 			cfg |= JS_CONFIG_START_FLUSH_CLEAN_INVALIDATE;
 
-<<<<<<< HEAD
 		if (0 != (katom->core_req & BASE_JD_REQ_SKIP_CACHE_END) &&
 		    !(kbdev->serialize_jobs & KBASE_SERIALIZE_RESET))
 			cfg |= JS_CONFIG_END_FLUSH_NO_ACTION;
@@ -281,12 +259,6 @@
 		 * so DDK set JS_CONFIG_END_FLUSH_CLEAN config
 		 */
 		cfg |= JS_CONFIG_START_FLUSH_CLEAN_INVALIDATE;
-=======
-	if (0 != (katom->core_req & BASE_JD_REQ_SKIP_CACHE_END) &&
-	    !(kbdev->serialize_jobs & KBASE_SERIALIZE_RESET))
-		cfg |= JS_CONFIG_END_FLUSH_NO_ACTION;
-	else if (kbase_hw_has_feature(kbdev, BASE_HW_FEATURE_CLEAN_ONLY_SAFE))
->>>>>>> 049a5422
 		cfg |= JS_CONFIG_END_FLUSH_CLEAN;
 	}
 
@@ -881,14 +853,8 @@
 	if (kbase_hw_has_feature(kbdev, BASE_HW_FEATURE_FLUSH_REDUCTION)) {
 		rt_mutex_lock(&kbdev->pm.lock);
 		if (kbdev->pm.backend.gpu_powered)
-<<<<<<< HEAD
-			flush_id = kbase_reg_read(kbdev,
-					GPU_CONTROL_REG(LATEST_FLUSH));
+			flush_id = kbase_reg_read32(kbdev, GPU_CONTROL_ENUM(LATEST_FLUSH));
 		rt_mutex_unlock(&kbdev->pm.lock);
-=======
-			flush_id = kbase_reg_read32(kbdev, GPU_CONTROL_ENUM(LATEST_FLUSH));
-		mutex_unlock(&kbdev->pm.lock);
->>>>>>> 049a5422
 	}
 
 	return flush_id;
@@ -953,15 +919,8 @@
 {
 	struct kbase_device *kbdev = kctx->kbdev;
 
-<<<<<<< HEAD
-	kbase_backend_soft_hard_stop_slot(kbdev, kctx, js,
-							target_katom,
-							JS_COMMAND_HARD_STOP);
-=======
-	stopped = kbase_backend_soft_hard_stop_slot(kbdev, kctx, js, target_katom,
+	kbase_backend_soft_hard_stop_slot(kbdev, kctx, js, target_katom,
 						    JS_COMMAND_HARD_STOP);
-	CSTD_UNUSED(stopped);
->>>>>>> 049a5422
 }
 
 void kbase_job_check_enter_disjoint(struct kbase_device *kbdev, u32 action,
