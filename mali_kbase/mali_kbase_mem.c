--- conflicted
+++ resolved
@@ -4528,11 +4528,7 @@
 }
 #endif /* MALI_JIT_PRESSURE_LIMIT_BASE */
 
-<<<<<<< HEAD
-static void unpin_user_buf_page(struct page *page)
-=======
 void kbase_unpin_user_buf_page(struct page *page)
->>>>>>> 0c596dc7
 {
 #if KERNEL_VERSION(5, 9, 0) > LINUX_VERSION_CODE
 	put_page(page);
@@ -4551,11 +4547,7 @@
 		WARN_ON(alloc->nents != alloc->imported.user_buf.nr_pages);
 
 		for (i = 0; i < alloc->nents; i++)
-<<<<<<< HEAD
-			unpin_user_buf_page(pages[i]);
-=======
 			kbase_unpin_user_buf_page(pages[i]);
->>>>>>> 0c596dc7
 	}
 }
 #endif
@@ -4625,11 +4617,7 @@
 
 	if (pinned_pages != alloc->imported.user_buf.nr_pages) {
 		for (i = 0; i < pinned_pages; i++)
-<<<<<<< HEAD
-			unpin_user_buf_page(pages[i]);
-=======
 			kbase_unpin_user_buf_page(pages[i]);
->>>>>>> 0c596dc7
 		return -ENOMEM;
 	}
 
@@ -4710,11 +4698,7 @@
 	}
 
 	while (++i < pinned_pages) {
-<<<<<<< HEAD
-		unpin_user_buf_page(pages[i]);
-=======
 		kbase_unpin_user_buf_page(pages[i]);
->>>>>>> 0c596dc7
 		pages[i] = NULL;
 	}
 
@@ -4744,11 +4728,7 @@
 		if (writeable)
 			set_page_dirty_lock(pages[i]);
 #if !MALI_USE_CSF
-<<<<<<< HEAD
-		unpin_user_buf_page(pages[i]);
-=======
 		kbase_unpin_user_buf_page(pages[i]);
->>>>>>> 0c596dc7
 		pages[i] = NULL;
 #endif
 
