--- conflicted
+++ resolved
@@ -113,8 +113,6 @@
  * @as:        Address space to issue the MMU operation on.
  * @op_param:  Pointer to struct containing information about the MMU
  *             operation to perform.
-<<<<<<< HEAD
-=======
  *
  * Return: 0 if issuing the command was successful, otherwise an error code.
  */
@@ -146,6 +144,8 @@
  * specified inside @op_param. This function should not be called for
  * GPUs where MMU command to flush the cache(s) is deprecated.
  * mmu_hw_mutex needs to be held when calling this function.
+ *
+ * Context: Acquires the hwaccess_lock, expects the caller to hold the mmu_hw_mutex
  *
  * Return: Zero if the operation was successful, non-zero otherwise.
  */
@@ -182,68 +182,11 @@
  * Issue a flush operation on the address space as per the information
  * specified inside @op_param. GPU command is used to flush the cache(s)
  * instead of the MMU command.
->>>>>>> c3053358
- *
- * This function should be called for GPU where GPU command is used to flush
- * the cache(s) instead of MMU command.
- *
- * Return: 0 if issuing the command was successful, otherwise an error code.
- */
-int kbase_mmu_hw_do_unlock_no_addr(struct kbase_device *kbdev, struct kbase_as *as,
-				   const struct kbase_mmu_hw_op_param *op_param);
-/**
- * kbase_mmu_hw_do_unlock - Issue UNLOCK command to the MMU and wait for it
- *                          to complete before returning.
- *
- * @kbdev:     Kbase device to issue the MMU operation on.
- * @as:        Address space to issue the MMU operation on.
- * @op_param:  Pointer to struct containing information about the MMU
- *             operation to perform.
- *
- * Return: 0 if issuing the command was successful, otherwise an error code.
- */
-int kbase_mmu_hw_do_unlock(struct kbase_device *kbdev, struct kbase_as *as,
-			   const struct kbase_mmu_hw_op_param *op_param);
-/**
- * kbase_mmu_hw_do_flush - Issue a flush operation to the MMU.
- *
- * @kbdev:      Kbase device to issue the MMU operation on.
- * @as:         Address space to issue the MMU operation on.
- * @op_param:   Pointer to struct containing information about the MMU
- *              operation to perform.
- *
- * Issue a flush operation on the address space as per the information
- * specified inside @op_param. This function should not be called for
- * GPUs where MMU command to flush the cache(s) is deprecated.
- * mmu_hw_mutex needs to be held when calling this function.
- *
- * Return: 0 if the operation was successful, non-zero otherwise.
- */
-int kbase_mmu_hw_do_flush(struct kbase_device *kbdev, struct kbase_as *as,
-			  const struct kbase_mmu_hw_op_param *op_param);
-/**
- * kbase_mmu_hw_do_flush_locked - Issue a flush operation to the MMU.
- *
- * @kbdev:      Kbase device to issue the MMU operation on.
- * @as:         Address space to issue the MMU operation on.
- * @op_param:   Pointer to struct containing information about the MMU
- *              operation to perform.
- *
- * Issue a flush operation on the address space as per the information
- * specified inside @op_param. This function should not be called for
- * GPUs where MMU command to flush the cache(s) is deprecated.
- * Both mmu_hw_mutex and hwaccess_lock need to be held when calling this
- * function.
- *
- * Return: 0 if the operation was successful, non-zero otherwise.
- */
-<<<<<<< HEAD
-int kbase_mmu_hw_do_flush_locked(struct kbase_device *kbdev, struct kbase_as *as,
-				 const struct kbase_mmu_hw_op_param *op_param);
-=======
+ *
+ * Return: Zero if the operation was successful, non-zero otherwise.
+ */
 int kbase_mmu_hw_do_flush_on_gpu_ctrl(struct kbase_device *kbdev, struct kbase_as *as,
 				      const struct kbase_mmu_hw_op_param *op_param);
->>>>>>> c3053358
 
 /**
  * kbase_mmu_hw_clear_fault - Clear a fault that has been previously reported by
