--- conflicted
+++ resolved
@@ -1413,23 +1413,13 @@
 		recover_required = true;
 		recover_count += count;
 	}
-<<<<<<< HEAD
 	rt_mutex_unlock(&kctx->mmu.mmu_lock);
-	kbase_mmu_flush_invalidate(kctx, start_vpfn, nr, false);
+	kbase_mmu_flush_invalidate(kctx, start_vpfn, nr, false, mmu_sync_info);
 	return 0;
 
 fail_unlock:
 	rt_mutex_unlock(&kctx->mmu.mmu_lock);
-	kbase_mmu_flush_invalidate(kctx, start_vpfn, nr, false);
-=======
-	mutex_unlock(&kctx->mmu.mmu_lock);
 	kbase_mmu_flush_invalidate(kctx, start_vpfn, nr, false, mmu_sync_info);
-	return 0;
-
-fail_unlock:
-	mutex_unlock(&kctx->mmu.mmu_lock);
-	kbase_mmu_flush_invalidate(kctx, start_vpfn, nr, false, mmu_sync_info);
->>>>>>> 0c596dc7
 	return err;
 }
 
