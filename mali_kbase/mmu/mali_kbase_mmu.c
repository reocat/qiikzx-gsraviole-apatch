--- conflicted
+++ resolved
@@ -3551,10 +3551,6 @@
 		goto pgd_page_map_error;
 	}
 
-<<<<<<< HEAD
-	rt_mutex_lock(&kbdev->pm.lock);
-=======
->>>>>>> e61eb932
 	mutex_lock(&kbdev->mmu_hw_mutex);
 
 	/* Lock MMU region and flush GPU cache by using GPU control,
@@ -3565,10 +3561,6 @@
 		/* Defer the migration as L2 is in a transitional phase */
 		spin_unlock_irqrestore(&kbdev->hwaccess_lock, hwaccess_flags);
 		mutex_unlock(&kbdev->mmu_hw_mutex);
-<<<<<<< HEAD
-		rt_mutex_unlock(&kbdev->pm.lock);
-=======
->>>>>>> e61eb932
 		dev_dbg(kbdev->dev, "%s: L2 in transtion, abort PGD page migration", __func__);
 		ret = -EAGAIN;
 		goto l2_state_defer_out;
@@ -3591,10 +3583,6 @@
 
 	if (ret < 0) {
 		mutex_unlock(&kbdev->mmu_hw_mutex);
-<<<<<<< HEAD
-		rt_mutex_unlock(&kbdev->pm.lock);
-=======
->>>>>>> e61eb932
 		dev_err(kbdev->dev, "%s: failed to lock MMU region or flush GPU cache", __func__);
 		goto undo_mappings;
 	}
@@ -3686,10 +3674,6 @@
 	spin_unlock_irqrestore(&kbdev->hwaccess_lock, hwaccess_flags);
 	/* Releasing locks before checking the migration transaction error state */
 	mutex_unlock(&kbdev->mmu_hw_mutex);
-<<<<<<< HEAD
-	rt_mutex_unlock(&kbdev->pm.lock);
-=======
->>>>>>> e61eb932
 
 	spin_lock_irqsave(&kbdev->hwaccess_lock, hwaccess_flags);
 	/* Release the transition prevention in L2 by ending the transaction */
@@ -3736,17 +3720,10 @@
 
 undo_mappings:
 	/* Unlock the MMU table and undo mappings. */
-<<<<<<< HEAD
 	rt_mutex_unlock(&mmut->mmu_lock);
-	kunmap(phys_to_page(pgd));
-	kunmap(as_page(new_phys));
-	kunmap(as_page(old_phys));
-=======
-	mutex_unlock(&mmut->mmu_lock);
 	kbase_kunmap(phys_to_page(pgd), pgd_page);
 	kbase_kunmap(as_page(new_phys), new_page);
 	kbase_kunmap(as_page(old_phys), old_page);
->>>>>>> e61eb932
 
 	return ret;
 }
@@ -3853,13 +3830,7 @@
 			return -ENOMEM;
 		}
 
-<<<<<<< HEAD
-		rt_mutex_lock(&mmut->mmu_lock);
 		mmut->pgd = kbase_mmu_alloc_pgd(kbdev, mmut);
-		rt_mutex_unlock(&mmut->mmu_lock);
-=======
-		mmut->pgd = kbase_mmu_alloc_pgd(kbdev, mmut);
->>>>>>> e61eb932
 	}
 
 	kbase_mmu_mark_non_movable(pfn_to_page(PFN_DOWN(mmut->pgd)));
