--- conflicted
+++ resolved
@@ -281,12 +281,8 @@
 					      unsigned long dst_start,
 					      unsigned long src_start,
 					      unsigned long len,
-<<<<<<< HEAD
+					      bool *mmap_changing,
 					      enum mcopy_atomic_mode mode)
-=======
-					      bool *mmap_changing,
-					      bool zeropage)
->>>>>>> 9985c44f
 {
 	int vm_alloc_shared = dst_vma->vm_flags & VM_SHARED;
 	int vm_shared = dst_vma->vm_flags & VM_SHARED;
@@ -494,12 +490,8 @@
 				      unsigned long dst_start,
 				      unsigned long src_start,
 				      unsigned long len,
-<<<<<<< HEAD
+				      bool *mmap_changing,
 				      enum mcopy_atomic_mode mode);
-=======
-				      bool *mmap_changing,
-				      bool zeropage);
->>>>>>> 9985c44f
 #endif /* CONFIG_HUGETLB_PAGE */
 
 static __always_inline ssize_t mfill_atomic_pte(struct mm_struct *dst_mm,
@@ -625,12 +617,8 @@
 	 */
 	if (is_vm_hugetlb_page(dst_vma))
 		return  __mcopy_atomic_hugetlb(dst_mm, dst_vma, dst_start,
-<<<<<<< HEAD
-						src_start, len, mcopy_mode);
-=======
 					       src_start, len, mmap_changing,
-					       zeropage);
->>>>>>> 9985c44f
+					       mcopy_mode);
 
 	if (!vma_is_anonymous(dst_vma) && !vma_is_shmem(dst_vma))
 		goto out_unlock;
