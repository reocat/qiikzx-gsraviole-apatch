// SPDX-License-Identifier: GPL-2.0
/*
 * This file contains common KASAN error reporting code.
 *
 * Copyright (c) 2014 Samsung Electronics Co., Ltd.
 * Author: Andrey Ryabinin <ryabinin.a.a@gmail.com>
 *
 * Some code borrowed from https://github.com/xairy/kasan-prototype by
 *        Andrey Konovalov <andreyknvl@gmail.com>
 */

#include <linux/bitops.h>
#include <linux/ftrace.h>
#include <linux/init.h>
#include <linux/kernel.h>
#include <linux/mm.h>
#include <linux/printk.h>
#include <linux/sched.h>
#include <linux/slab.h>
#include <linux/stackdepot.h>
#include <linux/stacktrace.h>
#include <linux/string.h>
#include <linux/types.h>
#include <linux/kasan.h>
#include <linux/module.h>
#include <linux/sched/task_stack.h>
#include <linux/uaccess.h>

#include <asm/sections.h>

#include <kunit/test.h>

#include "kasan.h"
#include "../slab.h"

static unsigned long kasan_flags;

#define KASAN_BIT_REPORTED	0
#define KASAN_BIT_MULTI_SHOT	1

bool kasan_save_enable_multi_shot(void)
{
	return test_and_set_bit(KASAN_BIT_MULTI_SHOT, &kasan_flags);
}
EXPORT_SYMBOL_GPL(kasan_save_enable_multi_shot);

void kasan_restore_multi_shot(bool enabled)
{
	if (!enabled)
		clear_bit(KASAN_BIT_MULTI_SHOT, &kasan_flags);
}
EXPORT_SYMBOL_GPL(kasan_restore_multi_shot);

static int __init kasan_set_multi_shot(char *str)
{
	set_bit(KASAN_BIT_MULTI_SHOT, &kasan_flags);
	return 1;
}
__setup("kasan_multi_shot", kasan_set_multi_shot);

static void print_error_description(struct kasan_access_info *info)
{
	pr_err("BUG: KASAN: %s in %pS\n",
		get_bug_type(info), (void *)info->ip);
	if (info->access_size)
		pr_err("%s of size %zu at addr %px by task %s/%d\n",
			info->is_write ? "Write" : "Read", info->access_size,
			info->access_addr, current->comm, task_pid_nr(current));
	else
		pr_err("%s at addr %px by task %s/%d\n",
			info->is_write ? "Write" : "Read",
			info->access_addr, current->comm, task_pid_nr(current));
}

static DEFINE_SPINLOCK(report_lock);

static void start_report(unsigned long *flags)
{
	/*
	 * Make sure we don't end up in loop.
	 */
	kasan_disable_current();
	spin_lock_irqsave(&report_lock, *flags);
	pr_err("==================================================================\n");
}

static void end_report(unsigned long *flags)
{
	pr_err("==================================================================\n");
	add_taint(TAINT_BAD_PAGE, LOCKDEP_NOW_UNRELIABLE);
	spin_unlock_irqrestore(&report_lock, *flags);
	if (panic_on_warn && !test_bit(KASAN_BIT_MULTI_SHOT, &kasan_flags)) {
		/*
		 * This thread may hit another WARN() in the panic path.
		 * Resetting this prevents additional WARN() from panicking the
		 * system on this thread.  Other threads are blocked by the
		 * panic_mutex in panic().
		 */
		panic_on_warn = 0;
		panic("panic_on_warn set ...\n");
	}
#ifdef CONFIG_KASAN_HW_TAGS
	if (kasan_flag_panic)
		panic("kasan.fault=panic set ...\n");
#endif
	kasan_enable_current();
}

static void print_stack(depot_stack_handle_t stack)
{
	unsigned long *entries;
	unsigned int nr_entries;

	nr_entries = stack_depot_fetch(stack, &entries);
	stack_trace_print(entries, nr_entries, 0);
}

static void print_track(struct kasan_track *track, const char *prefix)
{
	pr_err("%s by task %u:\n", prefix, track->pid);
	if (track->stack) {
		print_stack(track->stack);
	} else {
		pr_err("(stack is not available)\n");
	}
}

struct page *kasan_addr_to_page(const void *addr)
{
	if ((addr >= (void *)PAGE_OFFSET) &&
			(addr < high_memory))
		return virt_to_head_page(addr);
	return NULL;
}

static void describe_object_addr(struct kmem_cache *cache, void *object,
				const void *addr)
{
	unsigned long access_addr = (unsigned long)addr;
	unsigned long object_addr = (unsigned long)object;
	const char *rel_type;
	int rel_bytes;

	pr_err("The buggy address belongs to the object at %px\n"
	       " which belongs to the cache %s of size %d\n",
		object, cache->name, cache->object_size);

	if (!addr)
		return;

	if (access_addr < object_addr) {
		rel_type = "to the left";
		rel_bytes = object_addr - access_addr;
	} else if (access_addr >= object_addr + cache->object_size) {
		rel_type = "to the right";
		rel_bytes = access_addr - (object_addr + cache->object_size);
	} else {
		rel_type = "inside";
		rel_bytes = access_addr - object_addr;
	}

	pr_err("The buggy address is located %d bytes %s of\n"
	       " %d-byte region [%px, %px)\n",
		rel_bytes, rel_type, cache->object_size, (void *)object_addr,
		(void *)(object_addr + cache->object_size));
}

static void describe_object_stacks(struct kmem_cache *cache, void *object,
					const void *addr, u8 tag)
{
	struct kasan_alloc_meta *alloc_meta;
	struct kasan_track *free_track;

	alloc_meta = kasan_get_alloc_meta(cache, object);
	if (alloc_meta) {
		print_track(&alloc_meta->alloc_track, "Allocated");
		pr_err("\n");
	}

	free_track = kasan_get_free_track(cache, object, tag);
	if (free_track) {
		print_track(free_track, "Freed");
		pr_err("\n");
	}

#ifdef CONFIG_KASAN_GENERIC
	if (!alloc_meta)
		return;
	if (alloc_meta->aux_stack[0]) {
		pr_err("Last potentially related work creation:\n");
		print_stack(alloc_meta->aux_stack[0]);
		pr_err("\n");
	}
	if (alloc_meta->aux_stack[1]) {
		pr_err("Second to last potentially related work creation:\n");
		print_stack(alloc_meta->aux_stack[1]);
		pr_err("\n");
	}
#endif
}

static void describe_object(struct kmem_cache *cache, void *object,
				const void *addr, u8 tag)
{
	if (kasan_stack_collection_enabled())
		describe_object_stacks(cache, object, addr, tag);
	describe_object_addr(cache, object, addr);
}

static inline bool kernel_or_module_addr(const void *addr)
{
	if (addr >= (void *)_stext && addr < (void *)_end)
		return true;
	if (is_module_address((unsigned long)addr))
		return true;
	return false;
}

static inline bool init_task_stack_addr(const void *addr)
{
	return addr >= (void *)&init_thread_union.stack &&
		(addr <= (void *)&init_thread_union.stack +
			sizeof(init_thread_union.stack));
}

static void print_address_description(void *addr, u8 tag)
{
	struct page *page = kasan_addr_to_page(addr);

	dump_stack();
	pr_err("\n");

	if (page && PageSlab(page)) {
		struct kmem_cache *cache = page->slab_cache;
		void *object = nearest_obj(cache, page,	addr);

		describe_object(cache, object, addr, tag);
	}

	if (kernel_or_module_addr(addr) && !init_task_stack_addr(addr)) {
		pr_err("The buggy address belongs to the variable:\n");
		pr_err(" %pS\n", addr);
	}

	if (page) {
		pr_err("The buggy address belongs to the page:\n");
		dump_page(page, "kasan: bad access detected");
	}

	print_address_stack_frame(addr);
}

static bool meta_row_is_guilty(const void *row, const void *addr)
{
	return (row <= addr) && (addr < row + META_MEM_BYTES_PER_ROW);
}

static int meta_pointer_offset(const void *row, const void *addr)
{
	/*
	 * Memory state around the buggy address:
	 *  ff00ff00ff00ff00: 00 00 00 05 fe fe fe fe fe fe fe fe fe fe fe fe
	 *  ...
	 *
	 * The length of ">ff00ff00ff00ff00: " is
	 *    3 + (BITS_PER_LONG / 8) * 2 chars.
	 * The length of each granule metadata is 2 bytes
	 *    plus 1 byte for space.
	 */
	return 3 + (BITS_PER_LONG / 8) * 2 +
		(addr - row) / KASAN_GRANULE_SIZE * 3 + 1;
}

static void print_memory_metadata(const void *addr)
{
	int i;
	void *row;

	row = (void *)round_down((unsigned long)addr, META_MEM_BYTES_PER_ROW)
			- META_ROWS_AROUND_ADDR * META_MEM_BYTES_PER_ROW;

	pr_err("Memory state around the buggy address:\n");

	for (i = -META_ROWS_AROUND_ADDR; i <= META_ROWS_AROUND_ADDR; i++) {
		char buffer[4 + (BITS_PER_LONG / 8) * 2];
		char metadata[META_BYTES_PER_ROW];

		snprintf(buffer, sizeof(buffer),
				(i == 0) ? ">%px: " : " %px: ", row);

		/*
		 * We should not pass a shadow pointer to generic
		 * function, because generic functions may try to
		 * access kasan mapping for the passed address.
		 */
		metadata_fetch_row(&metadata[0], row);

		print_hex_dump(KERN_ERR, buffer,
			DUMP_PREFIX_NONE, META_BYTES_PER_ROW, 1,
			metadata, META_BYTES_PER_ROW, 0);

		if (meta_row_is_guilty(row, addr))
			pr_err("%*c\n", meta_pointer_offset(row, addr), '^');

		row += META_MEM_BYTES_PER_ROW;
	}
}

static bool report_enabled(void)
{
#if defined(CONFIG_KASAN_GENERIC) || defined(CONFIG_KASAN_SW_TAGS)
	if (current->kasan_depth)
		return false;
#endif
	if (test_bit(KASAN_BIT_MULTI_SHOT, &kasan_flags))
		return true;
	return !test_and_set_bit(KASAN_BIT_REPORTED, &kasan_flags);
}

#if IS_ENABLED(CONFIG_KUNIT)
static void kasan_update_kunit_status(struct kunit *cur_test)
{
	struct kunit_resource *resource;
	struct kunit_kasan_expectation *kasan_data;

	resource = kunit_find_named_resource(cur_test, "kasan_data");

	if (!resource) {
		kunit_set_failure(cur_test);
		return;
	}

	kasan_data = (struct kunit_kasan_expectation *)resource->data;
	kasan_data->report_found = true;
	kunit_put_resource(resource);
}
#endif /* IS_ENABLED(CONFIG_KUNIT) */

void kasan_report_invalid_free(void *object, unsigned long ip)
{
	unsigned long flags;
	u8 tag = get_tag(object);

<<<<<<< HEAD
	object = reset_tag(object);
=======
	object = kasan_reset_tag(object);
>>>>>>> c70595ea

#if IS_ENABLED(CONFIG_KUNIT)
	if (current->kunit_test)
		kasan_update_kunit_status(current->kunit_test);
#endif /* IS_ENABLED(CONFIG_KUNIT) */

	start_report(&flags);
	pr_err("BUG: KASAN: double-free or invalid-free in %pS\n", (void *)ip);
	print_tags(tag, object);
	pr_err("\n");
	print_address_description(object, tag);
	pr_err("\n");
	print_memory_metadata(object);
	end_report(&flags);
}

static void __kasan_report(unsigned long addr, size_t size, bool is_write,
				unsigned long ip)
{
	struct kasan_access_info info;
	void *tagged_addr;
	void *untagged_addr;
	unsigned long flags;

#if IS_ENABLED(CONFIG_KUNIT)
	if (current->kunit_test)
		kasan_update_kunit_status(current->kunit_test);
#endif /* IS_ENABLED(CONFIG_KUNIT) */

	disable_trace_on_warning();

	tagged_addr = (void *)addr;
	untagged_addr = kasan_reset_tag(tagged_addr);

	info.access_addr = tagged_addr;
	if (addr_has_metadata(untagged_addr))
		info.first_bad_addr = find_first_bad_addr(tagged_addr, size);
	else
		info.first_bad_addr = untagged_addr;
	info.access_size = size;
	info.is_write = is_write;
	info.ip = ip;

	start_report(&flags);

	print_error_description(&info);
	if (addr_has_metadata(untagged_addr))
		print_tags(get_tag(tagged_addr), info.first_bad_addr);
	pr_err("\n");

	if (addr_has_metadata(untagged_addr)) {
		print_address_description(untagged_addr, get_tag(tagged_addr));
		pr_err("\n");
		print_memory_metadata(info.first_bad_addr);
	} else {
		dump_stack();
	}

	end_report(&flags);
}

bool kasan_report(unsigned long addr, size_t size, bool is_write,
			unsigned long ip)
{
	unsigned long flags = user_access_save();
	bool ret = false;

	if (likely(report_enabled())) {
		__kasan_report(addr, size, is_write, ip);
		ret = true;
	}

	user_access_restore(flags);

	return ret;
}

#ifdef CONFIG_KASAN_INLINE
/*
 * With CONFIG_KASAN_INLINE, accesses to bogus pointers (outside the high
 * canonical half of the address space) cause out-of-bounds shadow memory reads
 * before the actual access. For addresses in the low canonical half of the
 * address space, as well as most non-canonical addresses, that out-of-bounds
 * shadow memory access lands in the non-canonical part of the address space.
 * Help the user figure out what the original bogus pointer was.
 */
void kasan_non_canonical_hook(unsigned long addr)
{
	unsigned long orig_addr;
	const char *bug_type;

	if (addr < KASAN_SHADOW_OFFSET)
		return;

	orig_addr = (addr - KASAN_SHADOW_OFFSET) << KASAN_SHADOW_SCALE_SHIFT;
	/*
	 * For faults near the shadow address for NULL, we can be fairly certain
	 * that this is a KASAN shadow memory access.
	 * For faults that correspond to shadow for low canonical addresses, we
	 * can still be pretty sure - that shadow region is a fairly narrow
	 * chunk of the non-canonical address space.
	 * But faults that look like shadow for non-canonical addresses are a
	 * really large chunk of the address space. In that case, we still
	 * print the decoded address, but make it clear that this is not
	 * necessarily what's actually going on.
	 */
	if (orig_addr < PAGE_SIZE)
		bug_type = "null-ptr-deref";
	else if (orig_addr < TASK_SIZE)
		bug_type = "probably user-memory-access";
	else
		bug_type = "maybe wild-memory-access";
	pr_alert("KASAN: %s in range [0x%016lx-0x%016lx]\n", bug_type,
		 orig_addr, orig_addr + KASAN_GRANULE_SIZE - 1);
}
#endif<|MERGE_RESOLUTION|>--- conflicted
+++ resolved
@@ -341,11 +341,7 @@
 	unsigned long flags;
 	u8 tag = get_tag(object);
 
-<<<<<<< HEAD
-	object = reset_tag(object);
-=======
 	object = kasan_reset_tag(object);
->>>>>>> c70595ea
 
 #if IS_ENABLED(CONFIG_KUNIT)
 	if (current->kunit_test)
