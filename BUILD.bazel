--- conflicted
+++ resolved
@@ -9,7 +9,6 @@
     ],
 )
 
-<<<<<<< HEAD
 package(
     default_visibility = [
         "//private/google-modules:__subpackages__",
@@ -21,8 +20,6 @@
 load("//build/kleaf:kernel.bzl", "kernel_build", "kernel_modules_install")
 load("@kernel_toolchain_info//:dict.bzl", "CLANG_VERSION")
 
-=======
->>>>>>> cc8b1052
 _aarch64_additional_kmi_symbol_lists = [
     # keep sorted
     "android/abi_gki_aarch64_core",
