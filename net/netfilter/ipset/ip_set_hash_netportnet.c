--- conflicted
+++ resolved
@@ -191,12 +191,7 @@
 	struct hash_netportnet4_elem e = { };
 	struct ip_set_ext ext = IP_SET_INIT_UEXT(set);
 	u32 ip = 0, ip_to = 0, p = 0, port, port_to;
-<<<<<<< HEAD
-	u32 ip2_from = 0, ip2_to = 0, ip2, ipn;
-	u64 n = 0, m = 0;
-=======
 	u32 ip2_from = 0, ip2_to = 0, ip2, i = 0;
->>>>>>> d773f581
 	bool with_ports = false;
 	int ret;
 
@@ -298,19 +293,6 @@
 	} else {
 		ip_set_mask_from_to(ip2_from, ip2_to, e.cidr[1]);
 	}
-	ipn = ip;
-	do {
-		ipn = ip_set_range_to_cidr(ipn, ip_to, &e.cidr[0]);
-		n++;
-	} while (ipn++ < ip_to);
-	ipn = ip2_from;
-	do {
-		ipn = ip_set_range_to_cidr(ipn, ip2_to, &e.cidr[1]);
-		m++;
-	} while (ipn++ < ip2_to);
-
-	if (n*m*(port_to - port + 1) > IPSET_MAX_RANGE)
-		return -ERANGE;
 
 	if (retried) {
 		ip = ntohl(h->next.ip[0]);
