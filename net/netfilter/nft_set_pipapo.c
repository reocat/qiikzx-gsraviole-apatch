--- conflicted
+++ resolved
@@ -2226,10 +2226,6 @@
 	if (m) {
 		rcu_barrier();
 
-<<<<<<< HEAD
-		nft_set_pipapo_match_destroy(ctx, set, m);
-=======
->>>>>>> a8e7f812
 		for_each_possible_cpu(cpu)
 			pipapo_free_scratch(m, cpu);
 #ifdef NFT_PIPAPO_ALIGN
