// SPDX-License-Identifier: GPL-2.0-only

/* PIPAPO: PIle PAcket POlicies: set for arbitrary concatenations of ranges
 *
 * Copyright (c) 2019-2020 Red Hat GmbH
 *
 * Author: Stefano Brivio <sbrivio@redhat.com>
 */

/**
 * DOC: Theory of Operation
 *
 *
 * Problem
 * -------
 *
 * Match packet bytes against entries composed of ranged or non-ranged packet
 * field specifiers, mapping them to arbitrary references. For example:
 *
 * ::
 *
 *               --- fields --->
 *      |    [net],[port],[net]... => [reference]
 *   entries [net],[port],[net]... => [reference]
 *      |    [net],[port],[net]... => [reference]
 *      V    ...
 *
 * where [net] fields can be IP ranges or netmasks, and [port] fields are port
 * ranges. Arbitrary packet fields can be matched.
 *
 *
 * Algorithm Overview
 * ------------------
 *
 * This algorithm is loosely inspired by [Ligatti 2010], and fundamentally
 * relies on the consideration that every contiguous range in a space of b bits
 * can be converted into b * 2 netmasks, from Theorem 3 in [Rottenstreich 2010],
 * as also illustrated in Section 9 of [Kogan 2014].
 *
 * Classification against a number of entries, that require matching given bits
 * of a packet field, is performed by grouping those bits in sets of arbitrary
 * size, and classifying packet bits one group at a time.
 *
 * Example:
 *   to match the source port (16 bits) of a packet, we can divide those 16 bits
 *   in 4 groups of 4 bits each. Given the entry:
 *      0000 0001 0101 1001
 *   and a packet with source port:
 *      0000 0001 1010 1001
 *   first and second groups match, but the third doesn't. We conclude that the
 *   packet doesn't match the given entry.
 *
 * Translate the set to a sequence of lookup tables, one per field. Each table
 * has two dimensions: bit groups to be matched for a single packet field, and
 * all the possible values of said groups (buckets). Input entries are
 * represented as one or more rules, depending on the number of composing
 * netmasks for the given field specifier, and a group match is indicated as a
 * set bit, with number corresponding to the rule index, in all the buckets
 * whose value matches the entry for a given group.
 *
 * Rules are mapped between fields through an array of x, n pairs, with each
 * item mapping a matched rule to one or more rules. The position of the pair in
 * the array indicates the matched rule to be mapped to the next field, x
 * indicates the first rule index in the next field, and n the amount of
 * next-field rules the current rule maps to.
 *
 * The mapping array for the last field maps to the desired references.
 *
 * To match, we perform table lookups using the values of grouped packet bits,
 * and use a sequence of bitwise operations to progressively evaluate rule
 * matching.
 *
 * A stand-alone, reference implementation, also including notes about possible
 * future optimisations, is available at:
 *    https://pipapo.lameexcu.se/
 *
 * Insertion
 * ---------
 *
 * - For each packet field:
 *
 *   - divide the b packet bits we want to classify into groups of size t,
 *     obtaining ceil(b / t) groups
 *
 *      Example: match on destination IP address, with t = 4: 32 bits, 8 groups
 *      of 4 bits each
 *
 *   - allocate a lookup table with one column ("bucket") for each possible
 *     value of a group, and with one row for each group
 *
 *      Example: 8 groups, 2^4 buckets:
 *
 * ::
 *
 *                     bucket
 *      group  0   1   2   3   4   5   6   7   8   9  10  11  12  13  14  15
 *        0
 *        1
 *        2
 *        3
 *        4
 *        5
 *        6
 *        7
 *
 *   - map the bits we want to classify for the current field, for a given
 *     entry, to a single rule for non-ranged and netmask set items, and to one
 *     or multiple rules for ranges. Ranges are expanded to composing netmasks
 *     by pipapo_expand().
 *
 *      Example: 2 entries, 10.0.0.5:1024 and 192.168.1.0-192.168.2.1:2048
 *      - rule #0: 10.0.0.5
 *      - rule #1: 192.168.1.0/24
 *      - rule #2: 192.168.2.0/31
 *
 *   - insert references to the rules in the lookup table, selecting buckets
 *     according to bit values of a rule in the given group. This is done by
 *     pipapo_insert().
 *
 *      Example: given:
 *      - rule #0: 10.0.0.5 mapping to buckets
 *        < 0 10  0 0   0 0  0 5 >
 *      - rule #1: 192.168.1.0/24 mapping to buckets
 *        < 12 0  10 8  0 1  < 0..15 > < 0..15 > >
 *      - rule #2: 192.168.2.0/31 mapping to buckets
 *        < 12 0  10 8  0 2  0 < 0..1 > >
 *
 *      these bits are set in the lookup table:
 *
 * ::
 *
 *                     bucket
 *      group  0   1   2   3   4   5   6   7   8   9  10  11  12  13  14  15
 *        0    0                                              1,2
 *        1   1,2                                      0
 *        2    0                                      1,2
 *        3    0                              1,2
 *        4  0,1,2
 *        5    0   1   2
 *        6  0,1,2 1   1   1   1   1   1   1   1   1   1   1   1   1   1   1
 *        7   1,2 1,2  1   1   1  0,1  1   1   1   1   1   1   1   1   1   1
 *
 *   - if this is not the last field in the set, fill a mapping array that maps
 *     rules from the lookup table to rules belonging to the same entry in
 *     the next lookup table, done by pipapo_map().
 *
 *     Note that as rules map to contiguous ranges of rules, given how netmask
 *     expansion and insertion is performed, &union nft_pipapo_map_bucket stores
 *     this information as pairs of first rule index, rule count.
 *
 *      Example: 2 entries, 10.0.0.5:1024 and 192.168.1.0-192.168.2.1:2048,
 *      given lookup table #0 for field 0 (see example above):
 *
 * ::
 *
 *                     bucket
 *      group  0   1   2   3   4   5   6   7   8   9  10  11  12  13  14  15
 *        0    0                                              1,2
 *        1   1,2                                      0
 *        2    0                                      1,2
 *        3    0                              1,2
 *        4  0,1,2
 *        5    0   1   2
 *        6  0,1,2 1   1   1   1   1   1   1   1   1   1   1   1   1   1   1
 *        7   1,2 1,2  1   1   1  0,1  1   1   1   1   1   1   1   1   1   1
 *
 *      and lookup table #1 for field 1 with:
 *      - rule #0: 1024 mapping to buckets
 *        < 0  0  4  0 >
 *      - rule #1: 2048 mapping to buckets
 *        < 0  0  5  0 >
 *
 * ::
 *
 *                     bucket
 *      group  0   1   2   3   4   5   6   7   8   9  10  11  12  13  14  15
 *        0   0,1
 *        1   0,1
 *        2                    0   1
 *        3   0,1
 *
 *      we need to map rules for 10.0.0.5 in lookup table #0 (rule #0) to 1024
 *      in lookup table #1 (rule #0) and rules for 192.168.1.0-192.168.2.1
 *      (rules #1, #2) to 2048 in lookup table #2 (rule #1):
 *
 * ::
 *
 *       rule indices in current field: 0    1    2
 *       map to rules in next field:    0    1    1
 *
 *   - if this is the last field in the set, fill a mapping array that maps
 *     rules from the last lookup table to element pointers, also done by
 *     pipapo_map().
 *
 *     Note that, in this implementation, we have two elements (start, end) for
 *     each entry. The pointer to the end element is stored in this array, and
 *     the pointer to the start element is linked from it.
 *
 *      Example: entry 10.0.0.5:1024 has a corresponding &struct nft_pipapo_elem
 *      pointer, 0x66, and element for 192.168.1.0-192.168.2.1:2048 is at 0x42.
 *      From the rules of lookup table #1 as mapped above:
 *
 * ::
 *
 *       rule indices in last field:    0    1
 *       map to elements:             0x66  0x42
 *
 *
 * Matching
 * --------
 *
 * We use a result bitmap, with the size of a single lookup table bucket, to
 * represent the matching state that applies at every algorithm step. This is
 * done by pipapo_lookup().
 *
 * - For each packet field:
 *
 *   - start with an all-ones result bitmap (res_map in pipapo_lookup())
 *
 *   - perform a lookup into the table corresponding to the current field,
 *     for each group, and at every group, AND the current result bitmap with
 *     the value from the lookup table bucket
 *
 * ::
 *
 *      Example: 192.168.1.5 < 12 0  10 8  0 1  0 5 >, with lookup table from
 *      insertion examples.
 *      Lookup table buckets are at least 3 bits wide, we'll assume 8 bits for
 *      convenience in this example. Initial result bitmap is 0xff, the steps
 *      below show the value of the result bitmap after each group is processed:
 *
 *                     bucket
 *      group  0   1   2   3   4   5   6   7   8   9  10  11  12  13  14  15
 *        0    0                                              1,2
 *        result bitmap is now: 0xff & 0x6 [bucket 12] = 0x6
 *
 *        1   1,2                                      0
 *        result bitmap is now: 0x6 & 0x6 [bucket 0] = 0x6
 *
 *        2    0                                      1,2
 *        result bitmap is now: 0x6 & 0x6 [bucket 10] = 0x6
 *
 *        3    0                              1,2
 *        result bitmap is now: 0x6 & 0x6 [bucket 8] = 0x6
 *
 *        4  0,1,2
 *        result bitmap is now: 0x6 & 0x7 [bucket 0] = 0x6
 *
 *        5    0   1   2
 *        result bitmap is now: 0x6 & 0x2 [bucket 1] = 0x2
 *
 *        6  0,1,2 1   1   1   1   1   1   1   1   1   1   1   1   1   1   1
 *        result bitmap is now: 0x2 & 0x7 [bucket 0] = 0x2
 *
 *        7   1,2 1,2  1   1   1  0,1  1   1   1   1   1   1   1   1   1   1
 *        final result bitmap for this field is: 0x2 & 0x3 [bucket 5] = 0x2
 *
 *   - at the next field, start with a new, all-zeroes result bitmap. For each
 *     bit set in the previous result bitmap, fill the new result bitmap
 *     (fill_map in pipapo_lookup()) with the rule indices from the
 *     corresponding buckets of the mapping field for this field, done by
 *     pipapo_refill()
 *
 *      Example: with mapping table from insertion examples, with the current
 *      result bitmap from the previous example, 0x02:
 *
 * ::
 *
 *       rule indices in current field: 0    1    2
 *       map to rules in next field:    0    1    1
 *
 *      the new result bitmap will be 0x02: rule 1 was set, and rule 1 will be
 *      set.
 *
 *      We can now extend this example to cover the second iteration of the step
 *      above (lookup and AND bitmap): assuming the port field is
 *      2048 < 0  0  5  0 >, with starting result bitmap 0x2, and lookup table
 *      for "port" field from pre-computation example:
 *
 * ::
 *
 *                     bucket
 *      group  0   1   2   3   4   5   6   7   8   9  10  11  12  13  14  15
 *        0   0,1
 *        1   0,1
 *        2                    0   1
 *        3   0,1
 *
 *       operations are: 0x2 & 0x3 [bucket 0] & 0x3 [bucket 0] & 0x2 [bucket 5]
 *       & 0x3 [bucket 0], resulting bitmap is 0x2.
 *
 *   - if this is the last field in the set, look up the value from the mapping
 *     array corresponding to the final result bitmap
 *
 *      Example: 0x2 resulting bitmap from 192.168.1.5:2048, mapping array for
 *      last field from insertion example:
 *
 * ::
 *
 *       rule indices in last field:    0    1
 *       map to elements:             0x66  0x42
 *
 *      the matching element is at 0x42.
 *
 *
 * References
 * ----------
 *
 * [Ligatti 2010]
 *      A Packet-classification Algorithm for Arbitrary Bitmask Rules, with
 *      Automatic Time-space Tradeoffs
 *      Jay Ligatti, Josh Kuhn, and Chris Gage.
 *      Proceedings of the IEEE International Conference on Computer
 *      Communication Networks (ICCCN), August 2010.
 *      https://www.cse.usf.edu/~ligatti/papers/grouper-conf.pdf
 *
 * [Rottenstreich 2010]
 *      Worst-Case TCAM Rule Expansion
 *      Ori Rottenstreich and Isaac Keslassy.
 *      2010 Proceedings IEEE INFOCOM, San Diego, CA, 2010.
 *      http://citeseerx.ist.psu.edu/viewdoc/download?doi=10.1.1.212.4592&rep=rep1&type=pdf
 *
 * [Kogan 2014]
 *      SAX-PAC (Scalable And eXpressive PAcket Classification)
 *      Kirill Kogan, Sergey Nikolenko, Ori Rottenstreich, William Culhane,
 *      and Patrick Eugster.
 *      Proceedings of the 2014 ACM conference on SIGCOMM, August 2014.
 *      https://www.sigcomm.org/sites/default/files/ccr/papers/2014/August/2619239-2626294.pdf
 */

#include <linux/kernel.h>
#include <linux/init.h>
#include <linux/module.h>
#include <linux/netlink.h>
#include <linux/netfilter.h>
#include <linux/netfilter/nf_tables.h>
#include <net/netfilter/nf_tables_core.h>
#include <uapi/linux/netfilter/nf_tables.h>
#include <linux/bitmap.h>
#include <linux/bitops.h>

#include "nft_set_pipapo_avx2.h"
#include "nft_set_pipapo.h"

/**
 * pipapo_refill() - For each set bit, set bits from selected mapping table item
 * @map:	Bitmap to be scanned for set bits
 * @len:	Length of bitmap in longs
 * @rules:	Number of rules in field
 * @dst:	Destination bitmap
 * @mt:		Mapping table containing bit set specifiers
 * @match_only:	Find a single bit and return, don't fill
 *
 * Iteration over set bits with __builtin_ctzl(): Daniel Lemire, public domain.
 *
 * For each bit set in map, select the bucket from mapping table with index
 * corresponding to the position of the bit set. Use start bit and amount of
 * bits specified in bucket to fill region in dst.
 *
 * Return: -1 on no match, bit position on 'match_only', 0 otherwise.
 */
int pipapo_refill(unsigned long *map, int len, int rules, unsigned long *dst,
		  union nft_pipapo_map_bucket *mt, bool match_only)
{
	unsigned long bitset;
	int k, ret = -1;

	for (k = 0; k < len; k++) {
		bitset = map[k];
		while (bitset) {
			unsigned long t = bitset & -bitset;
			int r = __builtin_ctzl(bitset);
			int i = k * BITS_PER_LONG + r;

			if (unlikely(i >= rules)) {
				map[k] = 0;
				return -1;
			}

			if (match_only) {
				bitmap_clear(map, i, 1);
				return i;
			}

			ret = 0;

			bitmap_set(dst, mt[i].to, mt[i].n);

			bitset ^= t;
		}
		map[k] = 0;
	}

	return ret;
}

/**
 * nft_pipapo_lookup() - Lookup function
 * @net:	Network namespace
 * @set:	nftables API set representation
 * @key:	nftables API element representation containing key data
 * @ext:	nftables API extension pointer, filled with matching reference
 *
 * For more details, see DOC: Theory of Operation.
 *
 * Return: true on match, false otherwise.
 */
bool nft_pipapo_lookup(const struct net *net, const struct nft_set *set,
		       const u32 *key, const struct nft_set_ext **ext)
{
	struct nft_pipapo *priv = nft_set_priv(set);
	struct nft_pipapo_scratch *scratch;
	unsigned long *res_map, *fill_map;
	u8 genmask = nft_genmask_cur(net);
	const u8 *rp = (const u8 *)key;
	struct nft_pipapo_match *m;
	struct nft_pipapo_field *f;
	bool map_index;
	int i;

	local_bh_disable();

	m = rcu_dereference(priv->match);

	if (unlikely(!m || !*raw_cpu_ptr(m->scratch)))
		goto out;

	scratch = *raw_cpu_ptr(m->scratch);

	map_index = scratch->map_index;

	res_map  = scratch->map + (map_index ? m->bsize_max : 0);
	fill_map = scratch->map + (map_index ? 0 : m->bsize_max);

	memset(res_map, 0xff, m->bsize_max * sizeof(*res_map));

	nft_pipapo_for_each_field(f, i, m) {
		bool last = i == m->field_count - 1;
		int b;

		/* For each bit group: select lookup table bucket depending on
		 * packet bytes value, then AND bucket value
		 */
		if (likely(f->bb == 8))
			pipapo_and_field_buckets_8bit(f, res_map, rp);
		else
			pipapo_and_field_buckets_4bit(f, res_map, rp);
		NFT_PIPAPO_GROUP_BITS_ARE_8_OR_4;

		rp += f->groups / NFT_PIPAPO_GROUPS_PER_BYTE(f);

		/* Now populate the bitmap for the next field, unless this is
		 * the last field, in which case return the matched 'ext'
		 * pointer if any.
		 *
		 * Now res_map contains the matching bitmap, and fill_map is the
		 * bitmap for the next field.
		 */
next_match:
		b = pipapo_refill(res_map, f->bsize, f->rules, fill_map, f->mt,
				  last);
		if (b < 0) {
			scratch->map_index = map_index;
			local_bh_enable();

			return false;
		}

		if (last) {
			*ext = &f->mt[b].e->ext;
			if (unlikely(nft_set_elem_expired(*ext) ||
				     !nft_set_elem_active(*ext, genmask)))
				goto next_match;

			/* Last field: we're just returning the key without
			 * filling the initial bitmap for the next field, so the
			 * current inactive bitmap is clean and can be reused as
			 * *next* bitmap (not initial) for the next packet.
			 */
			scratch->map_index = map_index;
			local_bh_enable();

			return true;
		}

		/* Swap bitmap indices: res_map is the initial bitmap for the
		 * next field, and fill_map is guaranteed to be all-zeroes at
		 * this point.
		 */
		map_index = !map_index;
		swap(res_map, fill_map);

		rp += NFT_PIPAPO_GROUPS_PADDING(f);
	}

out:
	local_bh_enable();
	return false;
}

/**
 * pipapo_get() - Get matching element reference given key data
 * @net:	Network namespace
 * @set:	nftables API set representation
 * @data:	Key data to be matched against existing elements
 * @genmask:	If set, check that element is active in given genmask
 *
 * This is essentially the same as the lookup function, except that it matches
 * key data against the uncommitted copy and doesn't use preallocated maps for
 * bitmap results.
 *
 * Return: pointer to &struct nft_pipapo_elem on match, error pointer otherwise.
 */
static struct nft_pipapo_elem *pipapo_get(const struct net *net,
					  const struct nft_set *set,
					  const u8 *data, u8 genmask)
{
	struct nft_pipapo_elem *ret = ERR_PTR(-ENOENT);
	struct nft_pipapo *priv = nft_set_priv(set);
	struct nft_pipapo_match *m = priv->clone;
	unsigned long *res_map, *fill_map = NULL;
	struct nft_pipapo_field *f;
	int i;

	res_map = kmalloc_array(m->bsize_max, sizeof(*res_map), GFP_ATOMIC);
	if (!res_map) {
		ret = ERR_PTR(-ENOMEM);
		goto out;
	}

	fill_map = kcalloc(m->bsize_max, sizeof(*res_map), GFP_ATOMIC);
	if (!fill_map) {
		ret = ERR_PTR(-ENOMEM);
		goto out;
	}

	memset(res_map, 0xff, m->bsize_max * sizeof(*res_map));

	nft_pipapo_for_each_field(f, i, m) {
		bool last = i == m->field_count - 1;
		int b;

		/* For each bit group: select lookup table bucket depending on
		 * packet bytes value, then AND bucket value
		 */
		if (f->bb == 8)
			pipapo_and_field_buckets_8bit(f, res_map, data);
		else if (f->bb == 4)
			pipapo_and_field_buckets_4bit(f, res_map, data);
		else
			BUG();

		data += f->groups / NFT_PIPAPO_GROUPS_PER_BYTE(f);

		/* Now populate the bitmap for the next field, unless this is
		 * the last field, in which case return the matched 'ext'
		 * pointer if any.
		 *
		 * Now res_map contains the matching bitmap, and fill_map is the
		 * bitmap for the next field.
		 */
next_match:
		b = pipapo_refill(res_map, f->bsize, f->rules, fill_map, f->mt,
				  last);
		if (b < 0)
			goto out;

		if (last) {
			if (nft_set_elem_expired(&f->mt[b].e->ext))
				goto next_match;
			if ((genmask &&
			     !nft_set_elem_active(&f->mt[b].e->ext, genmask)))
				goto next_match;

			ret = f->mt[b].e;
			goto out;
		}

		data += NFT_PIPAPO_GROUPS_PADDING(f);

		/* Swap bitmap indices: fill_map will be the initial bitmap for
		 * the next field (i.e. the new res_map), and res_map is
		 * guaranteed to be all-zeroes at this point, ready to be filled
		 * according to the next mapping table.
		 */
		swap(res_map, fill_map);
	}

out:
	kfree(fill_map);
	kfree(res_map);
	return ret;
}

/**
 * nft_pipapo_get() - Get matching element reference given key data
 * @net:	Network namespace
 * @set:	nftables API set representation
 * @elem:	nftables API element representation containing key data
 * @flags:	Unused
 */
static void *nft_pipapo_get(const struct net *net, const struct nft_set *set,
			    const struct nft_set_elem *elem, unsigned int flags)
{
	return pipapo_get(net, set, (const u8 *)elem->key.val.data,
			  nft_genmask_cur(net));
}

/**
 * pipapo_resize() - Resize lookup or mapping table, or both
 * @f:		Field containing lookup and mapping tables
 * @old_rules:	Previous amount of rules in field
 * @rules:	New amount of rules
 *
 * Increase, decrease or maintain tables size depending on new amount of rules,
 * and copy data over. In case the new size is smaller, throw away data for
 * highest-numbered rules.
 *
 * Return: 0 on success, -ENOMEM on allocation failure.
 */
static int pipapo_resize(struct nft_pipapo_field *f, int old_rules, int rules)
{
	long *new_lt = NULL, *new_p, *old_lt = f->lt, *old_p;
	union nft_pipapo_map_bucket *new_mt, *old_mt = f->mt;
	size_t new_bucket_size, copy;
	int group, bucket;

	new_bucket_size = DIV_ROUND_UP(rules, BITS_PER_LONG);
#ifdef NFT_PIPAPO_ALIGN
	new_bucket_size = roundup(new_bucket_size,
				  NFT_PIPAPO_ALIGN / sizeof(*new_lt));
#endif

	if (new_bucket_size == f->bsize)
		goto mt;

	if (new_bucket_size > f->bsize)
		copy = f->bsize;
	else
		copy = new_bucket_size;

	new_lt = kvzalloc(f->groups * NFT_PIPAPO_BUCKETS(f->bb) *
			  new_bucket_size * sizeof(*new_lt) +
			  NFT_PIPAPO_ALIGN_HEADROOM,
			  GFP_KERNEL);
	if (!new_lt)
		return -ENOMEM;

	new_p = NFT_PIPAPO_LT_ALIGN(new_lt);
	old_p = NFT_PIPAPO_LT_ALIGN(old_lt);

	for (group = 0; group < f->groups; group++) {
		for (bucket = 0; bucket < NFT_PIPAPO_BUCKETS(f->bb); bucket++) {
			memcpy(new_p, old_p, copy * sizeof(*new_p));
			new_p += copy;
			old_p += copy;

			if (new_bucket_size > f->bsize)
				new_p += new_bucket_size - f->bsize;
			else
				old_p += f->bsize - new_bucket_size;
		}
	}

mt:
	new_mt = kvmalloc(rules * sizeof(*new_mt), GFP_KERNEL);
	if (!new_mt) {
		kvfree(new_lt);
		return -ENOMEM;
	}

	memcpy(new_mt, f->mt, min(old_rules, rules) * sizeof(*new_mt));
	if (rules > old_rules) {
		memset(new_mt + old_rules, 0,
		       (rules - old_rules) * sizeof(*new_mt));
	}

	if (new_lt) {
		f->bsize = new_bucket_size;
		NFT_PIPAPO_LT_ASSIGN(f, new_lt);
		kvfree(old_lt);
	}

	f->mt = new_mt;
	kvfree(old_mt);

	return 0;
}

/**
 * pipapo_bucket_set() - Set rule bit in bucket given group and group value
 * @f:		Field containing lookup table
 * @rule:	Rule index
 * @group:	Group index
 * @v:		Value of bit group
 */
static void pipapo_bucket_set(struct nft_pipapo_field *f, int rule, int group,
			      int v)
{
	unsigned long *pos;

	pos = NFT_PIPAPO_LT_ALIGN(f->lt);
	pos += f->bsize * NFT_PIPAPO_BUCKETS(f->bb) * group;
	pos += f->bsize * v;

	__set_bit(rule, pos);
}

/**
 * pipapo_lt_4b_to_8b() - Switch lookup table group width from 4 bits to 8 bits
 * @old_groups:	Number of current groups
 * @bsize:	Size of one bucket, in longs
 * @old_lt:	Pointer to the current lookup table
 * @new_lt:	Pointer to the new, pre-allocated lookup table
 *
 * Each bucket with index b in the new lookup table, belonging to group g, is
 * filled with the bit intersection between:
 * - bucket with index given by the upper 4 bits of b, from group g, and
 * - bucket with index given by the lower 4 bits of b, from group g + 1
 *
 * That is, given buckets from the new lookup table N(x, y) and the old lookup
 * table O(x, y), with x bucket index, and y group index:
 *
 *	N(b, g) := O(b / 16, g) & O(b % 16, g + 1)
 *
 * This ensures equivalence of the matching results on lookup. Two examples in
 * pictures:
 *
 *              bucket
 *  group  0  1  2  3  4  5  6  7  8  9 10 11 12 13 14 15 16 17 18 ... 254 255
 *    0                ^
 *    1                |                                                 ^
 *   ...             ( & )                                               |
 *                  /     \                                              |
 *                 /       \                                         .-( & )-.
 *                /  bucket \                                        |       |
 *      group  0 / 1   2   3 \ 4   5   6   7   8   9  10  11  12  13 |14  15 |
 *        0     /             \                                      |       |
 *        1                    \                                     |       |
 *        2                                                          |     --'
 *        3                                                          '-
 *       ...
 */
static void pipapo_lt_4b_to_8b(int old_groups, int bsize,
			       unsigned long *old_lt, unsigned long *new_lt)
{
	int g, b, i;

	for (g = 0; g < old_groups / 2; g++) {
		int src_g0 = g * 2, src_g1 = g * 2 + 1;

		for (b = 0; b < NFT_PIPAPO_BUCKETS(8); b++) {
			int src_b0 = b / NFT_PIPAPO_BUCKETS(4);
			int src_b1 = b % NFT_PIPAPO_BUCKETS(4);
			int src_i0 = src_g0 * NFT_PIPAPO_BUCKETS(4) + src_b0;
			int src_i1 = src_g1 * NFT_PIPAPO_BUCKETS(4) + src_b1;

			for (i = 0; i < bsize; i++) {
				*new_lt = old_lt[src_i0 * bsize + i] &
					  old_lt[src_i1 * bsize + i];
				new_lt++;
			}
		}
	}
}

/**
 * pipapo_lt_8b_to_4b() - Switch lookup table group width from 8 bits to 4 bits
 * @old_groups:	Number of current groups
 * @bsize:	Size of one bucket, in longs
 * @old_lt:	Pointer to the current lookup table
 * @new_lt:	Pointer to the new, pre-allocated lookup table
 *
 * Each bucket with index b in the new lookup table, belonging to group g, is
 * filled with the bit union of:
 * - all the buckets with index such that the upper four bits of the lower byte
 *   equal b, from group g, with g odd
 * - all the buckets with index such that the lower four bits equal b, from
 *   group g, with g even
 *
 * That is, given buckets from the new lookup table N(x, y) and the old lookup
 * table O(x, y), with x bucket index, and y group index:
 *
 *	- with g odd:  N(b, g) := U(O(x, g) for each x : x = (b & 0xf0) >> 4)
 *	- with g even: N(b, g) := U(O(x, g) for each x : x = b & 0x0f)
 *
 * where U() denotes the arbitrary union operation (binary OR of n terms). This
 * ensures equivalence of the matching results on lookup.
 */
static void pipapo_lt_8b_to_4b(int old_groups, int bsize,
			       unsigned long *old_lt, unsigned long *new_lt)
{
	int g, b, bsrc, i;

	memset(new_lt, 0, old_groups * 2 * NFT_PIPAPO_BUCKETS(4) * bsize *
			  sizeof(unsigned long));

	for (g = 0; g < old_groups * 2; g += 2) {
		int src_g = g / 2;

		for (b = 0; b < NFT_PIPAPO_BUCKETS(4); b++) {
			for (bsrc = NFT_PIPAPO_BUCKETS(8) * src_g;
			     bsrc < NFT_PIPAPO_BUCKETS(8) * (src_g + 1);
			     bsrc++) {
				if (((bsrc & 0xf0) >> 4) != b)
					continue;

				for (i = 0; i < bsize; i++)
					new_lt[i] |= old_lt[bsrc * bsize + i];
			}

			new_lt += bsize;
		}

		for (b = 0; b < NFT_PIPAPO_BUCKETS(4); b++) {
			for (bsrc = NFT_PIPAPO_BUCKETS(8) * src_g;
			     bsrc < NFT_PIPAPO_BUCKETS(8) * (src_g + 1);
			     bsrc++) {
				if ((bsrc & 0x0f) != b)
					continue;

				for (i = 0; i < bsize; i++)
					new_lt[i] |= old_lt[bsrc * bsize + i];
			}

			new_lt += bsize;
		}
	}
}

/**
 * pipapo_lt_bits_adjust() - Adjust group size for lookup table if needed
 * @f:		Field containing lookup table
 */
static void pipapo_lt_bits_adjust(struct nft_pipapo_field *f)
{
	unsigned long *new_lt;
	int groups, bb;
	size_t lt_size;

	lt_size = f->groups * NFT_PIPAPO_BUCKETS(f->bb) * f->bsize *
		  sizeof(*f->lt);

	if (f->bb == NFT_PIPAPO_GROUP_BITS_SMALL_SET &&
	    lt_size > NFT_PIPAPO_LT_SIZE_HIGH) {
		groups = f->groups * 2;
		bb = NFT_PIPAPO_GROUP_BITS_LARGE_SET;

		lt_size = groups * NFT_PIPAPO_BUCKETS(bb) * f->bsize *
			  sizeof(*f->lt);
	} else if (f->bb == NFT_PIPAPO_GROUP_BITS_LARGE_SET &&
		   lt_size < NFT_PIPAPO_LT_SIZE_LOW) {
		groups = f->groups / 2;
		bb = NFT_PIPAPO_GROUP_BITS_SMALL_SET;

		lt_size = groups * NFT_PIPAPO_BUCKETS(bb) * f->bsize *
			  sizeof(*f->lt);

		/* Don't increase group width if the resulting lookup table size
		 * would exceed the upper size threshold for a "small" set.
		 */
		if (lt_size > NFT_PIPAPO_LT_SIZE_HIGH)
			return;
	} else {
		return;
	}

	new_lt = kvzalloc(lt_size + NFT_PIPAPO_ALIGN_HEADROOM, GFP_KERNEL);
	if (!new_lt)
		return;

	NFT_PIPAPO_GROUP_BITS_ARE_8_OR_4;
	if (f->bb == 4 && bb == 8) {
		pipapo_lt_4b_to_8b(f->groups, f->bsize,
				   NFT_PIPAPO_LT_ALIGN(f->lt),
				   NFT_PIPAPO_LT_ALIGN(new_lt));
	} else if (f->bb == 8 && bb == 4) {
		pipapo_lt_8b_to_4b(f->groups, f->bsize,
				   NFT_PIPAPO_LT_ALIGN(f->lt),
				   NFT_PIPAPO_LT_ALIGN(new_lt));
	} else {
		BUG();
	}

	f->groups = groups;
	f->bb = bb;
	kvfree(f->lt);
	NFT_PIPAPO_LT_ASSIGN(f, new_lt);
}

/**
 * pipapo_insert() - Insert new rule in field given input key and mask length
 * @f:		Field containing lookup table
 * @k:		Input key for classification, without nftables padding
 * @mask_bits:	Length of mask; matches field length for non-ranged entry
 *
 * Insert a new rule reference in lookup buckets corresponding to k and
 * mask_bits.
 *
 * Return: 1 on success (one rule inserted), negative error code on failure.
 */
static int pipapo_insert(struct nft_pipapo_field *f, const uint8_t *k,
			 int mask_bits)
{
	int rule = f->rules, group, ret, bit_offset = 0;

	ret = pipapo_resize(f, f->rules, f->rules + 1);
	if (ret)
		return ret;

	f->rules++;

	for (group = 0; group < f->groups; group++) {
		int i, v;
		u8 mask;

		v = k[group / (BITS_PER_BYTE / f->bb)];
		v &= GENMASK(BITS_PER_BYTE - bit_offset - 1, 0);
		v >>= (BITS_PER_BYTE - bit_offset) - f->bb;

		bit_offset += f->bb;
		bit_offset %= BITS_PER_BYTE;

		if (mask_bits >= (group + 1) * f->bb) {
			/* Not masked */
			pipapo_bucket_set(f, rule, group, v);
		} else if (mask_bits <= group * f->bb) {
			/* Completely masked */
			for (i = 0; i < NFT_PIPAPO_BUCKETS(f->bb); i++)
				pipapo_bucket_set(f, rule, group, i);
		} else {
			/* The mask limit falls on this group */
			mask = GENMASK(f->bb - 1, 0);
			mask >>= mask_bits - group * f->bb;
			for (i = 0; i < NFT_PIPAPO_BUCKETS(f->bb); i++) {
				if ((i & ~mask) == (v & ~mask))
					pipapo_bucket_set(f, rule, group, i);
			}
		}
	}

	pipapo_lt_bits_adjust(f);

	return 1;
}

/**
 * pipapo_step_diff() - Check if setting @step bit in netmask would change it
 * @base:	Mask we are expanding
 * @step:	Step bit for given expansion step
 * @len:	Total length of mask space (set and unset bits), bytes
 *
 * Convenience function for mask expansion.
 *
 * Return: true if step bit changes mask (i.e. isn't set), false otherwise.
 */
static bool pipapo_step_diff(u8 *base, int step, int len)
{
	/* Network order, byte-addressed */
#ifdef __BIG_ENDIAN__
	return !(BIT(step % BITS_PER_BYTE) & base[step / BITS_PER_BYTE]);
#else
	return !(BIT(step % BITS_PER_BYTE) &
		 base[len - 1 - step / BITS_PER_BYTE]);
#endif
}

/**
 * pipapo_step_after_end() - Check if mask exceeds range end with given step
 * @base:	Mask we are expanding
 * @end:	End of range
 * @step:	Step bit for given expansion step, highest bit to be set
 * @len:	Total length of mask space (set and unset bits), bytes
 *
 * Convenience function for mask expansion.
 *
 * Return: true if mask exceeds range setting step bits, false otherwise.
 */
static bool pipapo_step_after_end(const u8 *base, const u8 *end, int step,
				  int len)
{
	u8 tmp[NFT_PIPAPO_MAX_BYTES];
	int i;

	memcpy(tmp, base, len);

	/* Network order, byte-addressed */
	for (i = 0; i <= step; i++)
#ifdef __BIG_ENDIAN__
		tmp[i / BITS_PER_BYTE] |= BIT(i % BITS_PER_BYTE);
#else
		tmp[len - 1 - i / BITS_PER_BYTE] |= BIT(i % BITS_PER_BYTE);
#endif

	return memcmp(tmp, end, len) > 0;
}

/**
 * pipapo_base_sum() - Sum step bit to given len-sized netmask base with carry
 * @base:	Netmask base
 * @step:	Step bit to sum
 * @len:	Netmask length, bytes
 */
static void pipapo_base_sum(u8 *base, int step, int len)
{
	bool carry = false;
	int i;

	/* Network order, byte-addressed */
#ifdef __BIG_ENDIAN__
	for (i = step / BITS_PER_BYTE; i < len; i++) {
#else
	for (i = len - 1 - step / BITS_PER_BYTE; i >= 0; i--) {
#endif
		if (carry)
			base[i]++;
		else
			base[i] += 1 << (step % BITS_PER_BYTE);

		if (base[i])
			break;

		carry = true;
	}
}

/**
 * pipapo_expand() - Expand to composing netmasks, insert into lookup table
 * @f:		Field containing lookup table
 * @start:	Start of range
 * @end:	End of range
 * @len:	Length of value in bits
 *
 * Expand range to composing netmasks and insert corresponding rule references
 * in lookup buckets.
 *
 * Return: number of inserted rules on success, negative error code on failure.
 */
static int pipapo_expand(struct nft_pipapo_field *f,
			 const u8 *start, const u8 *end, int len)
{
	int step, masks = 0, bytes = DIV_ROUND_UP(len, BITS_PER_BYTE);
	u8 base[NFT_PIPAPO_MAX_BYTES];

	memcpy(base, start, bytes);
	while (memcmp(base, end, bytes) <= 0) {
		int err;

		step = 0;
		while (pipapo_step_diff(base, step, bytes)) {
			if (pipapo_step_after_end(base, end, step, bytes))
				break;

			step++;
			if (step >= len) {
				if (!masks) {
					err = pipapo_insert(f, base, 0);
					if (err < 0)
						return err;
					masks = 1;
				}
				goto out;
			}
		}

		err = pipapo_insert(f, base, len - step);

		if (err < 0)
			return err;

		masks++;
		pipapo_base_sum(base, step, bytes);
	}
out:
	return masks;
}

/**
 * pipapo_map() - Insert rules in mapping tables, mapping them between fields
 * @m:		Matching data, including mapping table
 * @map:	Table of rule maps: array of first rule and amount of rules
 *		in next field a given rule maps to, for each field
 * @e:		For last field, nft_set_ext pointer matching rules map to
 */
static void pipapo_map(struct nft_pipapo_match *m,
		       union nft_pipapo_map_bucket map[NFT_PIPAPO_MAX_FIELDS],
		       struct nft_pipapo_elem *e)
{
	struct nft_pipapo_field *f;
	int i, j;

	for (i = 0, f = m->f; i < m->field_count - 1; i++, f++) {
		for (j = 0; j < map[i].n; j++) {
			f->mt[map[i].to + j].to = map[i + 1].to;
			f->mt[map[i].to + j].n = map[i + 1].n;
		}
	}

	/* Last field: map to ext instead of mapping to next field */
	for (j = 0; j < map[i].n; j++)
		f->mt[map[i].to + j].e = e;
}

/**
 * pipapo_free_scratch() - Free per-CPU map at original (not aligned) address
 * @m:		Matching data
 * @cpu:	CPU number
 */
static void pipapo_free_scratch(const struct nft_pipapo_match *m, unsigned int cpu)
{
	struct nft_pipapo_scratch *s;
	void *mem;

	s = *per_cpu_ptr(m->scratch, cpu);
	if (!s)
		return;

	mem = s;
	mem -= s->align_off;
	kfree(mem);
}

/**
 * pipapo_realloc_scratch() - Reallocate scratch maps for partial match results
 * @clone:	Copy of matching data with pending insertions and deletions
 * @bsize_max:	Maximum bucket size, scratch maps cover two buckets
 *
 * Return: 0 on success, -ENOMEM on failure.
 */
static int pipapo_realloc_scratch(struct nft_pipapo_match *clone,
				  unsigned long bsize_max)
{
	int i;

	for_each_possible_cpu(i) {
		struct nft_pipapo_scratch *scratch;
#ifdef NFT_PIPAPO_ALIGN
		void *scratch_aligned;
		u32 align_off;
#endif
		scratch = kzalloc_node(struct_size(scratch, map,
						   bsize_max * 2) +
				       NFT_PIPAPO_ALIGN_HEADROOM,
				       GFP_KERNEL, cpu_to_node(i));
		if (!scratch) {
			/* On failure, there's no need to undo previous
			 * allocations: this means that some scratch maps have
			 * a bigger allocated size now (this is only called on
			 * insertion), but the extra space won't be used by any
			 * CPU as new elements are not inserted and m->bsize_max
			 * is not updated.
			 */
			return -ENOMEM;
		}

		pipapo_free_scratch(clone, i);

#ifdef NFT_PIPAPO_ALIGN
		/* Align &scratch->map (not the struct itself): the extra
		 * %NFT_PIPAPO_ALIGN_HEADROOM bytes passed to kzalloc_node()
		 * above guarantee we can waste up to those bytes in order
		 * to align the map field regardless of its offset within
		 * the struct.
		 */
		BUILD_BUG_ON(offsetof(struct nft_pipapo_scratch, map) > NFT_PIPAPO_ALIGN_HEADROOM);

		scratch_aligned = NFT_PIPAPO_LT_ALIGN(&scratch->map);
		scratch_aligned -= offsetof(struct nft_pipapo_scratch, map);
		align_off = scratch_aligned - (void *)scratch;

		scratch = scratch_aligned;
		scratch->align_off = align_off;
#endif
		*per_cpu_ptr(clone->scratch, i) = scratch;
	}

	return 0;
}

/**
 * nft_pipapo_insert() - Validate and insert ranged elements
 * @net:	Network namespace
 * @set:	nftables API set representation
 * @elem:	nftables API element representation containing key data
 * @ext2:	Filled with pointer to &struct nft_set_ext in inserted element
 *
 * Return: 0 on success, error pointer on failure.
 */
static int nft_pipapo_insert(const struct net *net, const struct nft_set *set,
			     const struct nft_set_elem *elem,
			     struct nft_set_ext **ext2)
{
	const struct nft_set_ext *ext = nft_set_elem_ext(set, elem->priv);
	union nft_pipapo_map_bucket rulemap[NFT_PIPAPO_MAX_FIELDS];
	const u8 *start = (const u8 *)elem->key.val.data, *end;
	struct nft_pipapo_elem *e = elem->priv, *dup;
	struct nft_pipapo *priv = nft_set_priv(set);
	struct nft_pipapo_match *m = priv->clone;
	u8 genmask = nft_genmask_next(net);
	struct nft_pipapo_field *f;
	const u8 *start_p, *end_p;
	int i, bsize_max, err = 0;

	if (nft_set_ext_exists(ext, NFT_SET_EXT_KEY_END))
		end = (const u8 *)nft_set_ext_key_end(ext)->data;
	else
		end = start;

	dup = pipapo_get(net, set, start, genmask);
	if (!IS_ERR(dup)) {
		/* Check if we already have the same exact entry */
		const struct nft_data *dup_key, *dup_end;

		dup_key = nft_set_ext_key(&dup->ext);
		if (nft_set_ext_exists(&dup->ext, NFT_SET_EXT_KEY_END))
			dup_end = nft_set_ext_key_end(&dup->ext);
		else
			dup_end = dup_key;

		if (!memcmp(start, dup_key->data, sizeof(*dup_key->data)) &&
		    !memcmp(end, dup_end->data, sizeof(*dup_end->data))) {
			*ext2 = &dup->ext;
			return -EEXIST;
		}

		return -ENOTEMPTY;
	}

	if (PTR_ERR(dup) == -ENOENT) {
		/* Look for partially overlapping entries */
		dup = pipapo_get(net, set, end, nft_genmask_next(net));
	}

	if (PTR_ERR(dup) != -ENOENT) {
		if (IS_ERR(dup))
			return PTR_ERR(dup);
		*ext2 = &dup->ext;
		return -ENOTEMPTY;
	}

	/* Validate */
	start_p = start;
	end_p = end;
	nft_pipapo_for_each_field(f, i, m) {
		if (f->rules >= (unsigned long)NFT_PIPAPO_RULE0_MAX)
			return -ENOSPC;

		if (memcmp(start_p, end_p,
			   f->groups / NFT_PIPAPO_GROUPS_PER_BYTE(f)) > 0)
			return -EINVAL;

		start_p += NFT_PIPAPO_GROUPS_PADDED_SIZE(f);
		end_p += NFT_PIPAPO_GROUPS_PADDED_SIZE(f);
	}

	/* Insert */
	priv->dirty = true;

	bsize_max = m->bsize_max;

	nft_pipapo_for_each_field(f, i, m) {
		int ret;

		rulemap[i].to = f->rules;

		ret = memcmp(start, end,
			     f->groups / NFT_PIPAPO_GROUPS_PER_BYTE(f));
		if (!ret)
			ret = pipapo_insert(f, start, f->groups * f->bb);
		else
			ret = pipapo_expand(f, start, end, f->groups * f->bb);

		if (ret < 0)
			return ret;

		if (f->bsize > bsize_max)
			bsize_max = f->bsize;

		rulemap[i].n = ret;

		start += NFT_PIPAPO_GROUPS_PADDED_SIZE(f);
		end += NFT_PIPAPO_GROUPS_PADDED_SIZE(f);
	}

	if (!*get_cpu_ptr(m->scratch) || bsize_max > m->bsize_max) {
		put_cpu_ptr(m->scratch);

		err = pipapo_realloc_scratch(m, bsize_max);
		if (err)
			return err;

		m->bsize_max = bsize_max;
	} else {
		put_cpu_ptr(m->scratch);
	}

	*ext2 = &e->ext;

	pipapo_map(m, rulemap, e);

	return 0;
}

/**
 * pipapo_clone() - Clone matching data to create new working copy
 * @old:	Existing matching data
 *
 * Return: copy of matching data passed as 'old', error pointer on failure
 */
static struct nft_pipapo_match *pipapo_clone(struct nft_pipapo_match *old)
{
	struct nft_pipapo_field *dst, *src;
	struct nft_pipapo_match *new;
	int i;

	new = kmalloc(sizeof(*new) + sizeof(*dst) * old->field_count,
		      GFP_KERNEL);
	if (!new)
		return ERR_PTR(-ENOMEM);

	new->field_count = old->field_count;
	new->bsize_max = old->bsize_max;

	new->scratch = alloc_percpu(*new->scratch);
	if (!new->scratch)
		goto out_scratch;

	for_each_possible_cpu(i)
		*per_cpu_ptr(new->scratch, i) = NULL;

	if (pipapo_realloc_scratch(new, old->bsize_max))
		goto out_scratch_realloc;

	rcu_head_init(&new->rcu);

	src = old->f;
	dst = new->f;

	for (i = 0; i < old->field_count; i++) {
		unsigned long *new_lt;

		memcpy(dst, src, offsetof(struct nft_pipapo_field, lt));

		new_lt = kvzalloc(src->groups * NFT_PIPAPO_BUCKETS(src->bb) *
				  src->bsize * sizeof(*dst->lt) +
				  NFT_PIPAPO_ALIGN_HEADROOM,
				  GFP_KERNEL);
		if (!new_lt)
			goto out_lt;

		NFT_PIPAPO_LT_ASSIGN(dst, new_lt);

		memcpy(NFT_PIPAPO_LT_ALIGN(new_lt),
		       NFT_PIPAPO_LT_ALIGN(src->lt),
		       src->bsize * sizeof(*dst->lt) *
		       src->groups * NFT_PIPAPO_BUCKETS(src->bb));

		dst->mt = kvmalloc(src->rules * sizeof(*src->mt), GFP_KERNEL);
		if (!dst->mt)
			goto out_mt;

		memcpy(dst->mt, src->mt, src->rules * sizeof(*src->mt));
		src++;
		dst++;
	}

	return new;

out_mt:
	kvfree(dst->lt);
out_lt:
	for (dst--; i > 0; i--) {
		kvfree(dst->mt);
		kvfree(dst->lt);
		dst--;
	}
out_scratch_realloc:
	for_each_possible_cpu(i)
		pipapo_free_scratch(new, i);
out_scratch:
	free_percpu(new->scratch);
	kfree(new);

	return ERR_PTR(-ENOMEM);
}

/**
 * pipapo_rules_same_key() - Get number of rules originated from the same entry
 * @f:		Field containing mapping table
 * @first:	Index of first rule in set of rules mapping to same entry
 *
 * Using the fact that all rules in a field that originated from the same entry
 * will map to the same set of rules in the next field, or to the same element
 * reference, return the cardinality of the set of rules that originated from
 * the same entry as the rule with index @first, @first rule included.
 *
 * In pictures:
 *				rules
 *	field #0		0    1    2    3    4
 *		map to:		0    1   2-4  2-4  5-9
 *				.    .    .......   . ...
 *				|    |    |    | \   \
 *				|    |    |    |  \   \
 *				|    |    |    |   \   \
 *				'    '    '    '    '   \
 *	in field #1		0    1    2    3    4    5 ...
 *
 * if this is called for rule 2 on field #0, it will return 3, as also rules 2
 * and 3 in field 0 map to the same set of rules (2, 3, 4) in the next field.
 *
 * For the last field in a set, we can rely on associated entries to map to the
 * same element references.
 *
 * Return: Number of rules that originated from the same entry as @first.
 */
static int pipapo_rules_same_key(struct nft_pipapo_field *f, int first)
{
	struct nft_pipapo_elem *e = NULL; /* Keep gcc happy */
	int r;

	for (r = first; r < f->rules; r++) {
		if (r != first && e != f->mt[r].e)
			return r - first;

		e = f->mt[r].e;
	}

	if (r != first)
		return r - first;

	return 0;
}

/**
 * pipapo_unmap() - Remove rules from mapping tables, renumber remaining ones
 * @mt:		Mapping array
 * @rules:	Original amount of rules in mapping table
 * @start:	First rule index to be removed
 * @n:		Amount of rules to be removed
 * @to_offset:	First rule index, in next field, this group of rules maps to
 * @is_last:	If this is the last field, delete reference from mapping array
 *
 * This is used to unmap rules from the mapping table for a single field,
 * maintaining consistency and compactness for the existing ones.
 *
 * In pictures: let's assume that we want to delete rules 2 and 3 from the
 * following mapping array:
 *
 *                 rules
 *               0      1      2      3      4
 *      map to:  4-10   4-10   11-15  11-15  16-18
 *
 * the result will be:
 *
 *                 rules
 *               0      1      2
 *      map to:  4-10   4-10   11-13
 *
 * for fields before the last one. In case this is the mapping table for the
 * last field in a set, and rules map to pointers to &struct nft_pipapo_elem:
 *
 *                      rules
 *                        0      1      2      3      4
 *  element pointers:  0x42   0x42   0x33   0x33   0x44
 *
 * the result will be:
 *
 *                      rules
 *                        0      1      2
 *  element pointers:  0x42   0x42   0x44
 */
static void pipapo_unmap(union nft_pipapo_map_bucket *mt, int rules,
			 int start, int n, int to_offset, bool is_last)
{
	int i;

	memmove(mt + start, mt + start + n, (rules - start - n) * sizeof(*mt));
	memset(mt + rules - n, 0, n * sizeof(*mt));

	if (is_last)
		return;

	for (i = start; i < rules - n; i++)
		mt[i].to -= to_offset;
}

/**
 * pipapo_drop() - Delete entry from lookup and mapping tables, given rule map
 * @m:		Matching data
 * @rulemap:	Table of rule maps, arrays of first rule and amount of rules
 *		in next field a given entry maps to, for each field
 *
 * For each rule in lookup table buckets mapping to this set of rules, drop
 * all bits set in lookup table mapping. In pictures, assuming we want to drop
 * rules 0 and 1 from this lookup table:
 *
 *                     bucket
 *      group  0   1   2   3   4   5   6   7   8   9  10  11  12  13  14  15
 *        0    0                                              1,2
 *        1   1,2                                      0
 *        2    0                                      1,2
 *        3    0                              1,2
 *        4  0,1,2
 *        5    0   1   2
 *        6  0,1,2 1   1   1   1   1   1   1   1   1   1   1   1   1   1   1
 *        7   1,2 1,2  1   1   1  0,1  1   1   1   1   1   1   1   1   1   1
 *
 * rule 2 becomes rule 0, and the result will be:
 *
 *                     bucket
 *      group  0   1   2   3   4   5   6   7   8   9  10  11  12  13  14  15
 *        0                                                    0
 *        1    0
 *        2                                            0
 *        3                                    0
 *        4    0
 *        5            0
 *        6    0
 *        7    0   0
 *
 * once this is done, call unmap() to drop all the corresponding rule references
 * from mapping tables.
 */
static void pipapo_drop(struct nft_pipapo_match *m,
			union nft_pipapo_map_bucket rulemap[])
{
	struct nft_pipapo_field *f;
	int i;

	nft_pipapo_for_each_field(f, i, m) {
		int g;

		for (g = 0; g < f->groups; g++) {
			unsigned long *pos;
			int b;

			pos = NFT_PIPAPO_LT_ALIGN(f->lt) + g *
			      NFT_PIPAPO_BUCKETS(f->bb) * f->bsize;

			for (b = 0; b < NFT_PIPAPO_BUCKETS(f->bb); b++) {
				bitmap_cut(pos, pos, rulemap[i].to,
					   rulemap[i].n,
					   f->bsize * BITS_PER_LONG);

				pos += f->bsize;
			}
		}

		pipapo_unmap(f->mt, f->rules, rulemap[i].to, rulemap[i].n,
			     rulemap[i + 1].n, i == m->field_count - 1);
		if (pipapo_resize(f, f->rules, f->rules - rulemap[i].n)) {
			/* We can ignore this, a failure to shrink tables down
			 * doesn't make tables invalid.
			 */
			;
		}
		f->rules -= rulemap[i].n;

		pipapo_lt_bits_adjust(f);
	}
}

static void nft_pipapo_gc_deactivate(struct net *net, struct nft_set *set,
				     struct nft_pipapo_elem *e)
{
	struct nft_set_elem elem = {
		.priv   = e,
	};

	nft_setelem_data_deactivate(net, set, &elem);
}

/**
 * pipapo_gc() - Drop expired entries from set, destroy start and end elements
 * @_set:	nftables API set representation
 * @m:		Matching data
 */
static void pipapo_gc(const struct nft_set *_set, struct nft_pipapo_match *m)
{
	struct nft_set *set = (struct nft_set *) _set;
	struct nft_pipapo *priv = nft_set_priv(set);
	struct net *net = read_pnet(&set->net);
	int rules_f0, first_rule = 0;
	struct nft_trans_gc *gc;

	gc = nft_trans_gc_alloc(set, 0, GFP_KERNEL);
	if (!gc)
		return;

	while ((rules_f0 = pipapo_rules_same_key(m->f, first_rule))) {
		union nft_pipapo_map_bucket rulemap[NFT_PIPAPO_MAX_FIELDS];
		struct nft_pipapo_field *f;
		struct nft_pipapo_elem *e;
		int i, start, rules_fx;

		start = first_rule;
		rules_fx = rules_f0;

		nft_pipapo_for_each_field(f, i, m) {
			rulemap[i].to = start;
			rulemap[i].n = rules_fx;

			if (i < m->field_count - 1) {
				rules_fx = f->mt[start].n;
				start = f->mt[start].to;
			}
		}

		/* Pick the last field, and its last index */
		f--;
		i--;
		e = f->mt[rulemap[i].to].e;
		/* synchronous gc never fails, there is no need to set on
		 * NFT_SET_ELEM_DEAD_BIT.
		 */
		if (nft_set_elem_expired(&e->ext)) {
			priv->dirty = true;

			gc = nft_trans_gc_queue_sync(gc, GFP_ATOMIC);
			if (!gc)
				return;

			nft_pipapo_gc_deactivate(net, set, e);
			pipapo_drop(m, rulemap);
			nft_trans_gc_elem_add(gc, e);

			/* And check again current first rule, which is now the
			 * first we haven't checked.
			 */
		} else {
			first_rule += rules_f0;
		}
	}

	if (gc) {
		nft_trans_gc_queue_sync_done(gc);
		priv->last_gc = jiffies;
	}
}

/**
 * pipapo_free_fields() - Free per-field tables contained in matching data
 * @m:		Matching data
 */
static void pipapo_free_fields(struct nft_pipapo_match *m)
{
	struct nft_pipapo_field *f;
	int i;

	nft_pipapo_for_each_field(f, i, m) {
		kvfree(f->lt);
		kvfree(f->mt);
	}
}

static void pipapo_free_match(struct nft_pipapo_match *m)
{
	int i;

	for_each_possible_cpu(i)
		pipapo_free_scratch(m, i);

	free_percpu(m->scratch);
	pipapo_free_fields(m);

	kfree(m);
}

/**
 * pipapo_reclaim_match - RCU callback to free fields from old matching data
 * @rcu:	RCU head
 */
static void pipapo_reclaim_match(struct rcu_head *rcu)
{
	struct nft_pipapo_match *m;

	m = container_of(rcu, struct nft_pipapo_match, rcu);
	pipapo_free_match(m);
}

/**
 * nft_pipapo_commit() - Replace lookup data with current working copy
 * @set:	nftables API set representation
 *
 * While at it, check if we should perform garbage collection on the working
 * copy before committing it for lookup, and don't replace the table if the
 * working copy doesn't have pending changes.
 *
 * We also need to create a new working copy for subsequent insertions and
 * deletions.
 */
static void nft_pipapo_commit(const struct nft_set *set)
{
	struct nft_pipapo *priv = nft_set_priv(set);
	struct nft_pipapo_match *new_clone, *old;

	if (time_after_eq(jiffies, priv->last_gc + nft_set_gc_interval(set)))
		pipapo_gc(set, priv->clone);

	if (!priv->dirty)
		return;

	new_clone = pipapo_clone(priv->clone);
	if (IS_ERR(new_clone))
		return;

	priv->dirty = false;

	old = rcu_access_pointer(priv->match);
	rcu_assign_pointer(priv->match, priv->clone);
	if (old)
		call_rcu(&old->rcu, pipapo_reclaim_match);

	priv->clone = new_clone;
}

static void nft_pipapo_abort(const struct nft_set *set)
{
	struct nft_pipapo *priv = nft_set_priv(set);
	struct nft_pipapo_match *new_clone, *m;

	if (!priv->dirty)
		return;

	m = rcu_dereference(priv->match);

	new_clone = pipapo_clone(m);
	if (IS_ERR(new_clone))
		return;

	priv->dirty = false;

	pipapo_free_match(priv->clone);
	priv->clone = new_clone;
}

/**
 * nft_pipapo_activate() - Mark element reference as active given key, commit
 * @net:	Network namespace
 * @set:	nftables API set representation
 * @elem:	nftables API element representation containing key data
 *
 * On insertion, elements are added to a copy of the matching data currently
 * in use for lookups, and not directly inserted into current lookup data. Both
 * nft_pipapo_insert() and nft_pipapo_activate() are called once for each
 * element, hence we can't purpose either one as a real commit operation.
 */
static void nft_pipapo_activate(const struct net *net,
				const struct nft_set *set,
				const struct nft_set_elem *elem)
{
	struct nft_pipapo_elem *e = elem->priv;

	nft_set_elem_change_active(net, set, &e->ext);
}

/**
 * pipapo_deactivate() - Check that element is in set, mark as inactive
 * @net:	Network namespace
 * @set:	nftables API set representation
 * @data:	Input key data
 * @ext:	nftables API extension pointer, used to check for end element
 *
 * This is a convenience function that can be called from both
 * nft_pipapo_deactivate() and nft_pipapo_flush(), as they are in fact the same
 * operation.
 *
 * Return: deactivated element if found, NULL otherwise.
 */
static void *pipapo_deactivate(const struct net *net, const struct nft_set *set,
			       const u8 *data, const struct nft_set_ext *ext)
{
	struct nft_pipapo_elem *e;

	e = pipapo_get(net, set, data, nft_genmask_next(net));
	if (IS_ERR(e))
		return NULL;

	nft_set_elem_change_active(net, set, &e->ext);

	return e;
}

/**
 * nft_pipapo_deactivate() - Call pipapo_deactivate() to make element inactive
 * @net:	Network namespace
 * @set:	nftables API set representation
 * @elem:	nftables API element representation containing key data
 *
 * Return: deactivated element if found, NULL otherwise.
 */
static void *nft_pipapo_deactivate(const struct net *net,
				   const struct nft_set *set,
				   const struct nft_set_elem *elem)
{
	const struct nft_set_ext *ext = nft_set_elem_ext(set, elem->priv);

	return pipapo_deactivate(net, set, (const u8 *)elem->key.val.data, ext);
}

/**
 * nft_pipapo_flush() - Call pipapo_deactivate() to make element inactive
 * @net:	Network namespace
 * @set:	nftables API set representation
 * @elem:	nftables API element representation containing key data
 *
 * This is functionally the same as nft_pipapo_deactivate(), with a slightly
 * different interface, and it's also called once for each element in a set
 * being flushed, so we can't implement, strictly speaking, a flush operation,
 * which would otherwise be as simple as allocating an empty copy of the
 * matching data.
 *
 * Note that we could in theory do that, mark the set as flushed, and ignore
 * subsequent calls, but we would leak all the elements after the first one,
 * because they wouldn't then be freed as result of API calls.
 *
 * Return: true if element was found and deactivated.
 */
static bool nft_pipapo_flush(const struct net *net, const struct nft_set *set,
			     void *elem)
{
	struct nft_pipapo_elem *e = elem;

	return pipapo_deactivate(net, set, (const u8 *)nft_set_ext_key(&e->ext),
				 &e->ext);
}

/**
 * pipapo_get_boundaries() - Get byte interval for associated rules
 * @f:		Field including lookup table
 * @first_rule:	First rule (lowest index)
 * @rule_count:	Number of associated rules
 * @left:	Byte expression for left boundary (start of range)
 * @right:	Byte expression for right boundary (end of range)
 *
 * Given the first rule and amount of rules that originated from the same entry,
 * build the original range associated with the entry, and calculate the length
 * of the originating netmask.
 *
 * In pictures:
 *
 *                     bucket
 *      group  0   1   2   3   4   5   6   7   8   9  10  11  12  13  14  15
 *        0                                                   1,2
 *        1   1,2
 *        2                                           1,2
 *        3                                   1,2
 *        4   1,2
 *        5        1   2
 *        6   1,2  1   1   1   1   1   1   1   1   1   1   1   1   1   1   1
 *        7   1,2 1,2  1   1   1   1   1   1   1   1   1   1   1   1   1   1
 *
 * this is the lookup table corresponding to the IPv4 range
 * 192.168.1.0-192.168.2.1, which was expanded to the two composing netmasks,
 * rule #1: 192.168.1.0/24, and rule #2: 192.168.2.0/31.
 *
 * This function fills @left and @right with the byte values of the leftmost
 * and rightmost bucket indices for the lowest and highest rule indices,
 * respectively. If @first_rule is 1 and @rule_count is 2, we obtain, in
 * nibbles:
 *   left:  < 12, 0, 10, 8, 0, 1, 0, 0 >
 *   right: < 12, 0, 10, 8, 0, 2, 2, 1 >
 * corresponding to bytes:
 *   left:  < 192, 168, 1, 0 >
 *   right: < 192, 168, 2, 1 >
 * with mask length irrelevant here, unused on return, as the range is already
 * defined by its start and end points. The mask length is relevant for a single
 * ranged entry instead: if @first_rule is 1 and @rule_count is 1, we ignore
 * rule 2 above: @left becomes < 192, 168, 1, 0 >, @right becomes
 * < 192, 168, 1, 255 >, and the mask length, calculated from the distances
 * between leftmost and rightmost bucket indices for each group, would be 24.
 *
 * Return: mask length, in bits.
 */
static int pipapo_get_boundaries(struct nft_pipapo_field *f, int first_rule,
				 int rule_count, u8 *left, u8 *right)
{
	int g, mask_len = 0, bit_offset = 0;
	u8 *l = left, *r = right;

	for (g = 0; g < f->groups; g++) {
		int b, x0, x1;

		x0 = -1;
		x1 = -1;
		for (b = 0; b < NFT_PIPAPO_BUCKETS(f->bb); b++) {
			unsigned long *pos;

			pos = NFT_PIPAPO_LT_ALIGN(f->lt) +
			      (g * NFT_PIPAPO_BUCKETS(f->bb) + b) * f->bsize;
			if (test_bit(first_rule, pos) && x0 == -1)
				x0 = b;
			if (test_bit(first_rule + rule_count - 1, pos))
				x1 = b;
		}

		*l |= x0 << (BITS_PER_BYTE - f->bb - bit_offset);
		*r |= x1 << (BITS_PER_BYTE - f->bb - bit_offset);

		bit_offset += f->bb;
		if (bit_offset >= BITS_PER_BYTE) {
			bit_offset %= BITS_PER_BYTE;
			l++;
			r++;
		}

		if (x1 - x0 == 0)
			mask_len += 4;
		else if (x1 - x0 == 1)
			mask_len += 3;
		else if (x1 - x0 == 3)
			mask_len += 2;
		else if (x1 - x0 == 7)
			mask_len += 1;
	}

	return mask_len;
}

/**
 * pipapo_match_field() - Match rules against byte ranges
 * @f:		Field including the lookup table
 * @first_rule:	First of associated rules originating from same entry
 * @rule_count:	Amount of associated rules
 * @start:	Start of range to be matched
 * @end:	End of range to be matched
 *
 * Return: true on match, false otherwise.
 */
static bool pipapo_match_field(struct nft_pipapo_field *f,
			       int first_rule, int rule_count,
			       const u8 *start, const u8 *end)
{
	u8 right[NFT_PIPAPO_MAX_BYTES] = { 0 };
	u8 left[NFT_PIPAPO_MAX_BYTES] = { 0 };

	pipapo_get_boundaries(f, first_rule, rule_count, left, right);

	return !memcmp(start, left,
		       f->groups / NFT_PIPAPO_GROUPS_PER_BYTE(f)) &&
	       !memcmp(end, right, f->groups / NFT_PIPAPO_GROUPS_PER_BYTE(f));
}

/**
 * nft_pipapo_remove() - Remove element given key, commit
 * @net:	Network namespace
 * @set:	nftables API set representation
 * @elem:	nftables API element representation containing key data
 *
 * Similarly to nft_pipapo_activate(), this is used as commit operation by the
 * API, but it's called once per element in the pending transaction, so we can't
 * implement this as a single commit operation. Closest we can get is to remove
 * the matched element here, if any, and commit the updated matching data.
 */
static void nft_pipapo_remove(const struct net *net, const struct nft_set *set,
			      const struct nft_set_elem *elem)
{
	struct nft_pipapo *priv = nft_set_priv(set);
	struct nft_pipapo_match *m = priv->clone;
	struct nft_pipapo_elem *e = elem->priv;
	int rules_f0, first_rule = 0;
	const u8 *data;

	data = (const u8 *)nft_set_ext_key(&e->ext);

	while ((rules_f0 = pipapo_rules_same_key(m->f, first_rule))) {
		union nft_pipapo_map_bucket rulemap[NFT_PIPAPO_MAX_FIELDS];
		const u8 *match_start, *match_end;
		struct nft_pipapo_field *f;
		int i, start, rules_fx;

		match_start = data;

		if (nft_set_ext_exists(&e->ext, NFT_SET_EXT_KEY_END))
			match_end = (const u8 *)nft_set_ext_key_end(&e->ext)->data;
		else
			match_end = data;

		start = first_rule;
		rules_fx = rules_f0;

		nft_pipapo_for_each_field(f, i, m) {
			if (!pipapo_match_field(f, start, rules_fx,
						match_start, match_end))
				break;

			rulemap[i].to = start;
			rulemap[i].n = rules_fx;

			rules_fx = f->mt[start].n;
			start = f->mt[start].to;

			match_start += NFT_PIPAPO_GROUPS_PADDED_SIZE(f);
			match_end += NFT_PIPAPO_GROUPS_PADDED_SIZE(f);
		}

		if (i == m->field_count) {
			priv->dirty = true;
			pipapo_drop(m, rulemap);
			return;
		}

		first_rule += rules_f0;
	}
}

/**
 * nft_pipapo_walk() - Walk over elements
 * @ctx:	nftables API context
 * @set:	nftables API set representation
 * @iter:	Iterator
 *
 * As elements are referenced in the mapping array for the last field, directly
 * scan that array: there's no need to follow rule mappings from the first
 * field.
 */
static void nft_pipapo_walk(const struct nft_ctx *ctx, struct nft_set *set,
			    struct nft_set_iter *iter)
{
	struct nft_pipapo *priv = nft_set_priv(set);
	struct net *net = read_pnet(&set->net);
	struct nft_pipapo_match *m;
	struct nft_pipapo_field *f;
	int i, r;

	rcu_read_lock();
	if (iter->genmask == nft_genmask_cur(net))
		m = rcu_dereference(priv->match);
	else
		m = priv->clone;

	if (unlikely(!m))
		goto out;

	for (i = 0, f = m->f; i < m->field_count - 1; i++, f++)
		;

	for (r = 0; r < f->rules; r++) {
		struct nft_pipapo_elem *e;
		struct nft_set_elem elem;

		if (r < f->rules - 1 && f->mt[r + 1].e == f->mt[r].e)
			continue;

		if (iter->count < iter->skip)
			goto cont;

		e = f->mt[r].e;

		if (!nft_set_elem_active(&e->ext, iter->genmask))
			goto cont;

		elem.priv = e;

		iter->err = iter->fn(ctx, set, iter, &elem);
		if (iter->err < 0)
			goto out;

cont:
		iter->count++;
	}

out:
	rcu_read_unlock();
}

/**
 * nft_pipapo_privsize() - Return the size of private data for the set
 * @nla:	netlink attributes, ignored as size doesn't depend on them
 * @desc:	Set description, ignored as size doesn't depend on it
 *
 * Return: size of private data for this set implementation, in bytes
 */
static u64 nft_pipapo_privsize(const struct nlattr * const nla[],
			       const struct nft_set_desc *desc)
{
	return sizeof(struct nft_pipapo);
}

/**
 * nft_pipapo_estimate() - Set size, space and lookup complexity
 * @desc:	Set description, element count and field description used
 * @features:	Flags: NFT_SET_INTERVAL needs to be there
 * @est:	Storage for estimation data
 *
 * Return: true if set description is compatible, false otherwise
 */
static bool nft_pipapo_estimate(const struct nft_set_desc *desc, u32 features,
				struct nft_set_estimate *est)
{
	if (!(features & NFT_SET_INTERVAL) ||
	    desc->field_count < NFT_PIPAPO_MIN_FIELDS)
		return false;

	est->size = pipapo_estimate_size(desc);
	if (!est->size)
		return false;

	est->lookup = NFT_SET_CLASS_O_LOG_N;

	est->space = NFT_SET_CLASS_O_N;

	return true;
}

/**
 * nft_pipapo_init() - Initialise data for a set instance
 * @set:	nftables API set representation
 * @desc:	Set description
 * @nla:	netlink attributes
 *
 * Validate number and size of fields passed as NFTA_SET_DESC_CONCAT netlink
 * attributes, initialise internal set parameters, current instance of matching
 * data and a copy for subsequent insertions.
 *
 * Return: 0 on success, negative error code on failure.
 */
static int nft_pipapo_init(const struct nft_set *set,
			   const struct nft_set_desc *desc,
			   const struct nlattr * const nla[])
{
	struct nft_pipapo *priv = nft_set_priv(set);
	struct nft_pipapo_match *m;
	struct nft_pipapo_field *f;
	int err, i, field_count;

	field_count = desc->field_count ? : 1;

	if (field_count > NFT_PIPAPO_MAX_FIELDS)
		return -EINVAL;

	m = kmalloc(sizeof(*priv->match) + sizeof(*f) * field_count,
		    GFP_KERNEL);
	if (!m)
		return -ENOMEM;

	m->field_count = field_count;
	m->bsize_max = 0;

	m->scratch = alloc_percpu(struct nft_pipapo_scratch *);
	if (!m->scratch) {
		err = -ENOMEM;
		goto out_scratch;
	}
	for_each_possible_cpu(i)
		*per_cpu_ptr(m->scratch, i) = NULL;

	rcu_head_init(&m->rcu);

	nft_pipapo_for_each_field(f, i, m) {
		int len = desc->field_len[i] ? : set->klen;

		f->bb = NFT_PIPAPO_GROUP_BITS_INIT;
		f->groups = len * NFT_PIPAPO_GROUPS_PER_BYTE(f);

		priv->width += round_up(len, sizeof(u32));

		f->bsize = 0;
		f->rules = 0;
		NFT_PIPAPO_LT_ASSIGN(f, NULL);
		f->mt = NULL;
	}

	/* Create an initial clone of matching data for next insertion */
	priv->clone = pipapo_clone(m);
	if (IS_ERR(priv->clone)) {
		err = PTR_ERR(priv->clone);
		goto out_free;
	}

	priv->dirty = false;

	rcu_assign_pointer(priv->match, m);

	return 0;

out_free:
	free_percpu(m->scratch);
out_scratch:
	kfree(m);

	return err;
}

/**
 * nft_set_pipapo_match_destroy() - Destroy elements from key mapping array
 * @ctx:	context
 * @set:	nftables API set representation
 * @m:		matching data pointing to key mapping array
 */
static void nft_set_pipapo_match_destroy(const struct nft_ctx *ctx,
					 const struct nft_set *set,
					 struct nft_pipapo_match *m)
{
	struct nft_pipapo_field *f;
	int i, r;

	for (i = 0, f = m->f; i < m->field_count - 1; i++, f++)
		;

	for (r = 0; r < f->rules; r++) {
		struct nft_pipapo_elem *e;

		if (r < f->rules - 1 && f->mt[r + 1].e == f->mt[r].e)
			continue;

		e = f->mt[r].e;

		nf_tables_set_elem_destroy(ctx, set, e);
	}
}

/**
 * nft_pipapo_destroy() - Free private data for set and all committed elements
 * @ctx:	context
 * @set:	nftables API set representation
 */
static void nft_pipapo_destroy(const struct nft_ctx *ctx,
			       const struct nft_set *set)
{
	struct nft_pipapo *priv = nft_set_priv(set);
	struct nft_pipapo_match *m;
	int cpu;

	m = rcu_dereference_protected(priv->match, true);
	if (m) {
		rcu_barrier();

<<<<<<< HEAD
		nft_set_pipapo_match_destroy(ctx, set, m);

=======
#ifdef NFT_PIPAPO_ALIGN
		free_percpu(m->scratch_aligned);
#endif
>>>>>>> fd07886c
		for_each_possible_cpu(cpu)
			pipapo_free_scratch(m, cpu);
		free_percpu(m->scratch);
		pipapo_free_fields(m);
		kfree(m);
		priv->match = NULL;
	}

	if (priv->clone) {
		m = priv->clone;

		nft_set_pipapo_match_destroy(ctx, set, m);

		for_each_possible_cpu(cpu)
			pipapo_free_scratch(priv->clone, cpu);
		free_percpu(priv->clone->scratch);

		pipapo_free_fields(priv->clone);
		kfree(priv->clone);
		priv->clone = NULL;
	}
}

/**
 * nft_pipapo_gc_init() - Initialise garbage collection
 * @set:	nftables API set representation
 *
 * Instead of actually setting up a periodic work for garbage collection, as
 * this operation requires a swap of matching data with the working copy, we'll
 * do that opportunistically with other commit operations if the interval is
 * elapsed, so we just need to set the current jiffies timestamp here.
 */
static void nft_pipapo_gc_init(const struct nft_set *set)
{
	struct nft_pipapo *priv = nft_set_priv(set);

	priv->last_gc = jiffies;
}

const struct nft_set_type nft_set_pipapo_type = {
	.features	= NFT_SET_INTERVAL | NFT_SET_MAP | NFT_SET_OBJECT |
			  NFT_SET_TIMEOUT,
	.ops		= {
		.lookup		= nft_pipapo_lookup,
		.insert		= nft_pipapo_insert,
		.activate	= nft_pipapo_activate,
		.deactivate	= nft_pipapo_deactivate,
		.flush		= nft_pipapo_flush,
		.remove		= nft_pipapo_remove,
		.walk		= nft_pipapo_walk,
		.get		= nft_pipapo_get,
		.privsize	= nft_pipapo_privsize,
		.estimate	= nft_pipapo_estimate,
		.init		= nft_pipapo_init,
		.destroy	= nft_pipapo_destroy,
		.gc_init	= nft_pipapo_gc_init,
		.commit		= nft_pipapo_commit,
		.abort		= nft_pipapo_abort,
		.elemsize	= offsetof(struct nft_pipapo_elem, ext),
	},
};

#if defined(CONFIG_X86_64) && !defined(CONFIG_UML)
const struct nft_set_type nft_set_pipapo_avx2_type = {
	.features	= NFT_SET_INTERVAL | NFT_SET_MAP | NFT_SET_OBJECT |
			  NFT_SET_TIMEOUT,
	.ops		= {
		.lookup		= nft_pipapo_avx2_lookup,
		.insert		= nft_pipapo_insert,
		.activate	= nft_pipapo_activate,
		.deactivate	= nft_pipapo_deactivate,
		.flush		= nft_pipapo_flush,
		.remove		= nft_pipapo_remove,
		.walk		= nft_pipapo_walk,
		.get		= nft_pipapo_get,
		.privsize	= nft_pipapo_privsize,
		.estimate	= nft_pipapo_avx2_estimate,
		.init		= nft_pipapo_init,
		.destroy	= nft_pipapo_destroy,
		.gc_init	= nft_pipapo_gc_init,
		.commit		= nft_pipapo_commit,
		.abort		= nft_pipapo_abort,
		.elemsize	= offsetof(struct nft_pipapo_elem, ext),
	},
};
#endif<|MERGE_RESOLUTION|>--- conflicted
+++ resolved
@@ -2226,17 +2226,12 @@
 	if (m) {
 		rcu_barrier();
 
-<<<<<<< HEAD
 		nft_set_pipapo_match_destroy(ctx, set, m);
-
-=======
+		for_each_possible_cpu(cpu)
+			pipapo_free_scratch(m, cpu);
 #ifdef NFT_PIPAPO_ALIGN
 		free_percpu(m->scratch_aligned);
 #endif
->>>>>>> fd07886c
-		for_each_possible_cpu(cpu)
-			pipapo_free_scratch(m, cpu);
-		free_percpu(m->scratch);
 		pipapo_free_fields(m);
 		kfree(m);
 		priv->match = NULL;
