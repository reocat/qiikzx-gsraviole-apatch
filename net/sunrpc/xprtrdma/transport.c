/*
 * Copyright (c) 2014-2017 Oracle.  All rights reserved.
 * Copyright (c) 2003-2007 Network Appliance, Inc. All rights reserved.
 *
 * This software is available to you under a choice of one of two
 * licenses.  You may choose to be licensed under the terms of the GNU
 * General Public License (GPL) Version 2, available from the file
 * COPYING in the main directory of this source tree, or the BSD-type
 * license below:
 *
 * Redistribution and use in source and binary forms, with or without
 * modification, are permitted provided that the following conditions
 * are met:
 *
 *      Redistributions of source code must retain the above copyright
 *      notice, this list of conditions and the following disclaimer.
 *
 *      Redistributions in binary form must reproduce the above
 *      copyright notice, this list of conditions and the following
 *      disclaimer in the documentation and/or other materials provided
 *      with the distribution.
 *
 *      Neither the name of the Network Appliance, Inc. nor the names of
 *      its contributors may be used to endorse or promote products
 *      derived from this software without specific prior written
 *      permission.
 *
 * THIS SOFTWARE IS PROVIDED BY THE COPYRIGHT HOLDERS AND CONTRIBUTORS
 * "AS IS" AND ANY EXPRESS OR IMPLIED WARRANTIES, INCLUDING, BUT NOT
 * LIMITED TO, THE IMPLIED WARRANTIES OF MERCHANTABILITY AND FITNESS FOR
 * A PARTICULAR PURPOSE ARE DISCLAIMED. IN NO EVENT SHALL THE COPYRIGHT
 * OWNER OR CONTRIBUTORS BE LIABLE FOR ANY DIRECT, INDIRECT, INCIDENTAL,
 * SPECIAL, EXEMPLARY, OR CONSEQUENTIAL DAMAGES (INCLUDING, BUT NOT
 * LIMITED TO, PROCUREMENT OF SUBSTITUTE GOODS OR SERVICES; LOSS OF USE,
 * DATA, OR PROFITS; OR BUSINESS INTERRUPTION) HOWEVER CAUSED AND ON ANY
 * THEORY OF LIABILITY, WHETHER IN CONTRACT, STRICT LIABILITY, OR TORT
 * (INCLUDING NEGLIGENCE OR OTHERWISE) ARISING IN ANY WAY OUT OF THE USE
 * OF THIS SOFTWARE, EVEN IF ADVISED OF THE POSSIBILITY OF SUCH DAMAGE.
 */

/*
 * transport.c
 *
 * This file contains the top-level implementation of an RPC RDMA
 * transport.
 *
 * Naming convention: functions beginning with xprt_ are part of the
 * transport switch. All others are RPC RDMA internal.
 */

#include <linux/module.h>
#include <linux/slab.h>
#include <linux/seq_file.h>
#include <linux/sunrpc/addr.h>
#include <linux/smp.h>

#include "xprt_rdma.h"

#if IS_ENABLED(CONFIG_SUNRPC_DEBUG)
# define RPCDBG_FACILITY	RPCDBG_TRANS
#endif

/*
 * tunables
 */

static unsigned int xprt_rdma_slot_table_entries = RPCRDMA_DEF_SLOT_TABLE;
unsigned int xprt_rdma_max_inline_read = RPCRDMA_DEF_INLINE;
static unsigned int xprt_rdma_max_inline_write = RPCRDMA_DEF_INLINE;
unsigned int xprt_rdma_memreg_strategy		= RPCRDMA_FRWR;
int xprt_rdma_pad_optimize;

#if IS_ENABLED(CONFIG_SUNRPC_DEBUG)

static unsigned int min_slot_table_size = RPCRDMA_MIN_SLOT_TABLE;
static unsigned int max_slot_table_size = RPCRDMA_MAX_SLOT_TABLE;
static unsigned int min_inline_size = RPCRDMA_MIN_INLINE;
static unsigned int max_inline_size = RPCRDMA_MAX_INLINE;
static unsigned int zero;
static unsigned int max_padding = PAGE_SIZE;
static unsigned int min_memreg = RPCRDMA_BOUNCEBUFFERS;
static unsigned int max_memreg = RPCRDMA_LAST - 1;
static unsigned int dummy;

static struct ctl_table_header *sunrpc_table_header;

static struct ctl_table xr_tunables_table[] = {
	{
		.procname	= "rdma_slot_table_entries",
		.data		= &xprt_rdma_slot_table_entries,
		.maxlen		= sizeof(unsigned int),
		.mode		= 0644,
		.proc_handler	= proc_dointvec_minmax,
		.extra1		= &min_slot_table_size,
		.extra2		= &max_slot_table_size
	},
	{
		.procname	= "rdma_max_inline_read",
		.data		= &xprt_rdma_max_inline_read,
		.maxlen		= sizeof(unsigned int),
		.mode		= 0644,
		.proc_handler	= proc_dointvec_minmax,
		.extra1		= &min_inline_size,
		.extra2		= &max_inline_size,
	},
	{
		.procname	= "rdma_max_inline_write",
		.data		= &xprt_rdma_max_inline_write,
		.maxlen		= sizeof(unsigned int),
		.mode		= 0644,
		.proc_handler	= proc_dointvec_minmax,
		.extra1		= &min_inline_size,
		.extra2		= &max_inline_size,
	},
	{
		.procname	= "rdma_inline_write_padding",
		.data		= &dummy,
		.maxlen		= sizeof(unsigned int),
		.mode		= 0644,
		.proc_handler	= proc_dointvec_minmax,
		.extra1		= &zero,
		.extra2		= &max_padding,
	},
	{
		.procname	= "rdma_memreg_strategy",
		.data		= &xprt_rdma_memreg_strategy,
		.maxlen		= sizeof(unsigned int),
		.mode		= 0644,
		.proc_handler	= proc_dointvec_minmax,
		.extra1		= &min_memreg,
		.extra2		= &max_memreg,
	},
	{
		.procname	= "rdma_pad_optimize",
		.data		= &xprt_rdma_pad_optimize,
		.maxlen		= sizeof(unsigned int),
		.mode		= 0644,
		.proc_handler	= proc_dointvec,
	},
	{ },
};

static struct ctl_table sunrpc_table[] = {
	{
		.procname	= "sunrpc",
		.mode		= 0555,
		.child		= xr_tunables_table
	},
	{ },
};

#endif

static const struct rpc_xprt_ops xprt_rdma_procs;

static void
xprt_rdma_format_addresses4(struct rpc_xprt *xprt, struct sockaddr *sap)
{
	struct sockaddr_in *sin = (struct sockaddr_in *)sap;
	char buf[20];

	snprintf(buf, sizeof(buf), "%08x", ntohl(sin->sin_addr.s_addr));
	xprt->address_strings[RPC_DISPLAY_HEX_ADDR] = kstrdup(buf, GFP_KERNEL);

	xprt->address_strings[RPC_DISPLAY_NETID] = RPCBIND_NETID_RDMA;
}

static void
xprt_rdma_format_addresses6(struct rpc_xprt *xprt, struct sockaddr *sap)
{
	struct sockaddr_in6 *sin6 = (struct sockaddr_in6 *)sap;
	char buf[40];

	snprintf(buf, sizeof(buf), "%pi6", &sin6->sin6_addr);
	xprt->address_strings[RPC_DISPLAY_HEX_ADDR] = kstrdup(buf, GFP_KERNEL);

	xprt->address_strings[RPC_DISPLAY_NETID] = RPCBIND_NETID_RDMA6;
}

void
xprt_rdma_format_addresses(struct rpc_xprt *xprt, struct sockaddr *sap)
{
	char buf[128];

	switch (sap->sa_family) {
	case AF_INET:
		xprt_rdma_format_addresses4(xprt, sap);
		break;
	case AF_INET6:
		xprt_rdma_format_addresses6(xprt, sap);
		break;
	default:
		pr_err("rpcrdma: Unrecognized address family\n");
		return;
	}

	(void)rpc_ntop(sap, buf, sizeof(buf));
	xprt->address_strings[RPC_DISPLAY_ADDR] = kstrdup(buf, GFP_KERNEL);

	snprintf(buf, sizeof(buf), "%u", rpc_get_port(sap));
	xprt->address_strings[RPC_DISPLAY_PORT] = kstrdup(buf, GFP_KERNEL);

	snprintf(buf, sizeof(buf), "%4hx", rpc_get_port(sap));
	xprt->address_strings[RPC_DISPLAY_HEX_PORT] = kstrdup(buf, GFP_KERNEL);

	xprt->address_strings[RPC_DISPLAY_PROTO] = "rdma";
}

void
xprt_rdma_free_addresses(struct rpc_xprt *xprt)
{
	unsigned int i;

	for (i = 0; i < RPC_DISPLAY_MAX; i++)
		switch (i) {
		case RPC_DISPLAY_PROTO:
		case RPC_DISPLAY_NETID:
			continue;
		default:
			kfree(xprt->address_strings[i]);
		}
}

void
rpcrdma_conn_func(struct rpcrdma_ep *ep)
{
	schedule_delayed_work(&ep->rep_connect_worker, 0);
}

void
rpcrdma_connect_worker(struct work_struct *work)
{
	struct rpcrdma_ep *ep =
		container_of(work, struct rpcrdma_ep, rep_connect_worker.work);
	struct rpcrdma_xprt *r_xprt =
		container_of(ep, struct rpcrdma_xprt, rx_ep);
	struct rpc_xprt *xprt = &r_xprt->rx_xprt;

	spin_lock_bh(&xprt->transport_lock);
	if (++xprt->connect_cookie == 0)	/* maintain a reserved value */
		++xprt->connect_cookie;
	if (ep->rep_connected > 0) {
		if (!xprt_test_and_set_connected(xprt))
			xprt_wake_pending_tasks(xprt, 0);
	} else {
		if (xprt_test_and_clear_connected(xprt))
			xprt_wake_pending_tasks(xprt, -ENOTCONN);
	}
	spin_unlock_bh(&xprt->transport_lock);
}

static void
xprt_rdma_connect_worker(struct work_struct *work)
{
	struct rpcrdma_xprt *r_xprt = container_of(work, struct rpcrdma_xprt,
						   rx_connect_worker.work);
	struct rpc_xprt *xprt = &r_xprt->rx_xprt;
	int rc = 0;

	xprt_clear_connected(xprt);

	rc = rpcrdma_ep_connect(&r_xprt->rx_ep, &r_xprt->rx_ia);
	if (rc)
		xprt_wake_pending_tasks(xprt, rc);

	xprt_clear_connecting(xprt);
}

static void
xprt_rdma_inject_disconnect(struct rpc_xprt *xprt)
{
	struct rpcrdma_xprt *r_xprt = container_of(xprt, struct rpcrdma_xprt,
						   rx_xprt);

	trace_xprtrdma_inject_dsc(r_xprt);
	rdma_disconnect(r_xprt->rx_ia.ri_id);
}

/*
 * xprt_rdma_destroy
 *
 * Destroy the xprt.
 * Free all memory associated with the object, including its own.
 * NOTE: none of the *destroy methods free memory for their top-level
 * objects, even though they may have allocated it (they do free
 * private memory). It's up to the caller to handle it. In this
 * case (RDMA transport), all structure memory is inlined with the
 * struct rpcrdma_xprt.
 */
static void
xprt_rdma_destroy(struct rpc_xprt *xprt)
{
	struct rpcrdma_xprt *r_xprt = rpcx_to_rdmax(xprt);

	trace_xprtrdma_destroy(r_xprt);

	cancel_delayed_work_sync(&r_xprt->rx_connect_worker);

	xprt_clear_connected(xprt);

	rpcrdma_ep_destroy(&r_xprt->rx_ep, &r_xprt->rx_ia);
	rpcrdma_buffer_destroy(&r_xprt->rx_buf);
	rpcrdma_ia_close(&r_xprt->rx_ia);

	xprt_rdma_free_addresses(xprt);
	xprt_free(xprt);

	module_put(THIS_MODULE);
}

static const struct rpc_timeout xprt_rdma_default_timeout = {
	.to_initval = 60 * HZ,
	.to_maxval = 60 * HZ,
};

/**
 * xprt_setup_rdma - Set up transport to use RDMA
 *
 * @args: rpc transport arguments
 */
static struct rpc_xprt *
xprt_setup_rdma(struct xprt_create *args)
{
	struct rpcrdma_create_data_internal cdata;
	struct rpc_xprt *xprt;
	struct rpcrdma_xprt *new_xprt;
	struct rpcrdma_ep *new_ep;
	struct sockaddr *sap;
	int rc;

	if (args->addrlen > sizeof(xprt->addr)) {
		dprintk("RPC:       %s: address too large\n", __func__);
		return ERR_PTR(-EBADF);
	}

	xprt = xprt_alloc(args->net, sizeof(struct rpcrdma_xprt),
			xprt_rdma_slot_table_entries,
			xprt_rdma_slot_table_entries);
	if (xprt == NULL) {
		dprintk("RPC:       %s: couldn't allocate rpcrdma_xprt\n",
			__func__);
		return ERR_PTR(-ENOMEM);
	}

	/* 60 second timeout, no retries */
	xprt->timeout = &xprt_rdma_default_timeout;
	xprt->bind_timeout = RPCRDMA_BIND_TO;
	xprt->reestablish_timeout = RPCRDMA_INIT_REEST_TO;
	xprt->idle_timeout = RPCRDMA_IDLE_DISC_TO;

	xprt->resvport = 0;		/* privileged port not needed */
	xprt->tsh_size = 0;		/* RPC-RDMA handles framing */
	xprt->ops = &xprt_rdma_procs;

	/*
	 * Set up RDMA-specific connect data.
	 */
	sap = args->dstaddr;

	/* Ensure xprt->addr holds valid server TCP (not RDMA)
	 * address, for any side protocols which peek at it */
	xprt->prot = IPPROTO_TCP;
	xprt->addrlen = args->addrlen;
	memcpy(&xprt->addr, sap, xprt->addrlen);

	if (rpc_get_port(sap))
		xprt_set_bound(xprt);
	xprt_rdma_format_addresses(xprt, sap);

	cdata.max_requests = xprt->max_reqs;

	cdata.rsize = RPCRDMA_MAX_SEGS * PAGE_SIZE; /* RDMA write max */
	cdata.wsize = RPCRDMA_MAX_SEGS * PAGE_SIZE; /* RDMA read max */

	cdata.inline_wsize = xprt_rdma_max_inline_write;
	if (cdata.inline_wsize > cdata.wsize)
		cdata.inline_wsize = cdata.wsize;

	cdata.inline_rsize = xprt_rdma_max_inline_read;
	if (cdata.inline_rsize > cdata.rsize)
		cdata.inline_rsize = cdata.rsize;

	/*
	 * Create new transport instance, which includes initialized
	 *  o ia
	 *  o endpoint
	 *  o buffers
	 */

	new_xprt = rpcx_to_rdmax(xprt);

	rc = rpcrdma_ia_open(new_xprt);
	if (rc)
		goto out1;

	/*
	 * initialize and create ep
	 */
	new_xprt->rx_data = cdata;
	new_ep = &new_xprt->rx_ep;

	rc = rpcrdma_ep_create(&new_xprt->rx_ep,
				&new_xprt->rx_ia, &new_xprt->rx_data);
	if (rc)
		goto out2;

	rc = rpcrdma_buffer_create(new_xprt);
	if (rc)
		goto out3;

	INIT_DELAYED_WORK(&new_xprt->rx_connect_worker,
			  xprt_rdma_connect_worker);

	xprt->max_payload = new_xprt->rx_ia.ri_ops->ro_maxpages(new_xprt);
	if (xprt->max_payload == 0)
		goto out4;
	xprt->max_payload <<= PAGE_SHIFT;
	dprintk("RPC:       %s: transport data payload maximum: %zu bytes\n",
		__func__, xprt->max_payload);

	if (!try_module_get(THIS_MODULE))
		goto out4;

	dprintk("RPC:       %s: %s:%s\n", __func__,
		xprt->address_strings[RPC_DISPLAY_ADDR],
		xprt->address_strings[RPC_DISPLAY_PORT]);
	trace_xprtrdma_create(new_xprt);
	return xprt;

out4:
	rpcrdma_buffer_destroy(&new_xprt->rx_buf);
	rc = -ENODEV;
out3:
	rpcrdma_ep_destroy(new_ep, &new_xprt->rx_ia);
out2:
	rpcrdma_ia_close(&new_xprt->rx_ia);
out1:
	trace_xprtrdma_destroy(new_xprt);
	xprt_rdma_free_addresses(xprt);
	xprt_free(xprt);
	return ERR_PTR(rc);
}

/**
 * xprt_rdma_close - Close down RDMA connection
 * @xprt: generic transport to be closed
 *
 * Called during transport shutdown reconnect, or device
 * removal. Caller holds the transport's write lock.
 */
static void
xprt_rdma_close(struct rpc_xprt *xprt)
{
	struct rpcrdma_xprt *r_xprt = rpcx_to_rdmax(xprt);
	struct rpcrdma_ep *ep = &r_xprt->rx_ep;
	struct rpcrdma_ia *ia = &r_xprt->rx_ia;

	dprintk("RPC:       %s: closing xprt %p\n", __func__, xprt);

	if (test_and_clear_bit(RPCRDMA_IAF_REMOVING, &ia->ri_flags)) {
		xprt_clear_connected(xprt);
		rpcrdma_ia_remove(ia);
		return;
	}
	if (ep->rep_connected == -ENODEV)
		return;
	if (ep->rep_connected > 0)
		xprt->reestablish_timeout = 0;
	xprt_disconnect_done(xprt);
	rpcrdma_ep_disconnect(ep, ia);
}

/**
 * xprt_rdma_set_port - update server port with rpcbind result
 * @xprt: controlling RPC transport
 * @port: new port value
 *
 * Transport connect status is unchanged.
 */
static void
xprt_rdma_set_port(struct rpc_xprt *xprt, u16 port)
{
	struct sockaddr *sap = (struct sockaddr *)&xprt->addr;
	char buf[8];

	dprintk("RPC:       %s: setting port for xprt %p (%s:%s) to %u\n",
		__func__, xprt,
		xprt->address_strings[RPC_DISPLAY_ADDR],
		xprt->address_strings[RPC_DISPLAY_PORT],
		port);

	rpc_set_port(sap, port);

	kfree(xprt->address_strings[RPC_DISPLAY_PORT]);
	snprintf(buf, sizeof(buf), "%u", port);
	xprt->address_strings[RPC_DISPLAY_PORT] = kstrdup(buf, GFP_KERNEL);

	kfree(xprt->address_strings[RPC_DISPLAY_HEX_PORT]);
	snprintf(buf, sizeof(buf), "%4hx", port);
	xprt->address_strings[RPC_DISPLAY_HEX_PORT] = kstrdup(buf, GFP_KERNEL);
}

/**
 * xprt_rdma_timer - invoked when an RPC times out
 * @xprt: controlling RPC transport
 * @task: RPC task that timed out
 *
 * Invoked when the transport is still connected, but an RPC
 * retransmit timeout occurs.
 *
 * Since RDMA connections don't have a keep-alive, forcibly
 * disconnect and retry to connect. This drives full
 * detection of the network path, and retransmissions of
 * all pending RPCs.
 */
static void
xprt_rdma_timer(struct rpc_xprt *xprt, struct rpc_task *task)
{
	xprt_force_disconnect(xprt);
}

static void
xprt_rdma_connect(struct rpc_xprt *xprt, struct rpc_task *task)
{
	struct rpcrdma_xprt *r_xprt = rpcx_to_rdmax(xprt);

	if (r_xprt->rx_ep.rep_connected != 0) {
		/* Reconnect */
		schedule_delayed_work(&r_xprt->rx_connect_worker,
				      xprt->reestablish_timeout);
		xprt->reestablish_timeout <<= 1;
		if (xprt->reestablish_timeout > RPCRDMA_MAX_REEST_TO)
			xprt->reestablish_timeout = RPCRDMA_MAX_REEST_TO;
		else if (xprt->reestablish_timeout < RPCRDMA_INIT_REEST_TO)
			xprt->reestablish_timeout = RPCRDMA_INIT_REEST_TO;
	} else {
		schedule_delayed_work(&r_xprt->rx_connect_worker, 0);
		if (!RPC_IS_ASYNC(task))
			flush_delayed_work(&r_xprt->rx_connect_worker);
	}
}

/* Allocate a fixed-size buffer in which to construct and send the
 * RPC-over-RDMA header for this request.
 */
static bool
rpcrdma_get_rdmabuf(struct rpcrdma_xprt *r_xprt, struct rpcrdma_req *req,
		    gfp_t flags)
{
	size_t size = RPCRDMA_HDRBUF_SIZE;
	struct rpcrdma_regbuf *rb;

	if (req->rl_rdmabuf)
		return true;

	rb = rpcrdma_alloc_regbuf(size, DMA_TO_DEVICE, flags);
	if (IS_ERR(rb))
		return false;

	r_xprt->rx_stats.hardway_register_count += size;
	req->rl_rdmabuf = rb;
	xdr_buf_init(&req->rl_hdrbuf, rb->rg_base, rdmab_length(rb));
	return true;
}

static bool
rpcrdma_get_sendbuf(struct rpcrdma_xprt *r_xprt, struct rpcrdma_req *req,
		    size_t size, gfp_t flags)
{
	struct rpcrdma_regbuf *rb;

	if (req->rl_sendbuf && rdmab_length(req->rl_sendbuf) >= size)
		return true;

	rb = rpcrdma_alloc_regbuf(size, DMA_TO_DEVICE, flags);
	if (IS_ERR(rb))
		return false;

	rpcrdma_free_regbuf(req->rl_sendbuf);
	r_xprt->rx_stats.hardway_register_count += size;
	req->rl_sendbuf = rb;
	return true;
}

/* The rq_rcv_buf is used only if a Reply chunk is necessary.
 * The decision to use a Reply chunk is made later in
 * rpcrdma_marshal_req. This buffer is registered at that time.
 *
 * Otherwise, the associated RPC Reply arrives in a separate
 * Receive buffer, arbitrarily chosen by the HCA. The buffer
 * allocated here for the RPC Reply is not utilized in that
 * case. See rpcrdma_inline_fixup.
 *
 * A regbuf is used here to remember the buffer size.
 */
static bool
rpcrdma_get_recvbuf(struct rpcrdma_xprt *r_xprt, struct rpcrdma_req *req,
		    size_t size, gfp_t flags)
{
	struct rpcrdma_regbuf *rb;

	if (req->rl_recvbuf && rdmab_length(req->rl_recvbuf) >= size)
		return true;

	rb = rpcrdma_alloc_regbuf(size, DMA_NONE, flags);
	if (IS_ERR(rb))
		return false;

	rpcrdma_free_regbuf(req->rl_recvbuf);
	r_xprt->rx_stats.hardway_register_count += size;
	req->rl_recvbuf = rb;
	return true;
}

/**
 * xprt_rdma_allocate - allocate transport resources for an RPC
 * @task: RPC task
 *
 * Return values:
 *        0:	Success; rq_buffer points to RPC buffer to use
 *   ENOMEM:	Out of memory, call again later
 *      EIO:	A permanent error occurred, do not retry
 *
 * The RDMA allocate/free functions need the task structure as a place
 * to hide the struct rpcrdma_req, which is necessary for the actual
 * send/recv sequence.
 *
 * xprt_rdma_allocate provides buffers that are already mapped for
 * DMA, and a local DMA lkey is provided for each.
 */
static int
xprt_rdma_allocate(struct rpc_task *task)
{
	struct rpc_rqst *rqst = task->tk_rqstp;
	struct rpcrdma_xprt *r_xprt = rpcx_to_rdmax(rqst->rq_xprt);
	struct rpcrdma_req *req;
	gfp_t flags;

	req = rpcrdma_buffer_get(&r_xprt->rx_buf);
	if (req == NULL)
		goto out_get;

	flags = RPCRDMA_DEF_GFP;
	if (RPC_IS_SWAPPER(task))
		flags = __GFP_MEMALLOC | GFP_NOWAIT | __GFP_NOWARN;

	if (!rpcrdma_get_rdmabuf(r_xprt, req, flags))
		goto out_fail;
	if (!rpcrdma_get_sendbuf(r_xprt, req, rqst->rq_callsize, flags))
		goto out_fail;
	if (!rpcrdma_get_recvbuf(r_xprt, req, rqst->rq_rcvsize, flags))
		goto out_fail;

<<<<<<< HEAD
	dprintk("RPC: %5u %s: send size = %zd, recv size = %zd, req = %p\n",
		task->tk_pid, __func__, rqst->rq_callsize,
		rqst->rq_rcvsize, req);

=======
>>>>>>> 03a0dded
	req->rl_cpu = smp_processor_id();
	req->rl_connect_cookie = 0;	/* our reserved value */
	rpcrdma_set_xprtdata(rqst, req);
	rqst->rq_buffer = req->rl_sendbuf->rg_base;
	rqst->rq_rbuffer = req->rl_recvbuf->rg_base;
	trace_xprtrdma_allocate(task, req);
	return 0;

out_fail:
	rpcrdma_buffer_put(req);
out_get:
	trace_xprtrdma_allocate(task, NULL);
	return -ENOMEM;
}

/**
 * xprt_rdma_free - release resources allocated by xprt_rdma_allocate
 * @task: RPC task
 *
 * Caller guarantees rqst->rq_buffer is non-NULL.
 */
static void
xprt_rdma_free(struct rpc_task *task)
{
	struct rpc_rqst *rqst = task->tk_rqstp;
	struct rpcrdma_xprt *r_xprt = rpcx_to_rdmax(rqst->rq_xprt);
	struct rpcrdma_req *req = rpcr_to_rdmar(rqst);

	if (test_bit(RPCRDMA_REQ_F_PENDING, &req->rl_flags))
		rpcrdma_release_rqst(r_xprt, req);
	trace_xprtrdma_rpc_done(task, req);
	rpcrdma_buffer_put(req);
}

/**
 * xprt_rdma_send_request - marshal and send an RPC request
 * @task: RPC task with an RPC message in rq_snd_buf
 *
 * Caller holds the transport's write lock.
 *
 * Returns:
 *	%0 if the RPC message has been sent
 *	%-ENOTCONN if the caller should reconnect and call again
 *	%-ENOBUFS if the caller should call again later
 *	%-EIO if a permanent error occurred and the request was not
 *		sent. Do not try to send this message again.
 */
static int
xprt_rdma_send_request(struct rpc_task *task)
{
	struct rpc_rqst *rqst = task->tk_rqstp;
	struct rpc_xprt *xprt = rqst->rq_xprt;
	struct rpcrdma_req *req = rpcr_to_rdmar(rqst);
	struct rpcrdma_xprt *r_xprt = rpcx_to_rdmax(xprt);
	int rc = 0;

#if defined(CONFIG_SUNRPC_BACKCHANNEL)
	if (unlikely(!rqst->rq_buffer))
		return xprt_rdma_bc_send_reply(rqst);
#endif	/* CONFIG_SUNRPC_BACKCHANNEL */

	if (!xprt_connected(xprt))
		goto drop_connection;

	rc = rpcrdma_marshal_req(r_xprt, rqst);
	if (rc < 0)
		goto failed_marshal;

	if (req->rl_reply == NULL) 		/* e.g. reconnection */
		rpcrdma_recv_buffer_get(req);

	/* Must suppress retransmit to maintain credits */
	if (req->rl_connect_cookie == xprt->connect_cookie)
		goto drop_connection;
	req->rl_connect_cookie = xprt->connect_cookie;

	__set_bit(RPCRDMA_REQ_F_PENDING, &req->rl_flags);
	if (rpcrdma_ep_post(&r_xprt->rx_ia, &r_xprt->rx_ep, req))
		goto drop_connection;

	rqst->rq_xmit_bytes_sent += rqst->rq_snd_buf.len;
	rqst->rq_bytes_sent = 0;
	return 0;

failed_marshal:
	if (rc != -ENOTCONN)
		return rc;
drop_connection:
	xprt_disconnect_done(xprt);
	return -ENOTCONN;	/* implies disconnect */
}

void xprt_rdma_print_stats(struct rpc_xprt *xprt, struct seq_file *seq)
{
	struct rpcrdma_xprt *r_xprt = rpcx_to_rdmax(xprt);
	long idle_time = 0;

	if (xprt_connected(xprt))
		idle_time = (long)(jiffies - xprt->last_used) / HZ;

	seq_puts(seq, "\txprt:\trdma ");
	seq_printf(seq, "%u %lu %lu %lu %ld %lu %lu %lu %llu %llu ",
		   0,	/* need a local port? */
		   xprt->stat.bind_count,
		   xprt->stat.connect_count,
		   xprt->stat.connect_time,
		   idle_time,
		   xprt->stat.sends,
		   xprt->stat.recvs,
		   xprt->stat.bad_xids,
		   xprt->stat.req_u,
		   xprt->stat.bklog_u);
	seq_printf(seq, "%lu %lu %lu %llu %llu %llu %llu %lu %lu %lu %lu ",
		   r_xprt->rx_stats.read_chunk_count,
		   r_xprt->rx_stats.write_chunk_count,
		   r_xprt->rx_stats.reply_chunk_count,
		   r_xprt->rx_stats.total_rdma_request,
		   r_xprt->rx_stats.total_rdma_reply,
		   r_xprt->rx_stats.pullup_copy_count,
		   r_xprt->rx_stats.fixup_copy_count,
		   r_xprt->rx_stats.hardway_register_count,
		   r_xprt->rx_stats.failed_marshal_count,
		   r_xprt->rx_stats.bad_reply_count,
		   r_xprt->rx_stats.nomsg_call_count);
	seq_printf(seq, "%lu %lu %lu %lu %lu %lu\n",
		   r_xprt->rx_stats.mrs_recovered,
		   r_xprt->rx_stats.mrs_orphaned,
		   r_xprt->rx_stats.mrs_allocated,
		   r_xprt->rx_stats.local_inv_needed,
		   r_xprt->rx_stats.empty_sendctx_q,
		   r_xprt->rx_stats.reply_waits_for_send);
}

static int
xprt_rdma_enable_swap(struct rpc_xprt *xprt)
{
	return 0;
}

static void
xprt_rdma_disable_swap(struct rpc_xprt *xprt)
{
}

/*
 * Plumbing for rpc transport switch and kernel module
 */

static const struct rpc_xprt_ops xprt_rdma_procs = {
	.reserve_xprt		= xprt_reserve_xprt_cong,
	.release_xprt		= xprt_release_xprt_cong, /* sunrpc/xprt.c */
	.alloc_slot		= xprt_alloc_slot,
	.release_request	= xprt_release_rqst_cong,       /* ditto */
	.set_retrans_timeout	= xprt_set_retrans_timeout_def, /* ditto */
	.timer			= xprt_rdma_timer,
	.rpcbind		= rpcb_getport_async,	/* sunrpc/rpcb_clnt.c */
	.set_port		= xprt_rdma_set_port,
	.connect		= xprt_rdma_connect,
	.buf_alloc		= xprt_rdma_allocate,
	.buf_free		= xprt_rdma_free,
	.send_request		= xprt_rdma_send_request,
	.close			= xprt_rdma_close,
	.destroy		= xprt_rdma_destroy,
	.print_stats		= xprt_rdma_print_stats,
	.enable_swap		= xprt_rdma_enable_swap,
	.disable_swap		= xprt_rdma_disable_swap,
	.inject_disconnect	= xprt_rdma_inject_disconnect,
#if defined(CONFIG_SUNRPC_BACKCHANNEL)
	.bc_setup		= xprt_rdma_bc_setup,
	.bc_up			= xprt_rdma_bc_up,
	.bc_maxpayload		= xprt_rdma_bc_maxpayload,
	.bc_free_rqst		= xprt_rdma_bc_free_rqst,
	.bc_destroy		= xprt_rdma_bc_destroy,
#endif
};

static struct xprt_class xprt_rdma = {
	.list			= LIST_HEAD_INIT(xprt_rdma.list),
	.name			= "rdma",
	.owner			= THIS_MODULE,
	.ident			= XPRT_TRANSPORT_RDMA,
	.setup			= xprt_setup_rdma,
};

void xprt_rdma_cleanup(void)
{
	int rc;

	dprintk("RPCRDMA Module Removed, deregister RPC RDMA transport\n");
#if IS_ENABLED(CONFIG_SUNRPC_DEBUG)
	if (sunrpc_table_header) {
		unregister_sysctl_table(sunrpc_table_header);
		sunrpc_table_header = NULL;
	}
#endif
	rc = xprt_unregister_transport(&xprt_rdma);
	if (rc)
		dprintk("RPC:       %s: xprt_unregister returned %i\n",
			__func__, rc);

	rpcrdma_destroy_wq();

	rc = xprt_unregister_transport(&xprt_rdma_bc);
	if (rc)
		dprintk("RPC:       %s: xprt_unregister(bc) returned %i\n",
			__func__, rc);
}

int xprt_rdma_init(void)
{
	int rc;

	rc = rpcrdma_alloc_wq();
	if (rc)
		return rc;

	rc = xprt_register_transport(&xprt_rdma);
	if (rc) {
		rpcrdma_destroy_wq();
		return rc;
	}

	rc = xprt_register_transport(&xprt_rdma_bc);
	if (rc) {
		xprt_unregister_transport(&xprt_rdma);
		rpcrdma_destroy_wq();
		return rc;
	}

	dprintk("RPCRDMA Module Init, register RPC RDMA transport\n");

	dprintk("Defaults:\n");
	dprintk("\tSlots %d\n"
		"\tMaxInlineRead %d\n\tMaxInlineWrite %d\n",
		xprt_rdma_slot_table_entries,
		xprt_rdma_max_inline_read, xprt_rdma_max_inline_write);
	dprintk("\tPadding 0\n\tMemreg %d\n", xprt_rdma_memreg_strategy);

#if IS_ENABLED(CONFIG_SUNRPC_DEBUG)
	if (!sunrpc_table_header)
		sunrpc_table_header = register_sysctl_table(sunrpc_table);
#endif
	return 0;
}<|MERGE_RESOLUTION|>--- conflicted
+++ resolved
@@ -651,13 +651,6 @@
 	if (!rpcrdma_get_recvbuf(r_xprt, req, rqst->rq_rcvsize, flags))
 		goto out_fail;
 
-<<<<<<< HEAD
-	dprintk("RPC: %5u %s: send size = %zd, recv size = %zd, req = %p\n",
-		task->tk_pid, __func__, rqst->rq_callsize,
-		rqst->rq_rcvsize, req);
-
-=======
->>>>>>> 03a0dded
 	req->rl_cpu = smp_processor_id();
 	req->rl_connect_cookie = 0;	/* our reserved value */
 	rpcrdma_set_xprtdata(rqst, req);
