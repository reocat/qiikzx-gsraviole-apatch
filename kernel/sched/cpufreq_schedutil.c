// SPDX-License-Identifier: GPL-2.0
/*
 * CPUFreq governor based on scheduler-provided CPU utilization data.
 *
 * Copyright (C) 2016, Intel Corporation
 * Author: Rafael J. Wysocki <rafael.j.wysocki@intel.com>
 */

#define pr_fmt(fmt) KBUILD_MODNAME ": " fmt

#include "sched.h"

#include <linux/sched/cpufreq.h>
#include <trace/events/power.h>
#include <trace/hooks/sched.h>

#define IOWAIT_BOOST_MIN	(SCHED_CAPACITY_SCALE / 8)

struct sugov_tunables {
	struct gov_attr_set	attr_set;
	unsigned int		rate_limit_us;
};

struct sugov_policy {
	struct cpufreq_policy	*policy;

	struct sugov_tunables	*tunables;
	struct list_head	tunables_hook;

	raw_spinlock_t		update_lock;	/* For shared policies */
	u64			last_freq_update_time;
	s64			freq_update_delay_ns;
	unsigned int		next_freq;
	unsigned int		cached_raw_freq;

	/* The next fields are only needed if fast switch cannot be used: */
	struct			irq_work irq_work;
	struct			kthread_work work;
	struct			mutex work_lock;
	struct			kthread_worker worker;
	struct task_struct	*thread;
	bool			work_in_progress;

	bool			limits_changed;
	bool			need_freq_update;
};

struct sugov_cpu {
	struct update_util_data	update_util;
	struct sugov_policy	*sg_policy;
	unsigned int		cpu;

	bool			iowait_boost_pending;
	unsigned int		iowait_boost;
	u64			last_update;

	unsigned long		bw_dl;
	unsigned long		max;

	/* The field below is for single-CPU policies only: */
#ifdef CONFIG_NO_HZ_COMMON
	unsigned long		saved_idle_calls;
#endif
};

static DEFINE_PER_CPU(struct sugov_cpu, sugov_cpu);

/************************ Governor internals ***********************/

static bool sugov_should_update_freq(struct sugov_policy *sg_policy, u64 time)
{
	s64 delta_ns;

	/*
	 * Since cpufreq_update_util() is called with rq->lock held for
	 * the @target_cpu, our per-CPU data is fully serialized.
	 *
	 * However, drivers cannot in general deal with cross-CPU
	 * requests, so while get_next_freq() will work, our
	 * sugov_update_commit() call may not for the fast switching platforms.
	 *
	 * Hence stop here for remote requests if they aren't supported
	 * by the hardware, as calculating the frequency is pointless if
	 * we cannot in fact act on it.
	 *
	 * This is needed on the slow switching platforms too to prevent CPUs
	 * going offline from leaving stale IRQ work items behind.
	 */
	if (!cpufreq_this_cpu_can_update(sg_policy->policy))
		return false;

	if (unlikely(sg_policy->limits_changed)) {
		sg_policy->limits_changed = false;
		sg_policy->need_freq_update = true;
		return true;
	}

	delta_ns = time - sg_policy->last_freq_update_time;

	return delta_ns >= sg_policy->freq_update_delay_ns;
}

static bool sugov_update_next_freq(struct sugov_policy *sg_policy, u64 time,
				   unsigned int next_freq)
{
	bool should_update = true;
<<<<<<< HEAD

=======
>>>>>>> 912795ea
	if (!sg_policy->need_freq_update) {
		if (sg_policy->next_freq == next_freq)
			return false;
	} else {
		sg_policy->need_freq_update = cpufreq_driver_test_flags(CPUFREQ_NEED_UPDATE_LIMITS);
	}

	trace_android_rvh_set_sugov_update(sg_policy, next_freq, &should_update);
	if (!should_update)
		return false;

	sg_policy->next_freq = next_freq;
	sg_policy->last_freq_update_time = time;

	return true;
}

static void sugov_fast_switch(struct sugov_policy *sg_policy, u64 time,
			      unsigned int next_freq)
{
	if (sugov_update_next_freq(sg_policy, time, next_freq))
		cpufreq_driver_fast_switch(sg_policy->policy, next_freq);
}

static void sugov_deferred_update(struct sugov_policy *sg_policy, u64 time,
				  unsigned int next_freq)
{
	if (!sugov_update_next_freq(sg_policy, time, next_freq))
		return;

	if (!sg_policy->work_in_progress) {
		sg_policy->work_in_progress = true;
		irq_work_queue(&sg_policy->irq_work);
	}
}

/**
 * get_next_freq - Compute a new frequency for a given cpufreq policy.
 * @sg_policy: schedutil policy object to compute the new frequency for.
 * @util: Current CPU utilization.
 * @max: CPU capacity.
 *
 * If the utilization is frequency-invariant, choose the new frequency to be
 * proportional to it, that is
 *
 * next_freq = C * max_freq * util / max
 *
 * Otherwise, approximate the would-be frequency-invariant utilization by
 * util_raw * (curr_freq / max_freq) which leads to
 *
 * next_freq = C * curr_freq * util_raw / max
 *
 * Take C = 1.25 for the frequency tipping point at (util / max) = 0.8.
 *
 * The lowest driver-supported frequency which is equal or greater than the raw
 * next_freq (as calculated above) is returned, subject to policy min/max and
 * cpufreq driver limitations.
 */
static unsigned int get_next_freq(struct sugov_policy *sg_policy,
				  unsigned long util, unsigned long max)
{
	struct cpufreq_policy *policy = sg_policy->policy;
	unsigned int freq = arch_scale_freq_invariant() ?
				policy->cpuinfo.max_freq : policy->cur;

	freq = map_util_freq(util, freq, max);
	trace_sugov_next_freq_tp(policy->cpu, util, max, freq);

	if (freq == sg_policy->cached_raw_freq && !sg_policy->need_freq_update)
		return sg_policy->next_freq;

	sg_policy->cached_raw_freq = freq;
	return cpufreq_driver_resolve_freq(policy, freq);
}

/*
 * This function computes an effective utilization for the given CPU, to be
 * used for frequency selection given the linear relation: f = u * f_max.
 *
 * The scheduler tracks the following metrics:
 *
 *   cpu_util_{cfs,rt,dl,irq}()
 *   cpu_bw_dl()
 *
 * Where the cfs,rt and dl util numbers are tracked with the same metric and
 * synchronized windows and are thus directly comparable.
 *
 * The cfs,rt,dl utilization are the running times measured with rq->clock_task
 * which excludes things like IRQ and steal-time. These latter are then accrued
 * in the irq utilization.
 *
 * The DL bandwidth number otoh is not a measured metric but a value computed
 * based on the task model parameters and gives the minimal utilization
 * required to meet deadlines.
 */
unsigned long schedutil_cpu_util(int cpu, unsigned long util_cfs,
				 unsigned long max, enum schedutil_type type,
				 struct task_struct *p)
{
	unsigned long dl_util, util, irq;
	struct rq *rq = cpu_rq(cpu);

	if (!uclamp_is_used() &&
	    type == FREQUENCY_UTIL && rt_rq_is_runnable(&rq->rt)) {
		return max;
	}

	/*
	 * Early check to see if IRQ/steal time saturates the CPU, can be
	 * because of inaccuracies in how we track these -- see
	 * update_irq_load_avg().
	 */
	irq = cpu_util_irq(rq);
	if (unlikely(irq >= max))
		return max;

	/*
	 * Because the time spend on RT/DL tasks is visible as 'lost' time to
	 * CFS tasks and we use the same metric to track the effective
	 * utilization (PELT windows are synchronized) we can directly add them
	 * to obtain the CPU's actual utilization.
	 *
	 * CFS and RT utilization can be boosted or capped, depending on
	 * utilization clamp constraints requested by currently RUNNABLE
	 * tasks.
	 * When there are no CFS RUNNABLE tasks, clamps are released and
	 * frequency will be gracefully reduced with the utilization decay.
	 */
	util = util_cfs + cpu_util_rt(rq);
	if (type == FREQUENCY_UTIL)
		util = uclamp_rq_util_with(rq, util, p);

	dl_util = cpu_util_dl(rq);

	/*
	 * For frequency selection we do not make cpu_util_dl() a permanent part
	 * of this sum because we want to use cpu_bw_dl() later on, but we need
	 * to check if the CFS+RT+DL sum is saturated (ie. no idle time) such
	 * that we select f_max when there is no idle time.
	 *
	 * NOTE: numerical errors or stop class might cause us to not quite hit
	 * saturation when we should -- something for later.
	 */
	if (util + dl_util >= max)
		return max;

	/*
	 * OTOH, for energy computation we need the estimated running time, so
	 * include util_dl and ignore dl_bw.
	 */
	if (type == ENERGY_UTIL)
		util += dl_util;

	/*
	 * There is still idle time; further improve the number by using the
	 * irq metric. Because IRQ/steal time is hidden from the task clock we
	 * need to scale the task numbers:
	 *
	 *              max - irq
	 *   U' = irq + --------- * U
	 *                 max
	 */
	util = scale_irq_capacity(util, irq, max);
	util += irq;

	/*
	 * Bandwidth required by DEADLINE must always be granted while, for
	 * FAIR and RT, we use blocked utilization of IDLE CPUs as a mechanism
	 * to gracefully reduce the frequency when no tasks show up for longer
	 * periods of time.
	 *
	 * Ideally we would like to set bw_dl as min/guaranteed freq and util +
	 * bw_dl as requested freq. However, cpufreq is not yet ready for such
	 * an interface. So, we only do the latter for now.
	 */
	if (type == FREQUENCY_UTIL)
		util += cpu_bw_dl(rq);

	return min(max, util);
}
EXPORT_SYMBOL_GPL(schedutil_cpu_util);

static unsigned long sugov_get_util(struct sugov_cpu *sg_cpu)
{
	struct rq *rq = cpu_rq(sg_cpu->cpu);
	unsigned long util = cpu_util_cfs(rq);
	unsigned long max = arch_scale_cpu_capacity(sg_cpu->cpu);

	sg_cpu->max = max;
	sg_cpu->bw_dl = cpu_bw_dl(rq);

	return schedutil_cpu_util(sg_cpu->cpu, util, max, FREQUENCY_UTIL, NULL);
}

/**
 * sugov_iowait_reset() - Reset the IO boost status of a CPU.
 * @sg_cpu: the sugov data for the CPU to boost
 * @time: the update time from the caller
 * @set_iowait_boost: true if an IO boost has been requested
 *
 * The IO wait boost of a task is disabled after a tick since the last update
 * of a CPU. If a new IO wait boost is requested after more then a tick, then
 * we enable the boost starting from IOWAIT_BOOST_MIN, which improves energy
 * efficiency by ignoring sporadic wakeups from IO.
 */
static bool sugov_iowait_reset(struct sugov_cpu *sg_cpu, u64 time,
			       bool set_iowait_boost)
{
	s64 delta_ns = time - sg_cpu->last_update;

	/* Reset boost only if a tick has elapsed since last request */
	if (delta_ns <= TICK_NSEC)
		return false;

	sg_cpu->iowait_boost = set_iowait_boost ? IOWAIT_BOOST_MIN : 0;
	sg_cpu->iowait_boost_pending = set_iowait_boost;

	return true;
}

/**
 * sugov_iowait_boost() - Updates the IO boost status of a CPU.
 * @sg_cpu: the sugov data for the CPU to boost
 * @time: the update time from the caller
 * @flags: SCHED_CPUFREQ_IOWAIT if the task is waking up after an IO wait
 *
 * Each time a task wakes up after an IO operation, the CPU utilization can be
 * boosted to a certain utilization which doubles at each "frequent and
 * successive" wakeup from IO, ranging from IOWAIT_BOOST_MIN to the utilization
 * of the maximum OPP.
 *
 * To keep doubling, an IO boost has to be requested at least once per tick,
 * otherwise we restart from the utilization of the minimum OPP.
 */
static void sugov_iowait_boost(struct sugov_cpu *sg_cpu, u64 time,
			       unsigned int flags)
{
	bool set_iowait_boost = flags & SCHED_CPUFREQ_IOWAIT;

	/* Reset boost if the CPU appears to have been idle enough */
	if (sg_cpu->iowait_boost &&
	    sugov_iowait_reset(sg_cpu, time, set_iowait_boost))
		return;

	/* Boost only tasks waking up after IO */
	if (!set_iowait_boost)
		return;

	/* Ensure boost doubles only one time at each request */
	if (sg_cpu->iowait_boost_pending)
		return;
	sg_cpu->iowait_boost_pending = true;

	/* Double the boost at each request */
	if (sg_cpu->iowait_boost) {
		sg_cpu->iowait_boost =
			min_t(unsigned int, sg_cpu->iowait_boost << 1, SCHED_CAPACITY_SCALE);
		return;
	}

	/* First wakeup after IO: start with minimum boost */
	sg_cpu->iowait_boost = IOWAIT_BOOST_MIN;
}

/**
 * sugov_iowait_apply() - Apply the IO boost to a CPU.
 * @sg_cpu: the sugov data for the cpu to boost
 * @time: the update time from the caller
 * @util: the utilization to (eventually) boost
 * @max: the maximum value the utilization can be boosted to
 *
 * A CPU running a task which woken up after an IO operation can have its
 * utilization boosted to speed up the completion of those IO operations.
 * The IO boost value is increased each time a task wakes up from IO, in
 * sugov_iowait_apply(), and it's instead decreased by this function,
 * each time an increase has not been requested (!iowait_boost_pending).
 *
 * A CPU which also appears to have been idle for at least one tick has also
 * its IO boost utilization reset.
 *
 * This mechanism is designed to boost high frequently IO waiting tasks, while
 * being more conservative on tasks which does sporadic IO operations.
 */
static unsigned long sugov_iowait_apply(struct sugov_cpu *sg_cpu, u64 time,
					unsigned long util, unsigned long max)
{
	unsigned long boost;

	/* No boost currently required */
	if (!sg_cpu->iowait_boost)
		return util;

	/* Reset boost if the CPU appears to have been idle enough */
	if (sugov_iowait_reset(sg_cpu, time, false))
		return util;

	if (!sg_cpu->iowait_boost_pending) {
		/*
		 * No boost pending; reduce the boost value.
		 */
		sg_cpu->iowait_boost >>= 1;
		if (sg_cpu->iowait_boost < IOWAIT_BOOST_MIN) {
			sg_cpu->iowait_boost = 0;
			return util;
		}
	}

	sg_cpu->iowait_boost_pending = false;

	/*
	 * @util is already in capacity scale; convert iowait_boost
	 * into the same scale so we can compare.
	 */
	boost = (sg_cpu->iowait_boost * max) >> SCHED_CAPACITY_SHIFT;
	return max(boost, util);
}

#ifdef CONFIG_NO_HZ_COMMON
static bool sugov_cpu_is_busy(struct sugov_cpu *sg_cpu)
{
	unsigned long idle_calls = tick_nohz_get_idle_calls_cpu(sg_cpu->cpu);
	bool ret = idle_calls == sg_cpu->saved_idle_calls;

	sg_cpu->saved_idle_calls = idle_calls;
	return ret;
}
#else
static inline bool sugov_cpu_is_busy(struct sugov_cpu *sg_cpu) { return false; }
#endif /* CONFIG_NO_HZ_COMMON */

/*
 * Make sugov_should_update_freq() ignore the rate limit when DL
 * has increased the utilization.
 */
static inline void ignore_dl_rate_limit(struct sugov_cpu *sg_cpu, struct sugov_policy *sg_policy)
{
	if (cpu_bw_dl(cpu_rq(sg_cpu->cpu)) > sg_cpu->bw_dl)
		sg_policy->limits_changed = true;
}

static void sugov_update_single(struct update_util_data *hook, u64 time,
				unsigned int flags)
{
	struct sugov_cpu *sg_cpu = container_of(hook, struct sugov_cpu, update_util);
	struct sugov_policy *sg_policy = sg_cpu->sg_policy;
	unsigned long util, max;
	unsigned int next_f;
	unsigned int cached_freq = sg_policy->cached_raw_freq;

	sugov_iowait_boost(sg_cpu, time, flags);
	sg_cpu->last_update = time;

	ignore_dl_rate_limit(sg_cpu, sg_policy);

	if (!sugov_should_update_freq(sg_policy, time))
		return;

	util = sugov_get_util(sg_cpu);
	max = sg_cpu->max;

	trace_sugov_util_update_tp(sg_cpu->cpu, util, max, flags);

	util = sugov_iowait_apply(sg_cpu, time, util, max);
	next_f = get_next_freq(sg_policy, util, max);
	/*
	 * Do not reduce the frequency if the CPU has not been idle
	 * recently, as the reduction is likely to be premature then.
	 */
	if (sugov_cpu_is_busy(sg_cpu) && next_f < sg_policy->next_freq) {
		next_f = sg_policy->next_freq;

		/* Restore cached freq as next_freq has changed */
		sg_policy->cached_raw_freq = cached_freq;
	}

	/*
	 * This code runs under rq->lock for the target CPU, so it won't run
	 * concurrently on two different CPUs for the same target and it is not
	 * necessary to acquire the lock in the fast switch case.
	 */
	if (sg_policy->policy->fast_switch_enabled) {
		sugov_fast_switch(sg_policy, time, next_f);
	} else {
		raw_spin_lock(&sg_policy->update_lock);
		sugov_deferred_update(sg_policy, time, next_f);
		raw_spin_unlock(&sg_policy->update_lock);
	}
}

static unsigned int sugov_next_freq_shared(struct sugov_cpu *sg_cpu, u64 time)
{
	struct sugov_policy *sg_policy = sg_cpu->sg_policy;
	struct cpufreq_policy *policy = sg_policy->policy;
	unsigned long util = 0, max = 1;
	unsigned int j;

	for_each_cpu(j, policy->cpus) {
		struct sugov_cpu *j_sg_cpu = &per_cpu(sugov_cpu, j);
		unsigned long j_util, j_max;

		j_util = sugov_get_util(j_sg_cpu);
		j_max = j_sg_cpu->max;
		j_util = sugov_iowait_apply(j_sg_cpu, time, j_util, j_max);

		if (j_util * max > j_max * util) {
			util = j_util;
			max = j_max;
		}
	}

	return get_next_freq(sg_policy, util, max);
}

static void
sugov_update_shared(struct update_util_data *hook, u64 time, unsigned int flags)
{
	struct sugov_cpu *sg_cpu = container_of(hook, struct sugov_cpu, update_util);
	struct sugov_policy *sg_policy = sg_cpu->sg_policy;
	unsigned long util = sugov_get_util(sg_cpu);
	unsigned int next_f;

	raw_spin_lock(&sg_policy->update_lock);

	sugov_iowait_boost(sg_cpu, time, flags);
	sg_cpu->last_update = time;

	ignore_dl_rate_limit(sg_cpu, sg_policy);

	trace_sugov_util_update_tp(sg_cpu->cpu, util, sg_cpu->max, flags);

	if (sugov_should_update_freq(sg_policy, time)) {
		next_f = sugov_next_freq_shared(sg_cpu, time);

		if (sg_policy->policy->fast_switch_enabled)
			sugov_fast_switch(sg_policy, time, next_f);
		else
			sugov_deferred_update(sg_policy, time, next_f);
	}

	raw_spin_unlock(&sg_policy->update_lock);
}

static void sugov_work(struct kthread_work *work)
{
	struct sugov_policy *sg_policy = container_of(work, struct sugov_policy, work);
	unsigned int freq;
	unsigned long flags;

	/*
	 * Hold sg_policy->update_lock shortly to handle the case where:
	 * incase sg_policy->next_freq is read here, and then updated by
	 * sugov_deferred_update() just before work_in_progress is set to false
	 * here, we may miss queueing the new update.
	 *
	 * Note: If a work was queued after the update_lock is released,
	 * sugov_work() will just be called again by kthread_work code; and the
	 * request will be proceed before the sugov thread sleeps.
	 */
	raw_spin_lock_irqsave(&sg_policy->update_lock, flags);
	freq = sg_policy->next_freq;
	sg_policy->work_in_progress = false;
	raw_spin_unlock_irqrestore(&sg_policy->update_lock, flags);

	mutex_lock(&sg_policy->work_lock);
	__cpufreq_driver_target(sg_policy->policy, freq, CPUFREQ_RELATION_L);
	mutex_unlock(&sg_policy->work_lock);
}

static void sugov_irq_work(struct irq_work *irq_work)
{
	struct sugov_policy *sg_policy;

	sg_policy = container_of(irq_work, struct sugov_policy, irq_work);

	kthread_queue_work(&sg_policy->worker, &sg_policy->work);
}

/************************** sysfs interface ************************/

static struct sugov_tunables *global_tunables;
static DEFINE_MUTEX(global_tunables_lock);

static inline struct sugov_tunables *to_sugov_tunables(struct gov_attr_set *attr_set)
{
	return container_of(attr_set, struct sugov_tunables, attr_set);
}

static ssize_t rate_limit_us_show(struct gov_attr_set *attr_set, char *buf)
{
	struct sugov_tunables *tunables = to_sugov_tunables(attr_set);

	return sprintf(buf, "%u\n", tunables->rate_limit_us);
}

static ssize_t
rate_limit_us_store(struct gov_attr_set *attr_set, const char *buf, size_t count)
{
	struct sugov_tunables *tunables = to_sugov_tunables(attr_set);
	struct sugov_policy *sg_policy;
	unsigned int rate_limit_us;

	if (kstrtouint(buf, 10, &rate_limit_us))
		return -EINVAL;

	tunables->rate_limit_us = rate_limit_us;

	list_for_each_entry(sg_policy, &attr_set->policy_list, tunables_hook)
		sg_policy->freq_update_delay_ns = rate_limit_us * NSEC_PER_USEC;

	return count;
}

static struct governor_attr rate_limit_us = __ATTR_RW(rate_limit_us);

static struct attribute *sugov_attrs[] = {
	&rate_limit_us.attr,
	NULL
};
ATTRIBUTE_GROUPS(sugov);

static struct kobj_type sugov_tunables_ktype = {
	.default_groups = sugov_groups,
	.sysfs_ops = &governor_sysfs_ops,
};

/********************** cpufreq governor interface *********************/

struct cpufreq_governor schedutil_gov;

static struct sugov_policy *sugov_policy_alloc(struct cpufreq_policy *policy)
{
	struct sugov_policy *sg_policy;

	sg_policy = kzalloc(sizeof(*sg_policy), GFP_KERNEL);
	if (!sg_policy)
		return NULL;

	sg_policy->policy = policy;
	raw_spin_lock_init(&sg_policy->update_lock);
	return sg_policy;
}

static void sugov_policy_free(struct sugov_policy *sg_policy)
{
	kfree(sg_policy);
}

static int sugov_kthread_create(struct sugov_policy *sg_policy)
{
	struct task_struct *thread;
	struct sched_attr attr = {
		.size		= sizeof(struct sched_attr),
		.sched_policy	= SCHED_DEADLINE,
		.sched_flags	= SCHED_FLAG_SUGOV,
		.sched_nice	= 0,
		.sched_priority	= 0,
		/*
		 * Fake (unused) bandwidth; workaround to "fix"
		 * priority inheritance.
		 */
		.sched_runtime	=  1000000,
		.sched_deadline = 10000000,
		.sched_period	= 10000000,
	};
	struct cpufreq_policy *policy = sg_policy->policy;
	int ret;

	/* kthread only required for slow path */
	if (policy->fast_switch_enabled)
		return 0;

	trace_android_vh_set_sugov_sched_attr(&attr);
	kthread_init_work(&sg_policy->work, sugov_work);
	kthread_init_worker(&sg_policy->worker);
	thread = kthread_create(kthread_worker_fn, &sg_policy->worker,
				"sugov:%d",
				cpumask_first(policy->related_cpus));
	if (IS_ERR(thread)) {
		pr_err("failed to create sugov thread: %ld\n", PTR_ERR(thread));
		return PTR_ERR(thread);
	}

	ret = sched_setattr_nocheck(thread, &attr);
	if (ret) {
		kthread_stop(thread);
		pr_warn("%s: failed to set SCHED_DEADLINE\n", __func__);
		return ret;
	}

	sg_policy->thread = thread;
	kthread_bind_mask(thread, policy->related_cpus);
	init_irq_work(&sg_policy->irq_work, sugov_irq_work);
	mutex_init(&sg_policy->work_lock);

	wake_up_process(thread);

	return 0;
}

static void sugov_kthread_stop(struct sugov_policy *sg_policy)
{
	/* kthread only required for slow path */
	if (sg_policy->policy->fast_switch_enabled)
		return;

	kthread_flush_worker(&sg_policy->worker);
	kthread_stop(sg_policy->thread);
	mutex_destroy(&sg_policy->work_lock);
}

static struct sugov_tunables *sugov_tunables_alloc(struct sugov_policy *sg_policy)
{
	struct sugov_tunables *tunables;

	tunables = kzalloc(sizeof(*tunables), GFP_KERNEL);
	if (tunables) {
		gov_attr_set_init(&tunables->attr_set, &sg_policy->tunables_hook);
		if (!have_governor_per_policy())
			global_tunables = tunables;
	}
	return tunables;
}

static void sugov_tunables_free(struct sugov_tunables *tunables)
{
	if (!have_governor_per_policy())
		global_tunables = NULL;

	kfree(tunables);
}

static int sugov_init(struct cpufreq_policy *policy)
{
	struct sugov_policy *sg_policy;
	struct sugov_tunables *tunables;
	int ret = 0;

	/* State should be equivalent to EXIT */
	if (policy->governor_data)
		return -EBUSY;

	cpufreq_enable_fast_switch(policy);

	sg_policy = sugov_policy_alloc(policy);
	if (!sg_policy) {
		ret = -ENOMEM;
		goto disable_fast_switch;
	}

	ret = sugov_kthread_create(sg_policy);
	if (ret)
		goto free_sg_policy;

	mutex_lock(&global_tunables_lock);

	if (global_tunables) {
		if (WARN_ON(have_governor_per_policy())) {
			ret = -EINVAL;
			goto stop_kthread;
		}
		policy->governor_data = sg_policy;
		sg_policy->tunables = global_tunables;

		gov_attr_set_get(&global_tunables->attr_set, &sg_policy->tunables_hook);
		goto out;
	}

	tunables = sugov_tunables_alloc(sg_policy);
	if (!tunables) {
		ret = -ENOMEM;
		goto stop_kthread;
	}

	tunables->rate_limit_us = cpufreq_policy_transition_delay_us(policy);

	policy->governor_data = sg_policy;
	sg_policy->tunables = tunables;

	ret = kobject_init_and_add(&tunables->attr_set.kobj, &sugov_tunables_ktype,
				   get_governor_parent_kobj(policy), "%s",
				   schedutil_gov.name);
	if (ret)
		goto fail;

out:
	mutex_unlock(&global_tunables_lock);
	return 0;

fail:
	kobject_put(&tunables->attr_set.kobj);
	policy->governor_data = NULL;
	sugov_tunables_free(tunables);

stop_kthread:
	sugov_kthread_stop(sg_policy);
	mutex_unlock(&global_tunables_lock);

free_sg_policy:
	sugov_policy_free(sg_policy);

disable_fast_switch:
	cpufreq_disable_fast_switch(policy);

	pr_err("initialization failed (error %d)\n", ret);
	return ret;
}

static void sugov_exit(struct cpufreq_policy *policy)
{
	struct sugov_policy *sg_policy = policy->governor_data;
	struct sugov_tunables *tunables = sg_policy->tunables;
	unsigned int count;

	mutex_lock(&global_tunables_lock);

	count = gov_attr_set_put(&tunables->attr_set, &sg_policy->tunables_hook);
	policy->governor_data = NULL;
	if (!count)
		sugov_tunables_free(tunables);

	mutex_unlock(&global_tunables_lock);

	sugov_kthread_stop(sg_policy);
	sugov_policy_free(sg_policy);
	cpufreq_disable_fast_switch(policy);
}

static int sugov_start(struct cpufreq_policy *policy)
{
	struct sugov_policy *sg_policy = policy->governor_data;
	unsigned int cpu;

	sg_policy->freq_update_delay_ns	= sg_policy->tunables->rate_limit_us * NSEC_PER_USEC;
	sg_policy->last_freq_update_time	= 0;
	sg_policy->next_freq			= 0;
	sg_policy->work_in_progress		= false;
	sg_policy->limits_changed		= false;
	sg_policy->cached_raw_freq		= 0;

	sg_policy->need_freq_update = cpufreq_driver_test_flags(CPUFREQ_NEED_UPDATE_LIMITS);

	for_each_cpu(cpu, policy->cpus) {
		struct sugov_cpu *sg_cpu = &per_cpu(sugov_cpu, cpu);

		memset(sg_cpu, 0, sizeof(*sg_cpu));
		sg_cpu->cpu			= cpu;
		sg_cpu->sg_policy		= sg_policy;
	}

	for_each_cpu(cpu, policy->cpus) {
		struct sugov_cpu *sg_cpu = &per_cpu(sugov_cpu, cpu);

		cpufreq_add_update_util_hook(cpu, &sg_cpu->update_util,
					     policy_is_shared(policy) ?
							sugov_update_shared :
							sugov_update_single);
	}
	return 0;
}

static void sugov_stop(struct cpufreq_policy *policy)
{
	struct sugov_policy *sg_policy = policy->governor_data;
	unsigned int cpu;

	for_each_cpu(cpu, policy->cpus)
		cpufreq_remove_update_util_hook(cpu);

	synchronize_rcu();

	if (!policy->fast_switch_enabled) {
		irq_work_sync(&sg_policy->irq_work);
		kthread_cancel_work_sync(&sg_policy->work);
	}
}

static void sugov_limits(struct cpufreq_policy *policy)
{
	struct sugov_policy *sg_policy = policy->governor_data;

	if (!policy->fast_switch_enabled) {
		mutex_lock(&sg_policy->work_lock);
		cpufreq_policy_apply_limits(policy);
		mutex_unlock(&sg_policy->work_lock);
	}

	sg_policy->limits_changed = true;
}

struct cpufreq_governor schedutil_gov = {
	.name			= "schedutil",
	.owner			= THIS_MODULE,
	.flags			= CPUFREQ_GOV_DYNAMIC_SWITCHING,
	.init			= sugov_init,
	.exit			= sugov_exit,
	.start			= sugov_start,
	.stop			= sugov_stop,
	.limits			= sugov_limits,
};

#ifdef CONFIG_CPU_FREQ_DEFAULT_GOV_SCHEDUTIL
struct cpufreq_governor *cpufreq_default_governor(void)
{
	return &schedutil_gov;
}
#endif

cpufreq_governor_init(schedutil_gov);<|MERGE_RESOLUTION|>--- conflicted
+++ resolved
@@ -104,10 +104,7 @@
 				   unsigned int next_freq)
 {
 	bool should_update = true;
-<<<<<<< HEAD
-
-=======
->>>>>>> 912795ea
+
 	if (!sg_policy->need_freq_update) {
 		if (sg_policy->next_freq == next_freq)
 			return false;
