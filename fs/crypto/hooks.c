// SPDX-License-Identifier: GPL-2.0-only
/*
 * fs/crypto/hooks.c
 *
 * Encryption hooks for higher-level filesystem operations.
 */

#include <linux/key.h>

#include "fscrypt_private.h"

/**
 * fscrypt_file_open() - prepare to open a possibly-encrypted regular file
 * @inode: the inode being opened
 * @filp: the struct file being set up
 *
 * Currently, an encrypted regular file can only be opened if its encryption key
 * is available; access to the raw encrypted contents is not supported.
 * Therefore, we first set up the inode's encryption key (if not already done)
 * and return an error if it's unavailable.
 *
 * We also verify that if the parent directory (from the path via which the file
 * is being opened) is encrypted, then the inode being opened uses the same
 * encryption policy.  This is needed as part of the enforcement that all files
 * in an encrypted directory tree use the same encryption policy, as a
 * protection against certain types of offline attacks.  Note that this check is
 * needed even when opening an *unencrypted* file, since it's forbidden to have
 * an unencrypted file in an encrypted directory.
 *
 * Return: 0 on success, -ENOKEY if the key is missing, or another -errno code
 */
int fscrypt_file_open(struct inode *inode, struct file *filp)
{
	int err;
	struct dentry *dir;

	err = fscrypt_require_key(inode);
	if (err)
		return err;

	dir = dget_parent(file_dentry(filp));
	if (IS_ENCRYPTED(d_inode(dir)) &&
	    !fscrypt_has_permitted_context(d_inode(dir), inode)) {
		fscrypt_warn(inode,
			     "Inconsistent encryption context (parent directory: %lu)",
			     d_inode(dir)->i_ino);
		err = -EPERM;
	}
	dput(dir);
	return err;
}
EXPORT_SYMBOL_GPL(fscrypt_file_open);

int __fscrypt_prepare_link(struct inode *inode, struct inode *dir,
			   struct dentry *dentry)
{
<<<<<<< HEAD
	int err;

	err = fscrypt_require_key(dir);
	if (err)
		return err;

	/* ... in case we looked up no-key name before key was added */
=======
>>>>>>> a8ca6735
	if (fscrypt_is_nokey_name(dentry))
		return -ENOKEY;
	/*
	 * We don't need to separately check that the directory inode's key is
	 * available, as it's implied by the dentry not being a no-key name.
	 */

	if (!fscrypt_has_permitted_context(dir, inode))
		return -EXDEV;

	return 0;
}
EXPORT_SYMBOL_GPL(__fscrypt_prepare_link);

int __fscrypt_prepare_rename(struct inode *old_dir, struct dentry *old_dentry,
			     struct inode *new_dir, struct dentry *new_dentry,
			     unsigned int flags)
{
<<<<<<< HEAD
	int err;

	err = fscrypt_require_key(old_dir);
	if (err)
		return err;

	err = fscrypt_require_key(new_dir);
	if (err)
		return err;

	/* ... in case we looked up no-key name(s) before key was added */
=======
>>>>>>> a8ca6735
	if (fscrypt_is_nokey_name(old_dentry) ||
	    fscrypt_is_nokey_name(new_dentry))
		return -ENOKEY;
	/*
	 * We don't need to separately check that the directory inodes' keys are
	 * available, as it's implied by the dentries not being no-key names.
	 */

	if (old_dir != new_dir) {
		if (IS_ENCRYPTED(new_dir) &&
		    !fscrypt_has_permitted_context(new_dir,
						   d_inode(old_dentry)))
			return -EXDEV;

		if ((flags & RENAME_EXCHANGE) &&
		    IS_ENCRYPTED(old_dir) &&
		    !fscrypt_has_permitted_context(old_dir,
						   d_inode(new_dentry)))
			return -EXDEV;
	}
	return 0;
}
EXPORT_SYMBOL_GPL(__fscrypt_prepare_rename);

int __fscrypt_prepare_lookup(struct inode *dir, struct dentry *dentry,
			     struct fscrypt_name *fname)
{
	int err = fscrypt_setup_filename(dir, &dentry->d_name, 1, fname);

	if (err && err != -ENOENT)
		return err;

	if (fname->is_nokey_name) {
		spin_lock(&dentry->d_lock);
		dentry->d_flags |= DCACHE_NOKEY_NAME;
		spin_unlock(&dentry->d_lock);
	}
	return err;
}
EXPORT_SYMBOL_GPL(__fscrypt_prepare_lookup);

int __fscrypt_prepare_readdir(struct inode *dir)
{
	return fscrypt_get_encryption_info(dir, true);
}
EXPORT_SYMBOL_GPL(__fscrypt_prepare_readdir);

int __fscrypt_prepare_setattr(struct dentry *dentry, struct iattr *attr)
{
	if (attr->ia_valid & ATTR_SIZE)
		return fscrypt_require_key(d_inode(dentry));
	return 0;
}
EXPORT_SYMBOL_GPL(__fscrypt_prepare_setattr);

/**
 * fscrypt_prepare_setflags() - prepare to change flags with FS_IOC_SETFLAGS
 * @inode: the inode on which flags are being changed
 * @oldflags: the old flags
 * @flags: the new flags
 *
 * The caller should be holding i_rwsem for write.
 *
 * Return: 0 on success; -errno if the flags change isn't allowed or if
 *	   another error occurs.
 */
int fscrypt_prepare_setflags(struct inode *inode,
			     unsigned int oldflags, unsigned int flags)
{
	struct fscrypt_info *ci;
	struct key *key;
	struct fscrypt_master_key *mk;
	int err;

	/*
	 * When the CASEFOLD flag is set on an encrypted directory, we must
	 * derive the secret key needed for the dirhash.  This is only possible
	 * if the directory uses a v2 encryption policy.
	 */
	if (IS_ENCRYPTED(inode) && (flags & ~oldflags & FS_CASEFOLD_FL)) {
		err = fscrypt_require_key(inode);
		if (err)
			return err;
		ci = inode->i_crypt_info;
		if (ci->ci_policy.version != FSCRYPT_POLICY_V2)
			return -EINVAL;
		key = ci->ci_master_key;
		mk = key->payload.data[0];
		down_read(&key->sem);
		if (is_master_key_secret_present(&mk->mk_secret))
			err = fscrypt_derive_dirhash_key(ci, mk);
		else
			err = -ENOKEY;
		up_read(&key->sem);
		return err;
	}
	return 0;
}

/**
 * fscrypt_prepare_symlink() - prepare to create a possibly-encrypted symlink
 * @dir: directory in which the symlink is being created
 * @target: plaintext symlink target
 * @len: length of @target excluding null terminator
 * @max_len: space the filesystem has available to store the symlink target
 * @disk_link: (out) the on-disk symlink target being prepared
 *
 * This function computes the size the symlink target will require on-disk,
 * stores it in @disk_link->len, and validates it against @max_len.  An
 * encrypted symlink may be longer than the original.
 *
 * Additionally, @disk_link->name is set to @target if the symlink will be
 * unencrypted, but left NULL if the symlink will be encrypted.  For encrypted
 * symlinks, the filesystem must call fscrypt_encrypt_symlink() to create the
 * on-disk target later.  (The reason for the two-step process is that some
 * filesystems need to know the size of the symlink target before creating the
 * inode, e.g. to determine whether it will be a "fast" or "slow" symlink.)
 *
 * Return: 0 on success, -ENAMETOOLONG if the symlink target is too long,
 * -ENOKEY if the encryption key is missing, or another -errno code if a problem
 * occurred while setting up the encryption key.
 */
int fscrypt_prepare_symlink(struct inode *dir, const char *target,
			    unsigned int len, unsigned int max_len,
			    struct fscrypt_str *disk_link)
{
	const union fscrypt_policy *policy;

	/*
	 * To calculate the size of the encrypted symlink target we need to know
	 * the amount of NUL padding, which is determined by the flags set in
	 * the encryption policy which will be inherited from the directory.
	 */
	policy = fscrypt_policy_to_inherit(dir);
	if (policy == NULL) {
		/* Not encrypted */
		disk_link->name = (unsigned char *)target;
		disk_link->len = len + 1;
		if (disk_link->len > max_len)
			return -ENAMETOOLONG;
		return 0;
	}
	if (IS_ERR(policy))
		return PTR_ERR(policy);

	/*
	 * Calculate the size of the encrypted symlink and verify it won't
	 * exceed max_len.  Note that for historical reasons, encrypted symlink
	 * targets are prefixed with the ciphertext length, despite this
	 * actually being redundant with i_size.  This decreases by 2 bytes the
	 * longest symlink target we can accept.
	 *
	 * We could recover 1 byte by not counting a null terminator, but
	 * counting it (even though it is meaningless for ciphertext) is simpler
	 * for now since filesystems will assume it is there and subtract it.
	 */
	if (!fscrypt_fname_encrypted_size(policy, len,
					  max_len - sizeof(struct fscrypt_symlink_data),
					  &disk_link->len))
		return -ENAMETOOLONG;
	disk_link->len += sizeof(struct fscrypt_symlink_data);

	disk_link->name = NULL;
	return 0;
}
EXPORT_SYMBOL_GPL(fscrypt_prepare_symlink);

int __fscrypt_encrypt_symlink(struct inode *inode, const char *target,
			      unsigned int len, struct fscrypt_str *disk_link)
{
	int err;
	struct qstr iname = QSTR_INIT(target, len);
	struct fscrypt_symlink_data *sd;
	unsigned int ciphertext_len;

	/*
	 * fscrypt_prepare_new_inode() should have already set up the new
	 * symlink inode's encryption key.  We don't wait until now to do it,
	 * since we may be in a filesystem transaction now.
	 */
	if (WARN_ON_ONCE(!fscrypt_has_encryption_key(inode)))
		return -ENOKEY;

	if (disk_link->name) {
		/* filesystem-provided buffer */
		sd = (struct fscrypt_symlink_data *)disk_link->name;
	} else {
		sd = kmalloc(disk_link->len, GFP_NOFS);
		if (!sd)
			return -ENOMEM;
	}
	ciphertext_len = disk_link->len - sizeof(*sd);
	sd->len = cpu_to_le16(ciphertext_len);

	err = fscrypt_fname_encrypt(inode, &iname, sd->encrypted_path,
				    ciphertext_len);
	if (err)
		goto err_free_sd;

	/*
	 * Null-terminating the ciphertext doesn't make sense, but we still
	 * count the null terminator in the length, so we might as well
	 * initialize it just in case the filesystem writes it out.
	 */
	sd->encrypted_path[ciphertext_len] = '\0';

	/* Cache the plaintext symlink target for later use by get_link() */
	err = -ENOMEM;
	inode->i_link = kmemdup(target, len + 1, GFP_NOFS);
	if (!inode->i_link)
		goto err_free_sd;

	if (!disk_link->name)
		disk_link->name = (unsigned char *)sd;
	return 0;

err_free_sd:
	if (!disk_link->name)
		kfree(sd);
	return err;
}
EXPORT_SYMBOL_GPL(__fscrypt_encrypt_symlink);

/**
 * fscrypt_get_symlink() - get the target of an encrypted symlink
 * @inode: the symlink inode
 * @caddr: the on-disk contents of the symlink
 * @max_size: size of @caddr buffer
 * @done: if successful, will be set up to free the returned target if needed
 *
 * If the symlink's encryption key is available, we decrypt its target.
 * Otherwise, we encode its target for presentation.
 *
 * This may sleep, so the filesystem must have dropped out of RCU mode already.
 *
 * Return: the presentable symlink target or an ERR_PTR()
 */
const char *fscrypt_get_symlink(struct inode *inode, const void *caddr,
				unsigned int max_size,
				struct delayed_call *done)
{
	const struct fscrypt_symlink_data *sd;
	struct fscrypt_str cstr, pstr;
	bool has_key;
	int err;

	/* This is for encrypted symlinks only */
	if (WARN_ON(!IS_ENCRYPTED(inode)))
		return ERR_PTR(-EINVAL);

	/* If the decrypted target is already cached, just return it. */
	pstr.name = READ_ONCE(inode->i_link);
	if (pstr.name)
		return pstr.name;

	/*
	 * Try to set up the symlink's encryption key, but we can continue
	 * regardless of whether the key is available or not.
	 */
	err = fscrypt_get_encryption_info(inode, false);
	if (err)
		return ERR_PTR(err);
	has_key = fscrypt_has_encryption_key(inode);

	/*
	 * For historical reasons, encrypted symlink targets are prefixed with
	 * the ciphertext length, even though this is redundant with i_size.
	 */

	if (max_size < sizeof(*sd))
		return ERR_PTR(-EUCLEAN);
	sd = caddr;
	cstr.name = (unsigned char *)sd->encrypted_path;
	cstr.len = le16_to_cpu(sd->len);

	if (cstr.len == 0)
		return ERR_PTR(-EUCLEAN);

	if (cstr.len + sizeof(*sd) - 1 > max_size)
		return ERR_PTR(-EUCLEAN);

	err = fscrypt_fname_alloc_buffer(cstr.len, &pstr);
	if (err)
		return ERR_PTR(err);

	err = fscrypt_fname_disk_to_usr(inode, 0, 0, &cstr, &pstr);
	if (err)
		goto err_kfree;

	err = -EUCLEAN;
	if (pstr.name[0] == '\0')
		goto err_kfree;

	pstr.name[pstr.len] = '\0';

	/*
	 * Cache decrypted symlink targets in i_link for later use.  Don't cache
	 * symlink targets encoded without the key, since those become outdated
	 * once the key is added.  This pairs with the READ_ONCE() above and in
	 * the VFS path lookup code.
	 */
	if (!has_key ||
	    cmpxchg_release(&inode->i_link, NULL, pstr.name) != NULL)
		set_delayed_call(done, kfree_link, pstr.name);

	return pstr.name;

err_kfree:
	kfree(pstr.name);
	return ERR_PTR(err);
}
EXPORT_SYMBOL_GPL(fscrypt_get_symlink);<|MERGE_RESOLUTION|>--- conflicted
+++ resolved
@@ -54,7 +54,6 @@
 int __fscrypt_prepare_link(struct inode *inode, struct inode *dir,
 			   struct dentry *dentry)
 {
-<<<<<<< HEAD
 	int err;
 
 	err = fscrypt_require_key(dir);
@@ -62,8 +61,6 @@
 		return err;
 
 	/* ... in case we looked up no-key name before key was added */
-=======
->>>>>>> a8ca6735
 	if (fscrypt_is_nokey_name(dentry))
 		return -ENOKEY;
 	/*
@@ -82,7 +79,6 @@
 			     struct inode *new_dir, struct dentry *new_dentry,
 			     unsigned int flags)
 {
-<<<<<<< HEAD
 	int err;
 
 	err = fscrypt_require_key(old_dir);
@@ -94,8 +90,6 @@
 		return err;
 
 	/* ... in case we looked up no-key name(s) before key was added */
-=======
->>>>>>> a8ca6735
 	if (fscrypt_is_nokey_name(old_dentry) ||
 	    fscrypt_is_nokey_name(new_dentry))
 		return -ENOKEY;
