--- conflicted
+++ resolved
@@ -237,7 +237,6 @@
 	if (err)
 		return err;
 
-<<<<<<< HEAD
 #ifdef CONFIG_FUSE_BPF
 	{
 		struct fuse_err_ret fer;
@@ -252,10 +251,7 @@
 	}
 #endif
 
-	if (is_wb_truncate || dax_truncate) {
-=======
 	if (is_wb_truncate || dax_truncate)
->>>>>>> f1b32fda
 		inode_lock(inode);
 
 	if (dax_truncate) {
