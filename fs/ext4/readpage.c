// SPDX-License-Identifier: GPL-2.0
/*
 * linux/fs/ext4/readpage.c
 *
 * Copyright (C) 2002, Linus Torvalds.
 * Copyright (C) 2015, Google, Inc.
 *
 * This was originally taken from fs/mpage.c
 *
 * The ext4_mpage_readpages() function here is intended to
 * replace mpage_readahead() in the general case, not just for
 * encrypted files.  It has some limitations (see below), where it
 * will fall back to read_block_full_page(), but these limitations
 * should only be hit when page_size != block_size.
 *
 * This will allow us to attach a callback function to support ext4
 * encryption.
 *
 * If anything unusual happens, such as:
 *
 * - encountering a page which has buffers
 * - encountering a page which has a non-hole after a hole
 * - encountering a page with non-contiguous blocks
 *
 * then this code just gives up and calls the buffer_head-based read function.
 * It does handle a page which has holes at the end - that is a common case:
 * the end-of-file on blocksize < PAGE_SIZE setups.
 *
 */

#include <linux/kernel.h>
#include <linux/export.h>
#include <linux/mm.h>
#include <linux/kdev_t.h>
#include <linux/gfp.h>
#include <linux/bio.h>
#include <linux/fs.h>
#include <linux/buffer_head.h>
#include <linux/blkdev.h>
#include <linux/highmem.h>
#include <linux/prefetch.h>
#include <linux/mpage.h>
#include <linux/writeback.h>
#include <linux/backing-dev.h>
#include <linux/pagevec.h>
#include <linux/cleancache.h>

#include "ext4.h"
#include <trace/events/android_fs.h>

#define NUM_PREALLOC_POST_READ_CTXS	128

static struct kmem_cache *bio_post_read_ctx_cache;
static mempool_t *bio_post_read_ctx_pool;

/* postprocessing steps for read bios */
enum bio_post_read_step {
	STEP_INITIAL = 0,
	STEP_DECRYPT,
	STEP_VERITY,
	STEP_MAX,
};

struct bio_post_read_ctx {
	struct bio *bio;
	struct work_struct work;
	unsigned int cur_step;
	unsigned int enabled_steps;
};

static void __read_end_io(struct bio *bio)
{
	struct page *page;
	struct bio_vec *bv;
	struct bvec_iter_all iter_all;

	bio_for_each_segment_all(bv, bio, iter_all) {
		page = bv->bv_page;

		/* PG_error was set if any post_read step failed */
		if (bio->bi_status || PageError(page)) {
			ClearPageUptodate(page);
			/* will re-read again later */
			ClearPageError(page);
		} else {
			SetPageUptodate(page);
		}
		unlock_page(page);
	}
	if (bio->bi_private)
		mempool_free(bio->bi_private, bio_post_read_ctx_pool);
	bio_put(bio);
}

static void bio_post_read_processing(struct bio_post_read_ctx *ctx);

static void decrypt_work(struct work_struct *work)
{
	struct bio_post_read_ctx *ctx =
		container_of(work, struct bio_post_read_ctx, work);

	fscrypt_decrypt_bio(ctx->bio);

	bio_post_read_processing(ctx);
}

static void verity_work(struct work_struct *work)
{
	struct bio_post_read_ctx *ctx =
		container_of(work, struct bio_post_read_ctx, work);
	struct bio *bio = ctx->bio;

	/*
	 * fsverity_verify_bio() may call readpages() again, and although verity
	 * will be disabled for that, decryption may still be needed, causing
	 * another bio_post_read_ctx to be allocated.  So to guarantee that
	 * mempool_alloc() never deadlocks we must free the current ctx first.
	 * This is safe because verity is the last post-read step.
	 */
	BUILD_BUG_ON(STEP_VERITY + 1 != STEP_MAX);
	mempool_free(ctx, bio_post_read_ctx_pool);
	bio->bi_private = NULL;

	fsverity_verify_bio(bio);

	__read_end_io(bio);
}

static void bio_post_read_processing(struct bio_post_read_ctx *ctx)
{
	/*
	 * We use different work queues for decryption and for verity because
	 * verity may require reading metadata pages that need decryption, and
	 * we shouldn't recurse to the same workqueue.
	 */
	switch (++ctx->cur_step) {
	case STEP_DECRYPT:
		if (ctx->enabled_steps & (1 << STEP_DECRYPT)) {
			INIT_WORK(&ctx->work, decrypt_work);
			fscrypt_enqueue_decrypt_work(&ctx->work);
			return;
		}
		ctx->cur_step++;
		/* fall-through */
	case STEP_VERITY:
		if (ctx->enabled_steps & (1 << STEP_VERITY)) {
			INIT_WORK(&ctx->work, verity_work);
			fsverity_enqueue_verify_work(&ctx->work);
			return;
		}
		ctx->cur_step++;
		/* fall-through */
	default:
		__read_end_io(ctx->bio);
	}
}

static bool bio_post_read_required(struct bio *bio)
{
	return bio->bi_private && !bio->bi_status;
}

static void
ext4_trace_read_completion(struct bio *bio)
{
	struct page *first_page = bio->bi_io_vec[0].bv_page;

	if (first_page != NULL)
		trace_android_fs_dataread_end(first_page->mapping->host,
					      page_offset(first_page),
					      bio->bi_iter.bi_size);
}

/*
 * I/O completion handler for multipage BIOs.
 *
 * The mpage code never puts partial pages into a BIO (except for end-of-file).
 * If a page does not map to a contiguous run of blocks then it simply falls
 * back to block_read_full_page().
 *
 * Why is this?  If a page's completion depends on a number of different BIOs
 * which can complete in any order (or at the same time) then determining the
 * status of that page is hard.  See end_buffer_async_read() for the details.
 * There is no point in duplicating all that complexity.
 */
static void mpage_end_io(struct bio *bio)
{
	if (trace_android_fs_dataread_start_enabled())
		ext4_trace_read_completion(bio);

	if (bio_post_read_required(bio)) {
		struct bio_post_read_ctx *ctx = bio->bi_private;

		ctx->cur_step = STEP_INITIAL;
		bio_post_read_processing(ctx);
		return;
	}
	__read_end_io(bio);
}

static inline bool ext4_need_verity(const struct inode *inode, pgoff_t idx)
{
	return fsverity_active(inode) &&
	       idx < DIV_ROUND_UP(inode->i_size, PAGE_SIZE);
}

static void ext4_set_bio_post_read_ctx(struct bio *bio,
				       const struct inode *inode,
				       pgoff_t first_idx)
{
	unsigned int post_read_steps = 0;

	if (fscrypt_inode_uses_fs_layer_crypto(inode))
		post_read_steps |= 1 << STEP_DECRYPT;

	if (ext4_need_verity(inode, first_idx))
		post_read_steps |= 1 << STEP_VERITY;

	if (post_read_steps) {
		/* Due to the mempool, this never fails. */
		struct bio_post_read_ctx *ctx =
			mempool_alloc(bio_post_read_ctx_pool, GFP_NOFS);

		ctx->bio = bio;
		ctx->enabled_steps = post_read_steps;
		bio->bi_private = ctx;
	}
}

static inline loff_t ext4_readpage_limit(struct inode *inode)
{
	if (IS_ENABLED(CONFIG_FS_VERITY) &&
	    (IS_VERITY(inode) || ext4_verity_in_progress(inode)))
		return inode->i_sb->s_maxbytes;

	return i_size_read(inode);
}

<<<<<<< HEAD
static void
ext4_submit_bio_read(struct bio *bio)
{
	if (trace_android_fs_dataread_start_enabled()) {
		struct page *first_page = bio->bi_io_vec[0].bv_page;

		if (first_page != NULL) {
			char *path, pathbuf[MAX_TRACE_PATHBUF_LEN];

			path = android_fstrace_get_pathname(pathbuf,
						    MAX_TRACE_PATHBUF_LEN,
						    first_page->mapping->host);
			trace_android_fs_dataread_start(
				first_page->mapping->host,
				page_offset(first_page),
				bio->bi_iter.bi_size,
				current->pid,
				path,
				current->comm);
		}
	}
	submit_bio(bio);
}

int ext4_mpage_readpages(struct address_space *mapping,
			 struct list_head *pages, struct page *page,
			 unsigned nr_pages, bool is_readahead)
=======
int ext4_mpage_readpages(struct inode *inode,
		struct readahead_control *rac, struct page *page)
>>>>>>> 94709049
{
	struct bio *bio = NULL;
	sector_t last_block_in_bio = 0;

	const unsigned blkbits = inode->i_blkbits;
	const unsigned blocks_per_page = PAGE_SIZE >> blkbits;
	const unsigned blocksize = 1 << blkbits;
	sector_t next_block;
	sector_t block_in_file;
	sector_t last_block;
	sector_t last_block_in_file;
	sector_t blocks[MAX_BUF_PER_PAGE];
	unsigned page_block;
	struct block_device *bdev = inode->i_sb->s_bdev;
	int length;
	unsigned relative_block = 0;
	struct ext4_map_blocks map;
	unsigned int nr_pages = rac ? readahead_count(rac) : 1;

	map.m_pblk = 0;
	map.m_lblk = 0;
	map.m_len = 0;
	map.m_flags = 0;

	for (; nr_pages; nr_pages--) {
		int fully_mapped = 1;
		unsigned first_hole = blocks_per_page;

		if (rac) {
			page = readahead_page(rac);
			prefetchw(&page->flags);
		}

		if (page_has_buffers(page))
			goto confused;

		block_in_file = next_block =
			(sector_t)page->index << (PAGE_SHIFT - blkbits);
		last_block = block_in_file + nr_pages * blocks_per_page;
		last_block_in_file = (ext4_readpage_limit(inode) +
				      blocksize - 1) >> blkbits;
		if (last_block > last_block_in_file)
			last_block = last_block_in_file;
		page_block = 0;

		/*
		 * Map blocks using the previous result first.
		 */
		if ((map.m_flags & EXT4_MAP_MAPPED) &&
		    block_in_file > map.m_lblk &&
		    block_in_file < (map.m_lblk + map.m_len)) {
			unsigned map_offset = block_in_file - map.m_lblk;
			unsigned last = map.m_len - map_offset;

			for (relative_block = 0; ; relative_block++) {
				if (relative_block == last) {
					/* needed? */
					map.m_flags &= ~EXT4_MAP_MAPPED;
					break;
				}
				if (page_block == blocks_per_page)
					break;
				blocks[page_block] = map.m_pblk + map_offset +
					relative_block;
				page_block++;
				block_in_file++;
			}
		}

		/*
		 * Then do more ext4_map_blocks() calls until we are
		 * done with this page.
		 */
		while (page_block < blocks_per_page) {
			if (block_in_file < last_block) {
				map.m_lblk = block_in_file;
				map.m_len = last_block - block_in_file;

				if (ext4_map_blocks(NULL, inode, &map, 0) < 0) {
				set_error_page:
					SetPageError(page);
					zero_user_segment(page, 0,
							  PAGE_SIZE);
					unlock_page(page);
					goto next_page;
				}
			}
			if ((map.m_flags & EXT4_MAP_MAPPED) == 0) {
				fully_mapped = 0;
				if (first_hole == blocks_per_page)
					first_hole = page_block;
				page_block++;
				block_in_file++;
				continue;
			}
			if (first_hole != blocks_per_page)
				goto confused;		/* hole -> non-hole */

			/* Contiguous blocks? */
			if (page_block && blocks[page_block-1] != map.m_pblk-1)
				goto confused;
			for (relative_block = 0; ; relative_block++) {
				if (relative_block == map.m_len) {
					/* needed? */
					map.m_flags &= ~EXT4_MAP_MAPPED;
					break;
				} else if (page_block == blocks_per_page)
					break;
				blocks[page_block] = map.m_pblk+relative_block;
				page_block++;
				block_in_file++;
			}
		}
		if (first_hole != blocks_per_page) {
			zero_user_segment(page, first_hole << blkbits,
					  PAGE_SIZE);
			if (first_hole == 0) {
				if (ext4_need_verity(inode, page->index) &&
				    !fsverity_verify_page(page))
					goto set_error_page;
				SetPageUptodate(page);
				unlock_page(page);
				goto next_page;
			}
		} else if (fully_mapped) {
			SetPageMappedToDisk(page);
		}
		if (fully_mapped && blocks_per_page == 1 &&
		    !PageUptodate(page) && cleancache_get_page(page) == 0) {
			SetPageUptodate(page);
			goto confused;
		}

		/*
		 * This page will go to BIO.  Do we need to send this
		 * BIO off first?
		 */
		if (bio && (last_block_in_bio != blocks[0] - 1 ||
			    !fscrypt_mergeable_bio(bio, inode, next_block))) {
		submit_and_realloc:
			ext4_submit_bio_read(bio);
			bio = NULL;
		}
		if (bio == NULL) {
			/*
			 * bio_alloc will _always_ be able to allocate a bio if
			 * __GFP_DIRECT_RECLAIM is set, see bio_alloc_bioset().
			 */
			bio = bio_alloc(GFP_KERNEL,
				min_t(int, nr_pages, BIO_MAX_PAGES));
			ext4_set_bio_post_read_ctx(bio, inode, page->index);
			fscrypt_set_bio_crypt_ctx(bio, inode, next_block,
						  GFP_KERNEL);
			bio_set_dev(bio, bdev);
			bio->bi_iter.bi_sector = blocks[0] << (blkbits - 9);
			bio->bi_end_io = mpage_end_io;
			bio_set_op_attrs(bio, REQ_OP_READ,
						rac ? REQ_RAHEAD : 0);
		}

		length = first_hole << blkbits;
		if (bio_add_page(bio, page, length, 0) < length)
			goto submit_and_realloc;

		if (((map.m_flags & EXT4_MAP_BOUNDARY) &&
		     (relative_block == map.m_len)) ||
		    (first_hole != blocks_per_page)) {
			ext4_submit_bio_read(bio);
			bio = NULL;
		} else
			last_block_in_bio = blocks[blocks_per_page - 1];
		goto next_page;
	confused:
		if (bio) {
			ext4_submit_bio_read(bio);
			bio = NULL;
		}
		if (!PageUptodate(page))
			block_read_full_page(page, ext4_get_block);
		else
			unlock_page(page);
	next_page:
		if (rac)
			put_page(page);
	}
	if (bio)
		ext4_submit_bio_read(bio);
	return 0;
}

int __init ext4_init_post_read_processing(void)
{
	bio_post_read_ctx_cache =
		kmem_cache_create("ext4_bio_post_read_ctx",
				  sizeof(struct bio_post_read_ctx), 0, 0, NULL);
	if (!bio_post_read_ctx_cache)
		goto fail;
	bio_post_read_ctx_pool =
		mempool_create_slab_pool(NUM_PREALLOC_POST_READ_CTXS,
					 bio_post_read_ctx_cache);
	if (!bio_post_read_ctx_pool)
		goto fail_free_cache;
	return 0;

fail_free_cache:
	kmem_cache_destroy(bio_post_read_ctx_cache);
fail:
	return -ENOMEM;
}

void ext4_exit_post_read_processing(void)
{
	mempool_destroy(bio_post_read_ctx_pool);
	kmem_cache_destroy(bio_post_read_ctx_cache);
}<|MERGE_RESOLUTION|>--- conflicted
+++ resolved
@@ -236,7 +236,6 @@
 	return i_size_read(inode);
 }
 
-<<<<<<< HEAD
 static void
 ext4_submit_bio_read(struct bio *bio)
 {
@@ -261,13 +260,8 @@
 	submit_bio(bio);
 }
 
-int ext4_mpage_readpages(struct address_space *mapping,
-			 struct list_head *pages, struct page *page,
-			 unsigned nr_pages, bool is_readahead)
-=======
 int ext4_mpage_readpages(struct inode *inode,
 		struct readahead_control *rac, struct page *page)
->>>>>>> 94709049
 {
 	struct bio *bio = NULL;
 	sector_t last_block_in_bio = 0;
