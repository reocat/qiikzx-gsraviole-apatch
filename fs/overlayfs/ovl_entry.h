/* SPDX-License-Identifier: GPL-2.0-only */
/*
 *
 * Copyright (C) 2011 Novell Inc.
 * Copyright (C) 2016 Red Hat, Inc.
 */

struct ovl_config {
	char *lowerdir;
	char *upperdir;
	char *workdir;
	bool default_permissions;
	bool redirect_dir;
	bool redirect_follow;
	const char *redirect_mode;
	bool index;
	bool nfs_export;
	int xino;
	bool metacopy;
<<<<<<< HEAD
	bool override_creds;
=======
	bool ovl_volatile;
>>>>>>> 071a0578
};

struct ovl_sb {
	struct super_block *sb;
	dev_t pseudo_dev;
	/* Unusable (conflicting) uuid */
	bool bad_uuid;
	/* Used as a lower layer (but maybe also as upper) */
	bool is_lower;
};

struct ovl_layer {
	struct vfsmount *mnt;
	/* Trap in ovl inode cache */
	struct inode *trap;
	struct ovl_sb *fs;
	/* Index of this layer in fs root (upper idx == 0) */
	int idx;
	/* One fsid per unique underlying sb (upper fsid == 0) */
	int fsid;
};

struct ovl_path {
	const struct ovl_layer *layer;
	struct dentry *dentry;
};

/* private information held for overlayfs's superblock */
struct ovl_fs {
	unsigned int numlayer;
	/* Number of unique fs among layers including upper fs */
	unsigned int numfs;
	const struct ovl_layer *layers;
	struct ovl_sb *fs;
	/* workbasedir is the path at workdir= mount option */
	struct dentry *workbasedir;
	/* workdir is the 'work' directory under workbasedir */
	struct dentry *workdir;
	/* index directory listing overlay inodes by origin file handle */
	struct dentry *indexdir;
	long namelen;
	/* pathnames of lower and upper dirs, for show_options */
	struct ovl_config config;
	/* creds of process who forced instantiation of super block */
	const struct cred *creator_cred;
	bool tmpfile;
	bool noxattr;
	/* Did we take the inuse lock? */
	bool upperdir_locked;
	bool workdir_locked;
	bool share_whiteout;
	/* Traps in ovl inode cache */
	struct inode *workbasedir_trap;
	struct inode *workdir_trap;
	struct inode *indexdir_trap;
	/* -1: disabled, 0: same fs, 1..32: number of unused ino bits */
	int xino_mode;
	/* For allocation of non-persistent inode numbers */
	atomic_long_t last_ino;
	/* Whiteout dentry cache */
	struct dentry *whiteout;
};

static inline struct vfsmount *ovl_upper_mnt(struct ovl_fs *ofs)
{
	return ofs->layers[0].mnt;
}

static inline struct ovl_fs *OVL_FS(struct super_block *sb)
{
	return (struct ovl_fs *)sb->s_fs_info;
}

static inline bool ovl_should_sync(struct ovl_fs *ofs)
{
	return !ofs->config.ovl_volatile;
}

/* private information held for every overlayfs dentry */
struct ovl_entry {
	union {
		struct {
			unsigned long flags;
		};
		struct rcu_head rcu;
	};
	unsigned numlower;
	struct ovl_path lowerstack[];
};

struct ovl_entry *ovl_alloc_entry(unsigned int numlower);

static inline struct ovl_entry *OVL_E(struct dentry *dentry)
{
	return (struct ovl_entry *) dentry->d_fsdata;
}

struct ovl_inode {
	union {
		struct ovl_dir_cache *cache;	/* directory */
		struct inode *lowerdata;	/* regular file */
	};
	const char *redirect;
	u64 version;
	unsigned long flags;
	struct inode vfs_inode;
	struct dentry *__upperdentry;
	struct inode *lower;

	/* synchronize copy up and more */
	struct mutex lock;
};

static inline struct ovl_inode *OVL_I(struct inode *inode)
{
	return container_of(inode, struct ovl_inode, vfs_inode);
}

static inline struct dentry *ovl_upperdentry_dereference(struct ovl_inode *oi)
{
	return READ_ONCE(oi->__upperdentry);
}<|MERGE_RESOLUTION|>--- conflicted
+++ resolved
@@ -17,11 +17,8 @@
 	bool nfs_export;
 	int xino;
 	bool metacopy;
-<<<<<<< HEAD
+	bool ovl_volatile;
 	bool override_creds;
-=======
-	bool ovl_volatile;
->>>>>>> 071a0578
 };
 
 struct ovl_sb {
