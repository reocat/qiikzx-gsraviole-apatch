// SPDX-License-Identifier: GPL-2.0
/*
 *  linux/fs/pipe.c
 *
 *  Copyright (C) 1991, 1992, 1999  Linus Torvalds
 */

#include <linux/mm.h>
#include <linux/file.h>
#include <linux/poll.h>
#include <linux/slab.h>
#include <linux/module.h>
#include <linux/init.h>
#include <linux/fs.h>
#include <linux/log2.h>
#include <linux/mount.h>
#include <linux/pseudo_fs.h>
#include <linux/magic.h>
#include <linux/pipe_fs_i.h>
#include <linux/uio.h>
#include <linux/highmem.h>
#include <linux/pagemap.h>
#include <linux/audit.h>
#include <linux/syscalls.h>
#include <linux/fcntl.h>
#include <linux/memcontrol.h>
#include <linux/watch_queue.h>

#include <linux/uaccess.h>
#include <asm/ioctls.h>

#include "internal.h"

/*
 * The max size that a non-root user is allowed to grow the pipe. Can
 * be set by root in /proc/sys/fs/pipe-max-size
 */
unsigned int pipe_max_size = 1048576;

/* Maximum allocatable pages per user. Hard limit is unset by default, soft
 * matches default values.
 */
unsigned long pipe_user_pages_hard;
unsigned long pipe_user_pages_soft = PIPE_DEF_BUFFERS * INR_OPEN_CUR;

/*
 * We use head and tail indices that aren't masked off, except at the point of
 * dereference, but rather they're allowed to wrap naturally.  This means there
 * isn't a dead spot in the buffer, but the ring has to be a power of two and
 * <= 2^31.
 * -- David Howells 2019-09-23.
 *
 * Reads with count = 0 should always return 0.
 * -- Julian Bradfield 1999-06-07.
 *
 * FIFOs and Pipes now generate SIGIO for both readers and writers.
 * -- Jeremy Elson <jelson@circlemud.org> 2001-08-16
 *
 * pipe_read & write cleanup
 * -- Manfred Spraul <manfred@colorfullife.com> 2002-05-09
 */

static void pipe_lock_nested(struct pipe_inode_info *pipe, int subclass)
{
	if (pipe->files)
		mutex_lock_nested(&pipe->mutex, subclass);
}

void pipe_lock(struct pipe_inode_info *pipe)
{
	/*
	 * pipe_lock() nests non-pipe inode locks (for writing to a file)
	 */
	pipe_lock_nested(pipe, I_MUTEX_PARENT);
}
EXPORT_SYMBOL(pipe_lock);

void pipe_unlock(struct pipe_inode_info *pipe)
{
	if (pipe->files)
		mutex_unlock(&pipe->mutex);
}
EXPORT_SYMBOL(pipe_unlock);

static inline void __pipe_lock(struct pipe_inode_info *pipe)
{
	mutex_lock_nested(&pipe->mutex, I_MUTEX_PARENT);
}

static inline void __pipe_unlock(struct pipe_inode_info *pipe)
{
	mutex_unlock(&pipe->mutex);
}

void pipe_double_lock(struct pipe_inode_info *pipe1,
		      struct pipe_inode_info *pipe2)
{
	BUG_ON(pipe1 == pipe2);

	if (pipe1 < pipe2) {
		pipe_lock_nested(pipe1, I_MUTEX_PARENT);
		pipe_lock_nested(pipe2, I_MUTEX_CHILD);
	} else {
		pipe_lock_nested(pipe2, I_MUTEX_PARENT);
		pipe_lock_nested(pipe1, I_MUTEX_CHILD);
	}
}

static void anon_pipe_buf_release(struct pipe_inode_info *pipe,
				  struct pipe_buffer *buf)
{
	struct page *page = buf->page;

	/*
	 * If nobody else uses this page, and we don't already have a
	 * temporary page, let's keep track of it as a one-deep
	 * allocation cache. (Otherwise just release our reference to it)
	 */
	if (page_count(page) == 1 && !pipe->tmp_page)
		pipe->tmp_page = page;
	else
		put_page(page);
}

static bool anon_pipe_buf_try_steal(struct pipe_inode_info *pipe,
		struct pipe_buffer *buf)
{
	struct page *page = buf->page;

	if (page_count(page) != 1)
		return false;
	memcg_kmem_uncharge_page(page, 0);
	__SetPageLocked(page);
	return true;
}

/**
 * generic_pipe_buf_try_steal - attempt to take ownership of a &pipe_buffer
 * @pipe:	the pipe that the buffer belongs to
 * @buf:	the buffer to attempt to steal
 *
 * Description:
 *	This function attempts to steal the &struct page attached to
 *	@buf. If successful, this function returns 0 and returns with
 *	the page locked. The caller may then reuse the page for whatever
 *	he wishes; the typical use is insertion into a different file
 *	page cache.
 */
bool generic_pipe_buf_try_steal(struct pipe_inode_info *pipe,
		struct pipe_buffer *buf)
{
	struct page *page = buf->page;

	/*
	 * A reference of one is golden, that means that the owner of this
	 * page is the only one holding a reference to it. lock the page
	 * and return OK.
	 */
	if (page_count(page) == 1) {
		lock_page(page);
		return true;
	}
	return false;
}
EXPORT_SYMBOL(generic_pipe_buf_try_steal);

/**
 * generic_pipe_buf_get - get a reference to a &struct pipe_buffer
 * @pipe:	the pipe that the buffer belongs to
 * @buf:	the buffer to get a reference to
 *
 * Description:
 *	This function grabs an extra reference to @buf. It's used in
 *	in the tee() system call, when we duplicate the buffers in one
 *	pipe into another.
 */
bool generic_pipe_buf_get(struct pipe_inode_info *pipe, struct pipe_buffer *buf)
{
	return try_get_page(buf->page);
}
EXPORT_SYMBOL(generic_pipe_buf_get);

/**
 * generic_pipe_buf_release - put a reference to a &struct pipe_buffer
 * @pipe:	the pipe that the buffer belongs to
 * @buf:	the buffer to put a reference to
 *
 * Description:
 *	This function releases a reference to @buf.
 */
void generic_pipe_buf_release(struct pipe_inode_info *pipe,
			      struct pipe_buffer *buf)
{
	put_page(buf->page);
}
EXPORT_SYMBOL(generic_pipe_buf_release);

static const struct pipe_buf_operations anon_pipe_buf_ops = {
	.release	= anon_pipe_buf_release,
	.try_steal	= anon_pipe_buf_try_steal,
	.get		= generic_pipe_buf_get,
};

/* Done while waiting without holding the pipe lock - thus the READ_ONCE() */
static inline bool pipe_readable(const struct pipe_inode_info *pipe)
{
	unsigned int head = READ_ONCE(pipe->head);
	unsigned int tail = READ_ONCE(pipe->tail);
	unsigned int writers = READ_ONCE(pipe->writers);

	return !pipe_empty(head, tail) || !writers;
}

static ssize_t
pipe_read(struct kiocb *iocb, struct iov_iter *to)
{
	size_t total_len = iov_iter_count(to);
	struct file *filp = iocb->ki_filp;
	struct pipe_inode_info *pipe = filp->private_data;
	bool was_full, wake_next_reader = false;
	ssize_t ret;

	/* Null read succeeds. */
	if (unlikely(total_len == 0))
		return 0;

	ret = 0;
	__pipe_lock(pipe);

	/*
	 * We only wake up writers if the pipe was full when we started
	 * reading in order to avoid unnecessary wakeups.
	 *
	 * But when we do wake up writers, we do so using a sync wakeup
	 * (WF_SYNC), because we want them to get going and generate more
	 * data for us.
	 */
	was_full = pipe_full(pipe->head, pipe->tail, pipe->max_usage);
	for (;;) {
		unsigned int head = pipe->head;
		unsigned int tail = pipe->tail;
		unsigned int mask = pipe->ring_size - 1;

#ifdef CONFIG_WATCH_QUEUE
		if (pipe->note_loss) {
			struct watch_notification n;

			if (total_len < 8) {
				if (ret == 0)
					ret = -ENOBUFS;
				break;
			}

			n.type = WATCH_TYPE_META;
			n.subtype = WATCH_META_LOSS_NOTIFICATION;
			n.info = watch_sizeof(n);
			if (copy_to_iter(&n, sizeof(n), to) != sizeof(n)) {
				if (ret == 0)
					ret = -EFAULT;
				break;
			}
			ret += sizeof(n);
			total_len -= sizeof(n);
			pipe->note_loss = false;
		}
#endif

		if (!pipe_empty(head, tail)) {
			struct pipe_buffer *buf = &pipe->bufs[tail & mask];
			size_t chars = buf->len;
			size_t written;
			int error;

			if (chars > total_len) {
				if (buf->flags & PIPE_BUF_FLAG_WHOLE) {
					if (ret == 0)
						ret = -ENOBUFS;
					break;
				}
				chars = total_len;
			}

			error = pipe_buf_confirm(pipe, buf);
			if (error) {
				if (!ret)
					ret = error;
				break;
			}

			written = copy_page_to_iter(buf->page, buf->offset, chars, to);
			if (unlikely(written < chars)) {
				if (!ret)
					ret = -EFAULT;
				break;
			}
			ret += chars;
			buf->offset += chars;
			buf->len -= chars;

			/* Was it a packet buffer? Clean up and exit */
			if (buf->flags & PIPE_BUF_FLAG_PACKET) {
				total_len = chars;
				buf->len = 0;
			}

			if (!buf->len) {
				pipe_buf_release(pipe, buf);
				spin_lock_irq(&pipe->rd_wait.lock);
#ifdef CONFIG_WATCH_QUEUE
				if (buf->flags & PIPE_BUF_FLAG_LOSS)
					pipe->note_loss = true;
#endif
				tail++;
				pipe->tail = tail;
				spin_unlock_irq(&pipe->rd_wait.lock);
			}
			total_len -= chars;
			if (!total_len)
				break;	/* common path: read succeeded */
			if (!pipe_empty(head, tail))	/* More to do? */
				continue;
		}

		if (!pipe->writers)
			break;
		if (ret)
			break;
		if (filp->f_flags & O_NONBLOCK) {
			ret = -EAGAIN;
			break;
		}
		__pipe_unlock(pipe);

		/*
		 * We only get here if we didn't actually read anything.
		 *
		 * However, we could have seen (and removed) a zero-sized
		 * pipe buffer, and might have made space in the buffers
		 * that way.
		 *
		 * You can't make zero-sized pipe buffers by doing an empty
		 * write (not even in packet mode), but they can happen if
		 * the writer gets an EFAULT when trying to fill a buffer
		 * that already got allocated and inserted in the buffer
		 * array.
		 *
		 * So we still need to wake up any pending writers in the
		 * _very_ unlikely case that the pipe was full, but we got
		 * no data.
		 */
		if (unlikely(was_full)) {
			wake_up_interruptible_sync_poll(&pipe->wr_wait, EPOLLOUT | EPOLLWRNORM);
			kill_fasync(&pipe->fasync_writers, SIGIO, POLL_OUT);
		}

		/*
		 * But because we didn't read anything, at this point we can
		 * just return directly with -ERESTARTSYS if we're interrupted,
		 * since we've done any required wakeups and there's no need
		 * to mark anything accessed. And we've dropped the lock.
		 */
		if (wait_event_interruptible_exclusive(pipe->rd_wait, pipe_readable(pipe)) < 0)
			return -ERESTARTSYS;

		__pipe_lock(pipe);
		was_full = pipe_full(pipe->head, pipe->tail, pipe->max_usage);
		wake_next_reader = true;
	}
	if (pipe_empty(pipe->head, pipe->tail))
		wake_next_reader = false;
	__pipe_unlock(pipe);

	if (was_full) {
		wake_up_interruptible_sync_poll(&pipe->wr_wait, EPOLLOUT | EPOLLWRNORM);
		kill_fasync(&pipe->fasync_writers, SIGIO, POLL_OUT);
	}
	if (wake_next_reader)
		wake_up_interruptible_sync_poll(&pipe->rd_wait, EPOLLIN | EPOLLRDNORM);
	if (ret > 0)
		file_accessed(filp);
	return ret;
}

static inline int is_packetized(struct file *file)
{
	return (file->f_flags & O_DIRECT) != 0;
}

/* Done while waiting without holding the pipe lock - thus the READ_ONCE() */
static inline bool pipe_writable(const struct pipe_inode_info *pipe)
{
	unsigned int head = READ_ONCE(pipe->head);
	unsigned int tail = READ_ONCE(pipe->tail);
	unsigned int max_usage = READ_ONCE(pipe->max_usage);

	return !pipe_full(head, tail, max_usage) ||
		!READ_ONCE(pipe->readers);
}

static ssize_t
pipe_write(struct kiocb *iocb, struct iov_iter *from)
{
	struct file *filp = iocb->ki_filp;
	struct pipe_inode_info *pipe = filp->private_data;
	unsigned int head;
	ssize_t ret = 0;
	size_t total_len = iov_iter_count(from);
	ssize_t chars;
	bool do_wakeup = false;
	bool wake_next_writer = false;

	/* Null write succeeds. */
	if (unlikely(total_len == 0))
		return 0;

	__pipe_lock(pipe);

	if (!pipe->readers) {
		send_sig(SIGPIPE, current, 0);
		ret = -EPIPE;
		goto out;
	}

#ifdef CONFIG_WATCH_QUEUE
	if (pipe->watch_queue) {
		ret = -EXDEV;
		goto out;
	}
#endif

	/*
<<<<<<< HEAD
	 * Wake up readers if the pipe was written to. Regardless
	 * of whether it was empty or not. Otherwise, threads
	 * waiting with EPOLLET will hang until the pipe is emptied.
=======
	 * Epoll nonsensically wants a wakeup whether the pipe
	 * was already empty or not.
>>>>>>> a1a3544a
	 *
	 * If pipe wasn't empty we try to merge new data into
	 * the last buffer.
	 *
	 * That naturally merges small writes, but it also
	 * page-aligns the rest of the writes for large writes
	 * spanning multiple pages.
	 */
	head = pipe->head;
<<<<<<< HEAD
=======
	was_empty = true;
>>>>>>> a1a3544a
	chars = total_len & (PAGE_SIZE-1);
	if (chars && !pipe_empty(head, pipe->tail)) {
		unsigned int mask = pipe->ring_size - 1;
		struct pipe_buffer *buf = &pipe->bufs[(head - 1) & mask];
		int offset = buf->offset + buf->len;

		if ((buf->flags & PIPE_BUF_FLAG_CAN_MERGE) &&
		    offset + chars <= PAGE_SIZE) {
			ret = pipe_buf_confirm(pipe, buf);
			if (ret)
				goto out;

			ret = copy_page_from_iter(buf->page, offset, chars, from);
			if (unlikely(ret < chars)) {
				ret = -EFAULT;
				goto out;
			}

			buf->len += ret;
			do_wakeup = true;
			if (!iov_iter_count(from))
				goto out;
		}
	}

	for (;;) {
		if (!pipe->readers) {
			send_sig(SIGPIPE, current, 0);
			if (!ret)
				ret = -EPIPE;
			break;
		}

		head = pipe->head;
		if (!pipe_full(head, pipe->tail, pipe->max_usage)) {
			unsigned int mask = pipe->ring_size - 1;
			struct pipe_buffer *buf = &pipe->bufs[head & mask];
			struct page *page = pipe->tmp_page;
			int copied;

			if (!page) {
				page = alloc_page(GFP_HIGHUSER | __GFP_ACCOUNT);
				if (unlikely(!page)) {
					ret = ret ? : -ENOMEM;
					break;
				}
				pipe->tmp_page = page;
			}

			/* Allocate a slot in the ring in advance and attach an
			 * empty buffer.  If we fault or otherwise fail to use
			 * it, either the reader will consume it or it'll still
			 * be there for the next write.
			 */
			spin_lock_irq(&pipe->rd_wait.lock);

			head = pipe->head;
			if (pipe_full(head, pipe->tail, pipe->max_usage)) {
				spin_unlock_irq(&pipe->rd_wait.lock);
				continue;
			}

			pipe->head = head + 1;
			spin_unlock_irq(&pipe->rd_wait.lock);

			/* Insert it into the buffer array */
			buf = &pipe->bufs[head & mask];
			buf->page = page;
			buf->ops = &anon_pipe_buf_ops;
			buf->offset = 0;
			buf->len = 0;
			if (is_packetized(filp))
				buf->flags = PIPE_BUF_FLAG_PACKET;
			else
				buf->flags = PIPE_BUF_FLAG_CAN_MERGE;
			pipe->tmp_page = NULL;

			copied = copy_page_from_iter(page, 0, PAGE_SIZE, from);
			if (unlikely(copied < PAGE_SIZE && iov_iter_count(from))) {
				if (!ret)
					ret = -EFAULT;
				break;
			}
			ret += copied;
			buf->offset = 0;
			buf->len = copied;
			do_wakeup = true;

			if (!iov_iter_count(from))
				break;
		}

		if (!pipe_full(head, pipe->tail, pipe->max_usage))
			continue;

		/* Wait for buffer space to become available. */
		if (filp->f_flags & O_NONBLOCK) {
			if (!ret)
				ret = -EAGAIN;
			break;
		}
		if (signal_pending(current)) {
			if (!ret)
				ret = -ERESTARTSYS;
			break;
		}

		/*
		 * We're going to release the pipe lock and wait for more
		 * space. We wake up any readers if necessary, and then
		 * after waiting we need to re-check whether the pipe
		 * become empty while we dropped the lock.
		 */
		__pipe_unlock(pipe);
		if (do_wakeup) {
			wake_up_interruptible_sync_poll(&pipe->rd_wait, EPOLLIN | EPOLLRDNORM);
			kill_fasync(&pipe->fasync_readers, SIGIO, POLL_IN);
		}
		wait_event_interruptible_exclusive(pipe->wr_wait, pipe_writable(pipe));
		__pipe_lock(pipe);
		wake_next_writer = true;
	}
out:
	if (pipe_full(pipe->head, pipe->tail, pipe->max_usage))
		wake_next_writer = false;
	__pipe_unlock(pipe);

	/*
	 * If we do do a wakeup event, we do a 'sync' wakeup, because we
	 * want the reader to start processing things asap, rather than
	 * leave the data pending.
	 *
	 * This is particularly important for small writes, because of
	 * how (for example) the GNU make jobserver uses small writes to
	 * wake up pending jobs
	 */
	if (do_wakeup) {
		wake_up_interruptible_sync_poll(&pipe->rd_wait, EPOLLIN | EPOLLRDNORM);
		kill_fasync(&pipe->fasync_readers, SIGIO, POLL_IN);
	}
	if (wake_next_writer)
		wake_up_interruptible_sync_poll(&pipe->wr_wait, EPOLLOUT | EPOLLWRNORM);
	if (ret > 0 && sb_start_write_trylock(file_inode(filp)->i_sb)) {
		int err = file_update_time(filp);
		if (err)
			ret = err;
		sb_end_write(file_inode(filp)->i_sb);
	}
	return ret;
}

static long pipe_ioctl(struct file *filp, unsigned int cmd, unsigned long arg)
{
	struct pipe_inode_info *pipe = filp->private_data;
	int count, head, tail, mask;

	switch (cmd) {
	case FIONREAD:
		__pipe_lock(pipe);
		count = 0;
		head = pipe->head;
		tail = pipe->tail;
		mask = pipe->ring_size - 1;

		while (tail != head) {
			count += pipe->bufs[tail & mask].len;
			tail++;
		}
		__pipe_unlock(pipe);

		return put_user(count, (int __user *)arg);

#ifdef CONFIG_WATCH_QUEUE
	case IOC_WATCH_QUEUE_SET_SIZE: {
		int ret;
		__pipe_lock(pipe);
		ret = watch_queue_set_size(pipe, arg);
		__pipe_unlock(pipe);
		return ret;
	}

	case IOC_WATCH_QUEUE_SET_FILTER:
		return watch_queue_set_filter(
			pipe, (struct watch_notification_filter __user *)arg);
#endif

	default:
		return -ENOIOCTLCMD;
	}
}

/* No kernel lock held - fine */
static __poll_t
pipe_poll(struct file *filp, poll_table *wait)
{
	__poll_t mask;
	struct pipe_inode_info *pipe = filp->private_data;
	unsigned int head, tail;

	/*
	 * Reading pipe state only -- no need for acquiring the semaphore.
	 *
	 * But because this is racy, the code has to add the
	 * entry to the poll table _first_ ..
	 */
	if (filp->f_mode & FMODE_READ)
		poll_wait(filp, &pipe->rd_wait, wait);
	if (filp->f_mode & FMODE_WRITE)
		poll_wait(filp, &pipe->wr_wait, wait);

	/*
	 * .. and only then can you do the racy tests. That way,
	 * if something changes and you got it wrong, the poll
	 * table entry will wake you up and fix it.
	 */
	head = READ_ONCE(pipe->head);
	tail = READ_ONCE(pipe->tail);

	mask = 0;
	if (filp->f_mode & FMODE_READ) {
		if (!pipe_empty(head, tail))
			mask |= EPOLLIN | EPOLLRDNORM;
		if (!pipe->writers && filp->f_version != pipe->w_counter)
			mask |= EPOLLHUP;
	}

	if (filp->f_mode & FMODE_WRITE) {
		if (!pipe_full(head, tail, pipe->max_usage))
			mask |= EPOLLOUT | EPOLLWRNORM;
		/*
		 * Most Unices do not set EPOLLERR for FIFOs but on Linux they
		 * behave exactly like pipes for poll().
		 */
		if (!pipe->readers)
			mask |= EPOLLERR;
	}

	return mask;
}

static void put_pipe_info(struct inode *inode, struct pipe_inode_info *pipe)
{
	int kill = 0;

	spin_lock(&inode->i_lock);
	if (!--pipe->files) {
		inode->i_pipe = NULL;
		kill = 1;
	}
	spin_unlock(&inode->i_lock);

	if (kill)
		free_pipe_info(pipe);
}

static int
pipe_release(struct inode *inode, struct file *file)
{
	struct pipe_inode_info *pipe = file->private_data;

	__pipe_lock(pipe);
	if (file->f_mode & FMODE_READ)
		pipe->readers--;
	if (file->f_mode & FMODE_WRITE)
		pipe->writers--;

	/* Was that the last reader or writer, but not the other side? */
	if (!pipe->readers != !pipe->writers) {
		wake_up_interruptible_all(&pipe->rd_wait);
		wake_up_interruptible_all(&pipe->wr_wait);
		kill_fasync(&pipe->fasync_readers, SIGIO, POLL_IN);
		kill_fasync(&pipe->fasync_writers, SIGIO, POLL_OUT);
	}
	__pipe_unlock(pipe);

	put_pipe_info(inode, pipe);
	return 0;
}

static int
pipe_fasync(int fd, struct file *filp, int on)
{
	struct pipe_inode_info *pipe = filp->private_data;
	int retval = 0;

	__pipe_lock(pipe);
	if (filp->f_mode & FMODE_READ)
		retval = fasync_helper(fd, filp, on, &pipe->fasync_readers);
	if ((filp->f_mode & FMODE_WRITE) && retval >= 0) {
		retval = fasync_helper(fd, filp, on, &pipe->fasync_writers);
		if (retval < 0 && (filp->f_mode & FMODE_READ))
			/* this can happen only if on == T */
			fasync_helper(-1, filp, 0, &pipe->fasync_readers);
	}
	__pipe_unlock(pipe);
	return retval;
}

unsigned long account_pipe_buffers(struct user_struct *user,
				   unsigned long old, unsigned long new)
{
	return atomic_long_add_return(new - old, &user->pipe_bufs);
}

bool too_many_pipe_buffers_soft(unsigned long user_bufs)
{
	unsigned long soft_limit = READ_ONCE(pipe_user_pages_soft);

	return soft_limit && user_bufs > soft_limit;
}

bool too_many_pipe_buffers_hard(unsigned long user_bufs)
{
	unsigned long hard_limit = READ_ONCE(pipe_user_pages_hard);

	return hard_limit && user_bufs > hard_limit;
}

bool pipe_is_unprivileged_user(void)
{
	return !capable(CAP_SYS_RESOURCE) && !capable(CAP_SYS_ADMIN);
}

struct pipe_inode_info *alloc_pipe_info(void)
{
	struct pipe_inode_info *pipe;
	unsigned long pipe_bufs = PIPE_DEF_BUFFERS;
	struct user_struct *user = get_current_user();
	unsigned long user_bufs;
	unsigned int max_size = READ_ONCE(pipe_max_size);

	pipe = kzalloc(sizeof(struct pipe_inode_info), GFP_KERNEL_ACCOUNT);
	if (pipe == NULL)
		goto out_free_uid;

	if (pipe_bufs * PAGE_SIZE > max_size && !capable(CAP_SYS_RESOURCE))
		pipe_bufs = max_size >> PAGE_SHIFT;

	user_bufs = account_pipe_buffers(user, 0, pipe_bufs);

	if (too_many_pipe_buffers_soft(user_bufs) && pipe_is_unprivileged_user()) {
		user_bufs = account_pipe_buffers(user, pipe_bufs, 1);
		pipe_bufs = 1;
	}

	if (too_many_pipe_buffers_hard(user_bufs) && pipe_is_unprivileged_user())
		goto out_revert_acct;

	pipe->bufs = kcalloc(pipe_bufs, sizeof(struct pipe_buffer),
			     GFP_KERNEL_ACCOUNT);

	if (pipe->bufs) {
		init_waitqueue_head(&pipe->rd_wait);
		init_waitqueue_head(&pipe->wr_wait);
		pipe->r_counter = pipe->w_counter = 1;
		pipe->max_usage = pipe_bufs;
		pipe->ring_size = pipe_bufs;
		pipe->nr_accounted = pipe_bufs;
		pipe->user = user;
		mutex_init(&pipe->mutex);
		return pipe;
	}

out_revert_acct:
	(void) account_pipe_buffers(user, pipe_bufs, 0);
	kfree(pipe);
out_free_uid:
	free_uid(user);
	return NULL;
}

void free_pipe_info(struct pipe_inode_info *pipe)
{
	int i;

#ifdef CONFIG_WATCH_QUEUE
	if (pipe->watch_queue) {
		watch_queue_clear(pipe->watch_queue);
		put_watch_queue(pipe->watch_queue);
	}
#endif

	(void) account_pipe_buffers(pipe->user, pipe->nr_accounted, 0);
	free_uid(pipe->user);
	for (i = 0; i < pipe->ring_size; i++) {
		struct pipe_buffer *buf = pipe->bufs + i;
		if (buf->ops)
			pipe_buf_release(pipe, buf);
	}
	if (pipe->tmp_page)
		__free_page(pipe->tmp_page);
	kfree(pipe->bufs);
	kfree(pipe);
}

static struct vfsmount *pipe_mnt __read_mostly;

/*
 * pipefs_dname() is called from d_path().
 */
static char *pipefs_dname(struct dentry *dentry, char *buffer, int buflen)
{
	return dynamic_dname(dentry, buffer, buflen, "pipe:[%lu]",
				d_inode(dentry)->i_ino);
}

static const struct dentry_operations pipefs_dentry_operations = {
	.d_dname	= pipefs_dname,
};

static struct inode * get_pipe_inode(void)
{
	struct inode *inode = new_inode_pseudo(pipe_mnt->mnt_sb);
	struct pipe_inode_info *pipe;

	if (!inode)
		goto fail_inode;

	inode->i_ino = get_next_ino();

	pipe = alloc_pipe_info();
	if (!pipe)
		goto fail_iput;

	inode->i_pipe = pipe;
	pipe->files = 2;
	pipe->readers = pipe->writers = 1;
	inode->i_fop = &pipefifo_fops;

	/*
	 * Mark the inode dirty from the very beginning,
	 * that way it will never be moved to the dirty
	 * list because "mark_inode_dirty()" will think
	 * that it already _is_ on the dirty list.
	 */
	inode->i_state = I_DIRTY;
	inode->i_mode = S_IFIFO | S_IRUSR | S_IWUSR;
	inode->i_uid = current_fsuid();
	inode->i_gid = current_fsgid();
	inode->i_atime = inode->i_mtime = inode->i_ctime = current_time(inode);

	return inode;

fail_iput:
	iput(inode);

fail_inode:
	return NULL;
}

int create_pipe_files(struct file **res, int flags)
{
	struct inode *inode = get_pipe_inode();
	struct file *f;
	int error;

	if (!inode)
		return -ENFILE;

	if (flags & O_NOTIFICATION_PIPE) {
		error = watch_queue_init(inode->i_pipe);
		if (error) {
			free_pipe_info(inode->i_pipe);
			iput(inode);
			return error;
		}
	}

	f = alloc_file_pseudo(inode, pipe_mnt, "",
				O_WRONLY | (flags & (O_NONBLOCK | O_DIRECT)),
				&pipefifo_fops);
	if (IS_ERR(f)) {
		free_pipe_info(inode->i_pipe);
		iput(inode);
		return PTR_ERR(f);
	}

	f->private_data = inode->i_pipe;

	res[0] = alloc_file_clone(f, O_RDONLY | (flags & O_NONBLOCK),
				  &pipefifo_fops);
	if (IS_ERR(res[0])) {
		put_pipe_info(inode, inode->i_pipe);
		fput(f);
		return PTR_ERR(res[0]);
	}
	res[0]->private_data = inode->i_pipe;
	res[1] = f;
	stream_open(inode, res[0]);
	stream_open(inode, res[1]);
	return 0;
}

static int __do_pipe_flags(int *fd, struct file **files, int flags)
{
	int error;
	int fdw, fdr;

	if (flags & ~(O_CLOEXEC | O_NONBLOCK | O_DIRECT | O_NOTIFICATION_PIPE))
		return -EINVAL;

	error = create_pipe_files(files, flags);
	if (error)
		return error;

	error = get_unused_fd_flags(flags);
	if (error < 0)
		goto err_read_pipe;
	fdr = error;

	error = get_unused_fd_flags(flags);
	if (error < 0)
		goto err_fdr;
	fdw = error;

	audit_fd_pair(fdr, fdw);
	fd[0] = fdr;
	fd[1] = fdw;
	return 0;

 err_fdr:
	put_unused_fd(fdr);
 err_read_pipe:
	fput(files[0]);
	fput(files[1]);
	return error;
}

int do_pipe_flags(int *fd, int flags)
{
	struct file *files[2];
	int error = __do_pipe_flags(fd, files, flags);
	if (!error) {
		fd_install(fd[0], files[0]);
		fd_install(fd[1], files[1]);
	}
	return error;
}

/*
 * sys_pipe() is the normal C calling standard for creating
 * a pipe. It's not the way Unix traditionally does this, though.
 */
static int do_pipe2(int __user *fildes, int flags)
{
	struct file *files[2];
	int fd[2];
	int error;

	error = __do_pipe_flags(fd, files, flags);
	if (!error) {
		if (unlikely(copy_to_user(fildes, fd, sizeof(fd)))) {
			fput(files[0]);
			fput(files[1]);
			put_unused_fd(fd[0]);
			put_unused_fd(fd[1]);
			error = -EFAULT;
		} else {
			fd_install(fd[0], files[0]);
			fd_install(fd[1], files[1]);
		}
	}
	return error;
}

SYSCALL_DEFINE2(pipe2, int __user *, fildes, int, flags)
{
	return do_pipe2(fildes, flags);
}

SYSCALL_DEFINE1(pipe, int __user *, fildes)
{
	return do_pipe2(fildes, 0);
}

/*
 * This is the stupid "wait for pipe to be readable or writable"
 * model.
 *
 * See pipe_read/write() for the proper kind of exclusive wait,
 * but that requires that we wake up any other readers/writers
 * if we then do not end up reading everything (ie the whole
 * "wake_next_reader/writer" logic in pipe_read/write()).
 */
void pipe_wait_readable(struct pipe_inode_info *pipe)
{
	pipe_unlock(pipe);
	wait_event_interruptible(pipe->rd_wait, pipe_readable(pipe));
	pipe_lock(pipe);
}

void pipe_wait_writable(struct pipe_inode_info *pipe)
{
	pipe_unlock(pipe);
	wait_event_interruptible(pipe->wr_wait, pipe_writable(pipe));
	pipe_lock(pipe);
}

/*
 * This depends on both the wait (here) and the wakeup (wake_up_partner)
 * holding the pipe lock, so "*cnt" is stable and we know a wakeup cannot
 * race with the count check and waitqueue prep.
 *
 * Normally in order to avoid races, you'd do the prepare_to_wait() first,
 * then check the condition you're waiting for, and only then sleep. But
 * because of the pipe lock, we can check the condition before being on
 * the wait queue.
 *
 * We use the 'rd_wait' waitqueue for pipe partner waiting.
 */
static int wait_for_partner(struct pipe_inode_info *pipe, unsigned int *cnt)
{
	DEFINE_WAIT(rdwait);
	int cur = *cnt;

	while (cur == *cnt) {
		prepare_to_wait(&pipe->rd_wait, &rdwait, TASK_INTERRUPTIBLE);
		pipe_unlock(pipe);
		schedule();
		finish_wait(&pipe->rd_wait, &rdwait);
		pipe_lock(pipe);
		if (signal_pending(current))
			break;
	}
	return cur == *cnt ? -ERESTARTSYS : 0;
}

static void wake_up_partner(struct pipe_inode_info *pipe)
{
	wake_up_interruptible_all(&pipe->rd_wait);
}

static int fifo_open(struct inode *inode, struct file *filp)
{
	struct pipe_inode_info *pipe;
	bool is_pipe = inode->i_sb->s_magic == PIPEFS_MAGIC;
	int ret;

	filp->f_version = 0;

	spin_lock(&inode->i_lock);
	if (inode->i_pipe) {
		pipe = inode->i_pipe;
		pipe->files++;
		spin_unlock(&inode->i_lock);
	} else {
		spin_unlock(&inode->i_lock);
		pipe = alloc_pipe_info();
		if (!pipe)
			return -ENOMEM;
		pipe->files = 1;
		spin_lock(&inode->i_lock);
		if (unlikely(inode->i_pipe)) {
			inode->i_pipe->files++;
			spin_unlock(&inode->i_lock);
			free_pipe_info(pipe);
			pipe = inode->i_pipe;
		} else {
			inode->i_pipe = pipe;
			spin_unlock(&inode->i_lock);
		}
	}
	filp->private_data = pipe;
	/* OK, we have a pipe and it's pinned down */

	__pipe_lock(pipe);

	/* We can only do regular read/write on fifos */
	stream_open(inode, filp);

	switch (filp->f_mode & (FMODE_READ | FMODE_WRITE)) {
	case FMODE_READ:
	/*
	 *  O_RDONLY
	 *  POSIX.1 says that O_NONBLOCK means return with the FIFO
	 *  opened, even when there is no process writing the FIFO.
	 */
		pipe->r_counter++;
		if (pipe->readers++ == 0)
			wake_up_partner(pipe);

		if (!is_pipe && !pipe->writers) {
			if ((filp->f_flags & O_NONBLOCK)) {
				/* suppress EPOLLHUP until we have
				 * seen a writer */
				filp->f_version = pipe->w_counter;
			} else {
				if (wait_for_partner(pipe, &pipe->w_counter))
					goto err_rd;
			}
		}
		break;

	case FMODE_WRITE:
	/*
	 *  O_WRONLY
	 *  POSIX.1 says that O_NONBLOCK means return -1 with
	 *  errno=ENXIO when there is no process reading the FIFO.
	 */
		ret = -ENXIO;
		if (!is_pipe && (filp->f_flags & O_NONBLOCK) && !pipe->readers)
			goto err;

		pipe->w_counter++;
		if (!pipe->writers++)
			wake_up_partner(pipe);

		if (!is_pipe && !pipe->readers) {
			if (wait_for_partner(pipe, &pipe->r_counter))
				goto err_wr;
		}
		break;

	case FMODE_READ | FMODE_WRITE:
	/*
	 *  O_RDWR
	 *  POSIX.1 leaves this case "undefined" when O_NONBLOCK is set.
	 *  This implementation will NEVER block on a O_RDWR open, since
	 *  the process can at least talk to itself.
	 */

		pipe->readers++;
		pipe->writers++;
		pipe->r_counter++;
		pipe->w_counter++;
		if (pipe->readers == 1 || pipe->writers == 1)
			wake_up_partner(pipe);
		break;

	default:
		ret = -EINVAL;
		goto err;
	}

	/* Ok! */
	__pipe_unlock(pipe);
	return 0;

err_rd:
	if (!--pipe->readers)
		wake_up_interruptible(&pipe->wr_wait);
	ret = -ERESTARTSYS;
	goto err;

err_wr:
	if (!--pipe->writers)
		wake_up_interruptible_all(&pipe->rd_wait);
	ret = -ERESTARTSYS;
	goto err;

err:
	__pipe_unlock(pipe);

	put_pipe_info(inode, pipe);
	return ret;
}

const struct file_operations pipefifo_fops = {
	.open		= fifo_open,
	.llseek		= no_llseek,
	.read_iter	= pipe_read,
	.write_iter	= pipe_write,
	.poll		= pipe_poll,
	.unlocked_ioctl	= pipe_ioctl,
	.release	= pipe_release,
	.fasync		= pipe_fasync,
	.splice_write	= iter_file_splice_write,
};

/*
 * Currently we rely on the pipe array holding a power-of-2 number
 * of pages. Returns 0 on error.
 */
unsigned int round_pipe_size(unsigned long size)
{
	if (size > (1U << 31))
		return 0;

	/* Minimum pipe size, as required by POSIX */
	if (size < PAGE_SIZE)
		return PAGE_SIZE;

	return roundup_pow_of_two(size);
}

/*
 * Resize the pipe ring to a number of slots.
 */
int pipe_resize_ring(struct pipe_inode_info *pipe, unsigned int nr_slots)
{
	struct pipe_buffer *bufs;
	unsigned int head, tail, mask, n;

	/*
	 * We can shrink the pipe, if arg is greater than the ring occupancy.
	 * Since we don't expect a lot of shrink+grow operations, just free and
	 * allocate again like we would do for growing.  If the pipe currently
	 * contains more buffers than arg, then return busy.
	 */
	mask = pipe->ring_size - 1;
	head = pipe->head;
	tail = pipe->tail;
	n = pipe_occupancy(pipe->head, pipe->tail);
	if (nr_slots < n)
		return -EBUSY;

	bufs = kcalloc(nr_slots, sizeof(*bufs),
		       GFP_KERNEL_ACCOUNT | __GFP_NOWARN);
	if (unlikely(!bufs))
		return -ENOMEM;

	/*
	 * The pipe array wraps around, so just start the new one at zero
	 * and adjust the indices.
	 */
	if (n > 0) {
		unsigned int h = head & mask;
		unsigned int t = tail & mask;
		if (h > t) {
			memcpy(bufs, pipe->bufs + t,
			       n * sizeof(struct pipe_buffer));
		} else {
			unsigned int tsize = pipe->ring_size - t;
			if (h > 0)
				memcpy(bufs + tsize, pipe->bufs,
				       h * sizeof(struct pipe_buffer));
			memcpy(bufs, pipe->bufs + t,
			       tsize * sizeof(struct pipe_buffer));
		}
	}

	head = n;
	tail = 0;

	kfree(pipe->bufs);
	pipe->bufs = bufs;
	pipe->ring_size = nr_slots;
	if (pipe->max_usage > nr_slots)
		pipe->max_usage = nr_slots;
	pipe->tail = tail;
	pipe->head = head;

	/* This might have made more room for writers */
	wake_up_interruptible(&pipe->wr_wait);
	return 0;
}

/*
 * Allocate a new array of pipe buffers and copy the info over. Returns the
 * pipe size if successful, or return -ERROR on error.
 */
static long pipe_set_size(struct pipe_inode_info *pipe, unsigned long arg)
{
	unsigned long user_bufs;
	unsigned int nr_slots, size;
	long ret = 0;

#ifdef CONFIG_WATCH_QUEUE
	if (pipe->watch_queue)
		return -EBUSY;
#endif

	size = round_pipe_size(arg);
	nr_slots = size >> PAGE_SHIFT;

	if (!nr_slots)
		return -EINVAL;

	/*
	 * If trying to increase the pipe capacity, check that an
	 * unprivileged user is not trying to exceed various limits
	 * (soft limit check here, hard limit check just below).
	 * Decreasing the pipe capacity is always permitted, even
	 * if the user is currently over a limit.
	 */
	if (nr_slots > pipe->max_usage &&
			size > pipe_max_size && !capable(CAP_SYS_RESOURCE))
		return -EPERM;

	user_bufs = account_pipe_buffers(pipe->user, pipe->nr_accounted, nr_slots);

	if (nr_slots > pipe->max_usage &&
			(too_many_pipe_buffers_hard(user_bufs) ||
			 too_many_pipe_buffers_soft(user_bufs)) &&
			pipe_is_unprivileged_user()) {
		ret = -EPERM;
		goto out_revert_acct;
	}

	ret = pipe_resize_ring(pipe, nr_slots);
	if (ret < 0)
		goto out_revert_acct;

	pipe->max_usage = nr_slots;
	pipe->nr_accounted = nr_slots;
	return pipe->max_usage * PAGE_SIZE;

out_revert_acct:
	(void) account_pipe_buffers(pipe->user, nr_slots, pipe->nr_accounted);
	return ret;
}

/*
 * After the inode slimming patch, i_pipe/i_bdev/i_cdev share the same
 * location, so checking ->i_pipe is not enough to verify that this is a
 * pipe.
 */
struct pipe_inode_info *get_pipe_info(struct file *file, bool for_splice)
{
	struct pipe_inode_info *pipe = file->private_data;

	if (file->f_op != &pipefifo_fops || !pipe)
		return NULL;
#ifdef CONFIG_WATCH_QUEUE
	if (for_splice && pipe->watch_queue)
		return NULL;
#endif
	return pipe;
}

long pipe_fcntl(struct file *file, unsigned int cmd, unsigned long arg)
{
	struct pipe_inode_info *pipe;
	long ret;

	pipe = get_pipe_info(file, false);
	if (!pipe)
		return -EBADF;

	__pipe_lock(pipe);

	switch (cmd) {
	case F_SETPIPE_SZ:
		ret = pipe_set_size(pipe, arg);
		break;
	case F_GETPIPE_SZ:
		ret = pipe->max_usage * PAGE_SIZE;
		break;
	default:
		ret = -EINVAL;
		break;
	}

	__pipe_unlock(pipe);
	return ret;
}

static const struct super_operations pipefs_ops = {
	.destroy_inode = free_inode_nonrcu,
	.statfs = simple_statfs,
};

/*
 * pipefs should _never_ be mounted by userland - too much of security hassle,
 * no real gain from having the whole whorehouse mounted. So we don't need
 * any operations on the root directory. However, we need a non-trivial
 * d_name - pipe: will go nicely and kill the special-casing in procfs.
 */

static int pipefs_init_fs_context(struct fs_context *fc)
{
	struct pseudo_fs_context *ctx = init_pseudo(fc, PIPEFS_MAGIC);
	if (!ctx)
		return -ENOMEM;
	ctx->ops = &pipefs_ops;
	ctx->dops = &pipefs_dentry_operations;
	return 0;
}

static struct file_system_type pipe_fs_type = {
	.name		= "pipefs",
	.init_fs_context = pipefs_init_fs_context,
	.kill_sb	= kill_anon_super,
};

static int __init init_pipe_fs(void)
{
	int err = register_filesystem(&pipe_fs_type);

	if (!err) {
		pipe_mnt = kern_mount(&pipe_fs_type);
		if (IS_ERR(pipe_mnt)) {
			err = PTR_ERR(pipe_mnt);
			unregister_filesystem(&pipe_fs_type);
		}
	}
	return err;
}

fs_initcall(init_pipe_fs);<|MERGE_RESOLUTION|>--- conflicted
+++ resolved
@@ -406,7 +406,7 @@
 	ssize_t ret = 0;
 	size_t total_len = iov_iter_count(from);
 	ssize_t chars;
-	bool do_wakeup = false;
+	bool was_empty = false;
 	bool wake_next_writer = false;
 
 	/* Null write succeeds. */
@@ -429,16 +429,10 @@
 #endif
 
 	/*
-<<<<<<< HEAD
-	 * Wake up readers if the pipe was written to. Regardless
-	 * of whether it was empty or not. Otherwise, threads
-	 * waiting with EPOLLET will hang until the pipe is emptied.
-=======
 	 * Epoll nonsensically wants a wakeup whether the pipe
 	 * was already empty or not.
->>>>>>> a1a3544a
 	 *
-	 * If pipe wasn't empty we try to merge new data into
+	 * If it wasn't empty we try to merge new data into
 	 * the last buffer.
 	 *
 	 * That naturally merges small writes, but it also
@@ -446,10 +440,7 @@
 	 * spanning multiple pages.
 	 */
 	head = pipe->head;
-<<<<<<< HEAD
-=======
 	was_empty = true;
->>>>>>> a1a3544a
 	chars = total_len & (PAGE_SIZE-1);
 	if (chars && !pipe_empty(head, pipe->tail)) {
 		unsigned int mask = pipe->ring_size - 1;
@@ -469,7 +460,6 @@
 			}
 
 			buf->len += ret;
-			do_wakeup = true;
 			if (!iov_iter_count(from))
 				goto out;
 		}
@@ -536,7 +526,6 @@
 			ret += copied;
 			buf->offset = 0;
 			buf->len = copied;
-			do_wakeup = true;
 
 			if (!iov_iter_count(from))
 				break;
@@ -564,12 +553,13 @@
 		 * become empty while we dropped the lock.
 		 */
 		__pipe_unlock(pipe);
-		if (do_wakeup) {
+		if (was_empty) {
 			wake_up_interruptible_sync_poll(&pipe->rd_wait, EPOLLIN | EPOLLRDNORM);
 			kill_fasync(&pipe->fasync_readers, SIGIO, POLL_IN);
 		}
 		wait_event_interruptible_exclusive(pipe->wr_wait, pipe_writable(pipe));
 		__pipe_lock(pipe);
+		was_empty = pipe_empty(pipe->head, pipe->tail);
 		wake_next_writer = true;
 	}
 out:
@@ -586,7 +576,7 @@
 	 * how (for example) the GNU make jobserver uses small writes to
 	 * wake up pending jobs
 	 */
-	if (do_wakeup) {
+	if (was_empty) {
 		wake_up_interruptible_sync_poll(&pipe->rd_wait, EPOLLIN | EPOLLRDNORM);
 		kill_fasync(&pipe->fasync_readers, SIGIO, POLL_IN);
 	}
