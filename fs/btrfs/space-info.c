--- conflicted
+++ resolved
@@ -532,15 +532,10 @@
 
 	loops = 0;
 	while ((delalloc_bytes || dio_bytes) && loops < 3) {
-<<<<<<< HEAD
-		btrfs_start_delalloc_roots(fs_info, items);
-
-=======
 		u64 nr_pages = min(delalloc_bytes, to_reclaim) >> PAGE_SHIFT;
 
 		btrfs_start_delalloc_roots(fs_info, nr_pages, true);
 
->>>>>>> c70595ea
 		loops++;
 		if (wait_ordered && !trans) {
 			btrfs_wait_ordered_roots(fs_info, items, 0, (u64)-1);
@@ -1055,7 +1050,6 @@
 };
 
 static void btrfs_async_reclaim_data_space(struct work_struct *work)
-<<<<<<< HEAD
 {
 	struct btrfs_fs_info *fs_info;
 	struct btrfs_space_info *space_info;
@@ -1119,71 +1113,6 @@
 
 void btrfs_init_async_reclaim_work(struct btrfs_fs_info *fs_info)
 {
-=======
-{
-	struct btrfs_fs_info *fs_info;
-	struct btrfs_space_info *space_info;
-	u64 last_tickets_id;
-	int flush_state = 0;
-
-	fs_info = container_of(work, struct btrfs_fs_info, async_data_reclaim_work);
-	space_info = fs_info->data_sinfo;
-
-	spin_lock(&space_info->lock);
-	if (list_empty(&space_info->tickets)) {
-		space_info->flush = 0;
-		spin_unlock(&space_info->lock);
-		return;
-	}
-	last_tickets_id = space_info->tickets_id;
-	spin_unlock(&space_info->lock);
-
-	while (!space_info->full) {
-		flush_space(fs_info, space_info, U64_MAX, ALLOC_CHUNK_FORCE);
-		spin_lock(&space_info->lock);
-		if (list_empty(&space_info->tickets)) {
-			space_info->flush = 0;
-			spin_unlock(&space_info->lock);
-			return;
-		}
-		last_tickets_id = space_info->tickets_id;
-		spin_unlock(&space_info->lock);
-	}
-
-	while (flush_state < ARRAY_SIZE(data_flush_states)) {
-		flush_space(fs_info, space_info, U64_MAX,
-			    data_flush_states[flush_state]);
-		spin_lock(&space_info->lock);
-		if (list_empty(&space_info->tickets)) {
-			space_info->flush = 0;
-			spin_unlock(&space_info->lock);
-			return;
-		}
-
-		if (last_tickets_id == space_info->tickets_id) {
-			flush_state++;
-		} else {
-			last_tickets_id = space_info->tickets_id;
-			flush_state = 0;
-		}
-
-		if (flush_state >= ARRAY_SIZE(data_flush_states)) {
-			if (space_info->full) {
-				if (maybe_fail_all_tickets(fs_info, space_info))
-					flush_state = 0;
-				else
-					space_info->flush = 0;
-			} else {
-				flush_state = 0;
-			}
-		}
-		spin_unlock(&space_info->lock);
-	}
-}
-
-void btrfs_init_async_reclaim_work(struct btrfs_fs_info *fs_info)
-{
->>>>>>> c70595ea
 	INIT_WORK(&fs_info->async_reclaim_work, btrfs_async_reclaim_metadata_space);
 	INIT_WORK(&fs_info->async_data_reclaim_work, btrfs_async_reclaim_data_space);
 }
