--- conflicted
+++ resolved
@@ -367,21 +367,6 @@
 }
 EXPORT_SYMBOL_GPL(kill_dev_dax);
 
-<<<<<<< HEAD
-static void free_dev_dax_ranges(struct dev_dax *dev_dax)
-{
-	struct dax_region *dax_region = dev_dax->region;
-	int i;
-
-	device_lock_assert(dax_region->dev);
-	for (i = 0; i < dev_dax->nr_range; i++) {
-		struct range *range = &dev_dax->ranges[i].range;
-
-		__release_region(&dax_region->res, range->start,
-				range_len(range));
-	}
-	dev_dax->nr_range = 0;
-=======
 static void trim_dev_dax_range(struct dev_dax *dev_dax)
 {
 	int i = dev_dax->nr_range - 1;
@@ -404,7 +389,6 @@
 {
 	while (dev_dax->nr_range)
 		trim_dev_dax_range(dev_dax);
->>>>>>> c70595ea
 }
 
 static void unregister_dev_dax(void *dev)
@@ -829,22 +813,10 @@
 		return 0;
 
 	rc = devm_register_dax_mapping(dev_dax, dev_dax->nr_range - 1);
-<<<<<<< HEAD
-	if (rc) {
-		dev_dbg(dev, "delete range[%d]: %pa:%pa\n", dev_dax->nr_range - 1,
-				&alloc->start, &alloc->end);
-		dev_dax->nr_range--;
-		__release_region(res, alloc->start, resource_size(alloc));
-		return rc;
-	}
-
-	return 0;
-=======
 	if (rc)
 		trim_dev_dax_range(dev_dax);
 
 	return rc;
->>>>>>> c70595ea
 }
 
 static int adjust_dev_dax_range(struct dev_dax *dev_dax, struct resource *res, resource_size_t size)
@@ -917,16 +889,7 @@
 		if (shrink >= range_len(range)) {
 			devm_release_action(dax_region->dev,
 					unregister_dax_mapping, &mapping->dev);
-<<<<<<< HEAD
-			__release_region(&dax_region->res, range->start,
-					range_len(range));
-			dev_dax->nr_range--;
-			dev_dbg(dev, "delete range[%d]: %#llx:%#llx\n", i,
-					(unsigned long long) range->start,
-					(unsigned long long) range->end);
-=======
 			trim_dev_dax_range(dev_dax);
->>>>>>> c70595ea
 			to_shrink -= shrink;
 			if (!to_shrink)
 				break;
@@ -1180,7 +1143,6 @@
 	struct dax_region *dax_region = dev_dax->region;
 	unsigned long val, align_save;
 	ssize_t rc;
-<<<<<<< HEAD
 
 	rc = kstrtoul(buf, 0, &val);
 	if (rc)
@@ -1227,54 +1189,6 @@
 
 	return sprintf(buf, "%d\n", dev_dax_target_node(dev_dax));
 }
-=======
-
-	rc = kstrtoul(buf, 0, &val);
-	if (rc)
-		return -ENXIO;
-
-	if (!dax_align_valid(val))
-		return -EINVAL;
-
-	device_lock(dax_region->dev);
-	if (!dax_region->dev->driver) {
-		device_unlock(dax_region->dev);
-		return -ENXIO;
-	}
-
-	device_lock(dev);
-	if (dev->driver) {
-		rc = -EBUSY;
-		goto out_unlock;
-	}
-
-	align_save = dev_dax->align;
-	dev_dax->align = val;
-	rc = dev_dax_validate_align(dev_dax);
-	if (rc)
-		dev_dax->align = align_save;
-out_unlock:
-	device_unlock(dev);
-	device_unlock(dax_region->dev);
-	return rc == 0 ? len : rc;
-}
-static DEVICE_ATTR_RW(align);
-
-static int dev_dax_target_node(struct dev_dax *dev_dax)
-{
-	struct dax_region *dax_region = dev_dax->region;
-
-	return dax_region->target_node;
-}
-
-static ssize_t target_node_show(struct device *dev,
-		struct device_attribute *attr, char *buf)
-{
-	struct dev_dax *dev_dax = to_dev_dax(dev);
-
-	return sprintf(buf, "%d\n", dev_dax_target_node(dev_dax));
-}
->>>>>>> c70595ea
 static DEVICE_ATTR_RO(target_node);
 
 static ssize_t resource_show(struct device *dev,
@@ -1283,21 +1197,12 @@
 	struct dev_dax *dev_dax = to_dev_dax(dev);
 	struct dax_region *dax_region = dev_dax->region;
 	unsigned long long start;
-<<<<<<< HEAD
 
 	if (dev_dax->nr_range < 1)
 		start = dax_region->res.start;
 	else
 		start = dev_dax->ranges[0].range.start;
 
-=======
-
-	if (dev_dax->nr_range < 1)
-		start = dax_region->res.start;
-	else
-		start = dev_dax->ranges[0].range.start;
-
->>>>>>> c70595ea
 	return sprintf(buf, "%#llx\n", start);
 }
 static DEVICE_ATTR(resource, 0400, resource_show, NULL);
@@ -1368,10 +1273,6 @@
 	put_dax(dax_dev);
 	free_dev_dax_id(dev_dax);
 	dax_region_put(dax_region);
-<<<<<<< HEAD
-	kfree(dev_dax->ranges);
-=======
->>>>>>> c70595ea
 	kfree(dev_dax->pgmap);
 	kfree(dev_dax);
 }
