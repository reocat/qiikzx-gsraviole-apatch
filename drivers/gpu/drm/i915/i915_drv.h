/* i915_drv.h -- Private header for the I915 driver -*- linux-c -*-
 */
/*
 *
 * Copyright 2003 Tungsten Graphics, Inc., Cedar Park, Texas.
 * All Rights Reserved.
 *
 * Permission is hereby granted, free of charge, to any person obtaining a
 * copy of this software and associated documentation files (the
 * "Software"), to deal in the Software without restriction, including
 * without limitation the rights to use, copy, modify, merge, publish,
 * distribute, sub license, and/or sell copies of the Software, and to
 * permit persons to whom the Software is furnished to do so, subject to
 * the following conditions:
 *
 * The above copyright notice and this permission notice (including the
 * next paragraph) shall be included in all copies or substantial portions
 * of the Software.
 *
 * THE SOFTWARE IS PROVIDED "AS IS", WITHOUT WARRANTY OF ANY KIND, EXPRESS
 * OR IMPLIED, INCLUDING BUT NOT LIMITED TO THE WARRANTIES OF
 * MERCHANTABILITY, FITNESS FOR A PARTICULAR PURPOSE AND NON-INFRINGEMENT.
 * IN NO EVENT SHALL TUNGSTEN GRAPHICS AND/OR ITS SUPPLIERS BE LIABLE FOR
 * ANY CLAIM, DAMAGES OR OTHER LIABILITY, WHETHER IN AN ACTION OF CONTRACT,
 * TORT OR OTHERWISE, ARISING FROM, OUT OF OR IN CONNECTION WITH THE
 * SOFTWARE OR THE USE OR OTHER DEALINGS IN THE SOFTWARE.
 *
 */

#ifndef _I915_DRV_H_
#define _I915_DRV_H_

#include <uapi/drm/i915_drm.h>
#include <uapi/drm/drm_fourcc.h>

#include <asm/hypervisor.h>

#include <linux/io-mapping.h>
#include <linux/i2c.h>
#include <linux/i2c-algo-bit.h>
#include <linux/backlight.h>
#include <linux/hash.h>
#include <linux/intel-iommu.h>
#include <linux/kref.h>
#include <linux/mm_types.h>
#include <linux/perf_event.h>
#include <linux/pm_qos.h>
#include <linux/dma-resv.h>
#include <linux/shmem_fs.h>
#include <linux/stackdepot.h>
#include <linux/xarray.h>

#include <drm/intel-gtt.h>
#include <drm/drm_legacy.h> /* for struct drm_dma_handle */
#include <drm/drm_gem.h>
#include <drm/drm_auth.h>
#include <drm/drm_cache.h>
#include <drm/drm_util.h>
#include <drm/drm_dsc.h>
#include <drm/drm_atomic.h>
#include <drm/drm_connector.h>
#include <drm/i915_mei_hdcp_interface.h>

#include "i915_params.h"
#include "i915_reg.h"
#include "i915_utils.h"

#include "display/intel_bios.h"
#include "display/intel_display.h"
#include "display/intel_display_power.h"
#include "display/intel_dpll_mgr.h"
#include "display/intel_dsb.h"
#include "display/intel_frontbuffer.h"
#include "display/intel_global_state.h"
#include "display/intel_gmbus.h"
#include "display/intel_opregion.h"

#include "gem/i915_gem_context_types.h"
#include "gem/i915_gem_shrinker.h"
#include "gem/i915_gem_stolen.h"

#include "gt/intel_lrc.h"
#include "gt/intel_engine.h"
#include "gt/intel_gt_types.h"
#include "gt/intel_workarounds.h"
#include "gt/uc/intel_uc.h"

#include "intel_device_info.h"
#include "intel_pch.h"
#include "intel_runtime_pm.h"
#include "intel_memory_region.h"
#include "intel_uncore.h"
#include "intel_wakeref.h"
#include "intel_wopcm.h"

#include "i915_gem.h"
#include "i915_gem_gtt.h"
#include "i915_gpu_error.h"
#include "i915_perf_types.h"
#include "i915_request.h"
#include "i915_scheduler.h"
#include "gt/intel_timeline.h"
#include "i915_vma.h"
#include "i915_irq.h"

#include "intel_region_lmem.h"

/* General customization:
 */

#define DRIVER_NAME		"i915"
#define DRIVER_DESC		"Intel Graphics"
#define DRIVER_DATE		"20200917"
#define DRIVER_TIMESTAMP	1600375437

struct drm_i915_gem_object;

enum hpd_pin {
	HPD_NONE = 0,
	HPD_TV = HPD_NONE,     /* TV is known to be unreliable */
	HPD_CRT,
	HPD_SDVO_B,
	HPD_SDVO_C,
	HPD_PORT_A,
	HPD_PORT_B,
	HPD_PORT_C,
	HPD_PORT_D,
	HPD_PORT_E,
	HPD_PORT_TC1,
	HPD_PORT_TC2,
	HPD_PORT_TC3,
	HPD_PORT_TC4,
	HPD_PORT_TC5,
	HPD_PORT_TC6,

	HPD_NUM_PINS
};

#define for_each_hpd_pin(__pin) \
	for ((__pin) = (HPD_NONE + 1); (__pin) < HPD_NUM_PINS; (__pin)++)

/* Threshold == 5 for long IRQs, 50 for short */
#define HPD_STORM_DEFAULT_THRESHOLD 50

struct i915_hotplug {
	struct delayed_work hotplug_work;

	const u32 *hpd, *pch_hpd;

	struct {
		unsigned long last_jiffies;
		int count;
		enum {
			HPD_ENABLED = 0,
			HPD_DISABLED = 1,
			HPD_MARK_DISABLED = 2
		} state;
	} stats[HPD_NUM_PINS];
	u32 event_bits;
	u32 retry_bits;
	struct delayed_work reenable_work;

	u32 long_port_mask;
	u32 short_port_mask;
	struct work_struct dig_port_work;

	struct work_struct poll_init_work;
	bool poll_enabled;

	unsigned int hpd_storm_threshold;
	/* Whether or not to count short HPD IRQs in HPD storms */
	u8 hpd_short_storm_enabled;

	/*
	 * if we get a HPD irq from DP and a HPD irq from non-DP
	 * the non-DP HPD could block the workqueue on a mode config
	 * mutex getting, that userspace may have taken. However
	 * userspace is waiting on the DP workqueue to run which is
	 * blocked behind the non-DP one.
	 */
	struct workqueue_struct *dp_wq;
};

#define I915_GEM_GPU_DOMAINS \
	(I915_GEM_DOMAIN_RENDER | \
	 I915_GEM_DOMAIN_SAMPLER | \
	 I915_GEM_DOMAIN_COMMAND | \
	 I915_GEM_DOMAIN_INSTRUCTION | \
	 I915_GEM_DOMAIN_VERTEX)

struct drm_i915_private;
struct i915_mm_struct;
struct i915_mmu_object;

struct drm_i915_file_private {
	struct drm_i915_private *dev_priv;

	union {
		struct drm_file *file;
		struct rcu_head rcu;
	};

	struct xarray context_xa;
	struct xarray vm_xa;

	unsigned int bsd_engine;

/*
 * Every context ban increments per client ban score. Also
 * hangs in short succession increments ban score. If ban threshold
 * is reached, client is considered banned and submitting more work
 * will fail. This is a stop gap measure to limit the badly behaving
 * clients access to gpu. Note that unbannable contexts never increment
 * the client ban score.
 */
#define I915_CLIENT_SCORE_HANG_FAST	1
#define   I915_CLIENT_FAST_HANG_JIFFIES (60 * HZ)
#define I915_CLIENT_SCORE_CONTEXT_BAN   3
#define I915_CLIENT_SCORE_BANNED	9
	/** ban_score: Accumulated score of all ctx bans and fast hangs. */
	atomic_t ban_score;
	unsigned long hang_timestamp;
};

/* Interface history:
 *
 * 1.1: Original.
 * 1.2: Add Power Management
 * 1.3: Add vblank support
 * 1.4: Fix cmdbuffer path, add heap destroy
 * 1.5: Add vblank pipe configuration
 * 1.6: - New ioctl for scheduling buffer swaps on vertical blank
 *      - Support vertical blank on secondary display pipe
 */
#define DRIVER_MAJOR		1
#define DRIVER_MINOR		6
#define DRIVER_PATCHLEVEL	0

struct intel_overlay;
struct intel_overlay_error_state;

struct sdvo_device_mapping {
	u8 initialized;
	u8 dvo_port;
	u8 slave_addr;
	u8 dvo_wiring;
	u8 i2c_pin;
	u8 ddc_pin;
};

struct intel_connector;
struct intel_encoder;
struct intel_atomic_state;
struct intel_cdclk_config;
struct intel_cdclk_state;
struct intel_cdclk_vals;
struct intel_initial_plane_config;
struct intel_crtc;
struct intel_limit;
struct dpll;

struct drm_i915_display_funcs {
	void (*get_cdclk)(struct drm_i915_private *dev_priv,
			  struct intel_cdclk_config *cdclk_config);
	void (*set_cdclk)(struct drm_i915_private *dev_priv,
			  const struct intel_cdclk_config *cdclk_config,
			  enum pipe pipe);
	int (*bw_calc_min_cdclk)(struct intel_atomic_state *state);
	int (*get_fifo_size)(struct drm_i915_private *dev_priv,
			     enum i9xx_plane_id i9xx_plane);
	int (*compute_pipe_wm)(struct intel_crtc_state *crtc_state);
	int (*compute_intermediate_wm)(struct intel_crtc_state *crtc_state);
	void (*initial_watermarks)(struct intel_atomic_state *state,
				   struct intel_crtc *crtc);
	void (*atomic_update_watermarks)(struct intel_atomic_state *state,
					 struct intel_crtc *crtc);
	void (*optimize_watermarks)(struct intel_atomic_state *state,
				    struct intel_crtc *crtc);
	int (*compute_global_watermarks)(struct intel_atomic_state *state);
	void (*update_wm)(struct intel_crtc *crtc);
	int (*modeset_calc_cdclk)(struct intel_cdclk_state *state);
	u8 (*calc_voltage_level)(int cdclk);
	/* Returns the active state of the crtc, and if the crtc is active,
	 * fills out the pipe-config with the hw state. */
	bool (*get_pipe_config)(struct intel_crtc *,
				struct intel_crtc_state *);
	void (*get_initial_plane_config)(struct intel_crtc *,
					 struct intel_initial_plane_config *);
	int (*crtc_compute_clock)(struct intel_crtc *crtc,
				  struct intel_crtc_state *crtc_state);
	void (*crtc_enable)(struct intel_atomic_state *state,
			    struct intel_crtc *crtc);
	void (*crtc_disable)(struct intel_atomic_state *state,
			     struct intel_crtc *crtc);
	void (*commit_modeset_enables)(struct intel_atomic_state *state);
	void (*commit_modeset_disables)(struct intel_atomic_state *state);
	void (*audio_codec_enable)(struct intel_encoder *encoder,
				   const struct intel_crtc_state *crtc_state,
				   const struct drm_connector_state *conn_state);
	void (*audio_codec_disable)(struct intel_encoder *encoder,
				    const struct intel_crtc_state *old_crtc_state,
				    const struct drm_connector_state *old_conn_state);
	void (*fdi_link_train)(struct intel_crtc *crtc,
			       const struct intel_crtc_state *crtc_state);
	void (*init_clock_gating)(struct drm_i915_private *dev_priv);
	void (*hpd_irq_setup)(struct drm_i915_private *dev_priv);
	/* clock updates for mode set */
	/* cursor updates */
	/* render clock increase/decrease */
	/* display clock increase/decrease */
	/* pll clock increase/decrease */

	int (*color_check)(struct intel_crtc_state *crtc_state);
	/*
	 * Program double buffered color management registers during
	 * vblank evasion. The registers should then latch during the
	 * next vblank start, alongside any other double buffered registers
	 * involved with the same commit.
	 */
	void (*color_commit)(const struct intel_crtc_state *crtc_state);
	/*
	 * Load LUTs (and other single buffered color management
	 * registers). Will (hopefully) be called during the vblank
	 * following the latching of any double buffered registers
	 * involved with the same commit.
	 */
	void (*load_luts)(const struct intel_crtc_state *crtc_state);
	void (*read_luts)(struct intel_crtc_state *crtc_state);
};

struct intel_csr {
	struct work_struct work;
	const char *fw_path;
	u32 required_version;
	u32 max_fw_size; /* bytes */
	u32 *dmc_payload;
	u32 dmc_fw_size; /* dwords */
	u32 version;
	u32 mmio_count;
	i915_reg_t mmioaddr[20];
	u32 mmiodata[20];
	u32 dc_state;
	u32 target_dc_state;
	u32 allowed_dc_mask;
	intel_wakeref_t wakeref;
};

enum i915_cache_level {
	I915_CACHE_NONE = 0,
	I915_CACHE_LLC, /* also used for snoopable memory on non-LLC */
	I915_CACHE_L3_LLC, /* gen7+, L3 sits between the domain specifc
			      caches, eg sampler/render caches, and the
			      large Last-Level-Cache. LLC is coherent with
			      the CPU, but L3 is only visible to the GPU. */
	I915_CACHE_WT, /* hsw:gt3e WriteThrough for scanouts */
};

#define I915_COLOR_UNEVICTABLE (-1) /* a non-vma sharing the address space */

struct intel_fbc {
	/* This is always the inner lock when overlapping with struct_mutex and
	 * it's the outer lock when overlapping with stolen_lock. */
	struct mutex lock;
	unsigned threshold;
	unsigned int possible_framebuffer_bits;
	unsigned int busy_bits;
	struct intel_crtc *crtc;

	struct drm_mm_node compressed_fb;
	struct drm_mm_node *compressed_llb;

	bool false_color;

	bool active;
	bool activated;
	bool flip_pending;

	bool underrun_detected;
	struct work_struct underrun_work;

	/*
	 * Due to the atomic rules we can't access some structures without the
	 * appropriate locking, so we cache information here in order to avoid
	 * these problems.
	 */
	struct intel_fbc_state_cache {
		struct {
			unsigned int mode_flags;
			u32 hsw_bdw_pixel_rate;
		} crtc;

		struct {
			unsigned int rotation;
			int src_w;
			int src_h;
			bool visible;
			/*
			 * Display surface base address adjustement for
			 * pageflips. Note that on gen4+ this only adjusts up
			 * to a tile, offsets within a tile are handled in
			 * the hw itself (with the TILEOFF register).
			 */
			int adjusted_x;
			int adjusted_y;

			u16 pixel_blend_mode;
		} plane;

		struct {
			const struct drm_format_info *format;
			unsigned int stride;
			u64 modifier;
		} fb;

		unsigned int fence_y_offset;
		u16 gen9_wa_cfb_stride;
		u16 interval;
		s8 fence_id;
	} state_cache;

	/*
	 * This structure contains everything that's relevant to program the
	 * hardware registers. When we want to figure out if we need to disable
	 * and re-enable FBC for a new configuration we just check if there's
	 * something different in the struct. The genx_fbc_activate functions
	 * are supposed to read from it in order to program the registers.
	 */
	struct intel_fbc_reg_params {
		struct {
			enum pipe pipe;
			enum i9xx_plane_id i9xx_plane;
		} crtc;

		struct {
			const struct drm_format_info *format;
			unsigned int stride;
			u64 modifier;
		} fb;

		int cfb_size;
		unsigned int fence_y_offset;
		u16 gen9_wa_cfb_stride;
		u16 interval;
		s8 fence_id;
		bool plane_visible;
	} params;

	const char *no_fbc_reason;
};

/*
 * HIGH_RR is the highest eDP panel refresh rate read from EDID
 * LOW_RR is the lowest eDP panel refresh rate found from EDID
 * parsing for same resolution.
 */
enum drrs_refresh_rate_type {
	DRRS_HIGH_RR,
	DRRS_LOW_RR,
	DRRS_MAX_RR, /* RR count */
};

enum drrs_support_type {
	DRRS_NOT_SUPPORTED = 0,
	STATIC_DRRS_SUPPORT = 1,
	SEAMLESS_DRRS_SUPPORT = 2
};

struct intel_dp;
struct i915_drrs {
	struct mutex mutex;
	struct delayed_work work;
	struct intel_dp *dp;
	unsigned busy_frontbuffer_bits;
	enum drrs_refresh_rate_type refresh_rate_type;
	enum drrs_support_type type;
};

struct i915_psr {
	struct mutex lock;

#define I915_PSR_DEBUG_MODE_MASK	0x0f
#define I915_PSR_DEBUG_DEFAULT		0x00
#define I915_PSR_DEBUG_DISABLE		0x01
#define I915_PSR_DEBUG_ENABLE		0x02
#define I915_PSR_DEBUG_FORCE_PSR1	0x03
#define I915_PSR_DEBUG_IRQ		0x10

	u32 debug;
	bool sink_support;
	bool enabled;
	struct intel_dp *dp;
	enum pipe pipe;
	enum transcoder transcoder;
	bool active;
	struct work_struct work;
	unsigned busy_frontbuffer_bits;
	bool sink_psr2_support;
	bool link_standby;
	bool colorimetry_support;
	bool psr2_enabled;
	bool psr2_sel_fetch_enabled;
	u8 sink_sync_latency;
	ktime_t last_entry_attempt;
	ktime_t last_exit;
	bool sink_not_reliable;
	bool irq_aux_error;
	u16 su_x_granularity;
	bool dc3co_enabled;
	u32 dc3co_exit_delay;
	struct delayed_work dc3co_work;
	bool force_mode_changed;
	struct drm_dp_vsc_sdp vsc;
};

#define QUIRK_LVDS_SSC_DISABLE (1<<1)
#define QUIRK_INVERT_BRIGHTNESS (1<<2)
#define QUIRK_BACKLIGHT_PRESENT (1<<3)
#define QUIRK_PIN_SWIZZLED_PAGES (1<<5)
#define QUIRK_INCREASE_T12_DELAY (1<<6)
#define QUIRK_INCREASE_DDI_DISABLED_TIME (1<<7)

struct intel_fbdev;
struct intel_fbc_work;

struct intel_gmbus {
	struct i2c_adapter adapter;
#define GMBUS_FORCE_BIT_RETRY (1U << 31)
	u32 force_bit;
	u32 reg0;
	i915_reg_t gpio_reg;
	struct i2c_algo_bit_data bit_algo;
	struct drm_i915_private *dev_priv;
};

struct i915_suspend_saved_registers {
	u32 saveDSPARB;
	u32 saveSWF0[16];
	u32 saveSWF1[16];
	u32 saveSWF3[3];
	u16 saveGCDGMBUS;
};

struct vlv_s0ix_state;

#define MAX_L3_SLICES 2
struct intel_l3_parity {
	u32 *remap_info[MAX_L3_SLICES];
	struct work_struct error_work;
	int which_slice;
};

struct i915_gem_mm {
	/** Memory allocator for GTT stolen memory */
	struct drm_mm stolen;
	/** Protects the usage of the GTT stolen memory allocator. This is
	 * always the inner lock when overlapping with struct_mutex. */
	struct mutex stolen_lock;

	/* Protects bound_list/unbound_list and #drm_i915_gem_object.mm.link */
	spinlock_t obj_lock;

	/**
	 * List of objects which are purgeable.
	 */
	struct list_head purge_list;

	/**
	 * List of objects which have allocated pages and are shrinkable.
	 */
	struct list_head shrink_list;

	/**
	 * List of objects which are pending destruction.
	 */
	struct llist_head free_list;
	struct work_struct free_work;
	/**
	 * Count of objects pending destructions. Used to skip needlessly
	 * waiting on an RCU barrier if no objects are waiting to be freed.
	 */
	atomic_t free_count;

	/**
	 * tmpfs instance used for shmem backed objects
	 */
	struct vfsmount *gemfs;

	struct intel_memory_region *regions[INTEL_REGION_UNKNOWN];

	struct notifier_block oom_notifier;
	struct notifier_block vmap_notifier;
	struct shrinker shrinker;

	/**
	 * Workqueue to fault in userptr pages, flushed by the execbuf
	 * when required but otherwise left to userspace to try again
	 * on EAGAIN.
	 */
	struct workqueue_struct *userptr_wq;

	/* shrinker accounting, also useful for userland debugging */
	u64 shrink_memory;
	u32 shrink_count;
};

#define I915_IDLE_ENGINES_TIMEOUT (200) /* in ms */

unsigned long i915_fence_context_timeout(const struct drm_i915_private *i915,
					 u64 context);

static inline unsigned long
i915_fence_timeout(const struct drm_i915_private *i915)
{
	return i915_fence_context_timeout(i915, U64_MAX);
}

/* Amount of SAGV/QGV points, BSpec precisely defines this */
#define I915_NUM_QGV_POINTS 8

struct ddi_vbt_port_info {
	/* Non-NULL if port present. */
	const struct child_device_config *child;

	int max_tmds_clock;

	/* This is an index in the HDMI/DVI DDI buffer translation table. */
	u8 hdmi_level_shift;
	u8 hdmi_level_shift_set:1;

	u8 supports_dvi:1;
	u8 supports_hdmi:1;
	u8 supports_dp:1;
	u8 supports_edp:1;
	u8 supports_typec_usb:1;
	u8 supports_tbt:1;

	u8 alternate_aux_channel;
	u8 alternate_ddc_pin;

	u8 dp_boost_level;
	u8 hdmi_boost_level;
	int dp_max_link_rate;		/* 0 for not limited by VBT */
};

enum psr_lines_to_wait {
	PSR_0_LINES_TO_WAIT = 0,
	PSR_1_LINE_TO_WAIT,
	PSR_4_LINES_TO_WAIT,
	PSR_8_LINES_TO_WAIT
};

struct intel_vbt_data {
	struct drm_display_mode *lfp_lvds_vbt_mode; /* if any */
	struct drm_display_mode *sdvo_lvds_vbt_mode; /* if any */

	/* Feature bits */
	unsigned int int_tv_support:1;
	unsigned int lvds_dither:1;
	unsigned int int_crt_support:1;
	unsigned int lvds_use_ssc:1;
	unsigned int int_lvds_support:1;
	unsigned int display_clock_mode:1;
	unsigned int fdi_rx_polarity_inverted:1;
	unsigned int panel_type:4;
	int lvds_ssc_freq;
	unsigned int bios_lvds_val; /* initial [PCH_]LVDS reg val in VBIOS */
	enum drm_panel_orientation orientation;

	enum drrs_support_type drrs_type;

	struct {
		int rate;
		int lanes;
		int preemphasis;
		int vswing;
		bool low_vswing;
		bool initialized;
		int bpp;
		struct edp_power_seq pps;
		bool hobl;
	} edp;

	struct {
		bool enable;
		bool full_link;
		bool require_aux_wakeup;
		int idle_frames;
		enum psr_lines_to_wait lines_to_wait;
		int tp1_wakeup_time_us;
		int tp2_tp3_wakeup_time_us;
		int psr2_tp2_tp3_wakeup_time_us;
	} psr;

	struct {
		u16 pwm_freq_hz;
		bool present;
		bool active_low_pwm;
		u8 min_brightness;	/* min_brightness/255 of max */
		u8 controller;		/* brightness controller number */
		enum intel_backlight_type type;
	} backlight;

	/* MIPI DSI */
	struct {
		u16 panel_id;
		struct mipi_config *config;
		struct mipi_pps_data *pps;
		u16 bl_ports;
		u16 cabc_ports;
		u8 seq_version;
		u32 size;
		u8 *data;
		const u8 *sequence[MIPI_SEQ_MAX];
		u8 *deassert_seq; /* Used by fixup_mipi_sequences() */
		enum drm_panel_orientation orientation;
	} dsi;

	int crt_ddc_pin;

	struct list_head display_devices;

	struct ddi_vbt_port_info ddi_port_info[I915_MAX_PORTS];
	struct sdvo_device_mapping sdvo_mappings[2];
};

enum intel_ddb_partitioning {
	INTEL_DDB_PART_1_2,
	INTEL_DDB_PART_5_6, /* IVB+ */
};

struct ilk_wm_values {
	u32 wm_pipe[3];
	u32 wm_lp[3];
	u32 wm_lp_spr[3];
	bool enable_fbc_wm;
	enum intel_ddb_partitioning partitioning;
};

struct g4x_pipe_wm {
	u16 plane[I915_MAX_PLANES];
	u16 fbc;
};

struct g4x_sr_wm {
	u16 plane;
	u16 cursor;
	u16 fbc;
};

struct vlv_wm_ddl_values {
	u8 plane[I915_MAX_PLANES];
};

struct vlv_wm_values {
	struct g4x_pipe_wm pipe[3];
	struct g4x_sr_wm sr;
	struct vlv_wm_ddl_values ddl[3];
	u8 level;
	bool cxsr;
};

struct g4x_wm_values {
	struct g4x_pipe_wm pipe[2];
	struct g4x_sr_wm sr;
	struct g4x_sr_wm hpll;
	bool cxsr;
	bool hpll_en;
	bool fbc_en;
};

struct skl_ddb_entry {
	u16 start, end;	/* in number of blocks, 'end' is exclusive */
};

static inline u16 skl_ddb_entry_size(const struct skl_ddb_entry *entry)
{
	return entry->end - entry->start;
}

static inline bool skl_ddb_entry_equal(const struct skl_ddb_entry *e1,
				       const struct skl_ddb_entry *e2)
{
	if (e1->start == e2->start && e1->end == e2->end)
		return true;

	return false;
}

struct i915_frontbuffer_tracking {
	spinlock_t lock;

	/*
	 * Tracking bits for delayed frontbuffer flushing du to gpu activity or
	 * scheduled flips.
	 */
	unsigned busy_bits;
	unsigned flip_bits;
};

struct i915_virtual_gpu {
	struct mutex lock; /* serialises sending of g2v_notify command pkts */
	bool active;
	u32 caps;
};

struct intel_cdclk_config {
	unsigned int cdclk, vco, ref, bypass;
	u8 voltage_level;
};

struct i915_selftest_stash {
	atomic_t counter;
};

struct drm_i915_private {
	struct drm_device drm;

	/* FIXME: Device release actions should all be moved to drmm_ */
	bool do_release;

	/* i915 device parameters */
	struct i915_params params;

	const struct intel_device_info __info; /* Use INTEL_INFO() to access. */
	struct intel_runtime_info __runtime; /* Use RUNTIME_INFO() to access. */
	struct intel_driver_caps caps;

	/**
	 * Data Stolen Memory - aka "i915 stolen memory" gives us the start and
	 * end of stolen which we can optionally use to create GEM objects
	 * backed by stolen memory. Note that stolen_usable_size tells us
	 * exactly how much of this we are actually allowed to use, given that
	 * some portion of it is in fact reserved for use by hardware functions.
	 */
	struct resource dsm;
	/**
	 * Reseved portion of Data Stolen Memory
	 */
	struct resource dsm_reserved;

	/*
	 * Stolen memory is segmented in hardware with different portions
	 * offlimits to certain functions.
	 *
	 * The drm_mm is initialised to the total accessible range, as found
	 * from the PCI config. On Broadwell+, this is further restricted to
	 * avoid the first page! The upper end of stolen memory is reserved for
	 * hardware functions and similarly removed from the accessible range.
	 */
	resource_size_t stolen_usable_size;	/* Total size minus reserved ranges */

	struct intel_uncore uncore;
	struct intel_uncore_mmio_debug mmio_debug;

	struct i915_virtual_gpu vgpu;

	struct intel_gvt *gvt;

	struct intel_wopcm wopcm;

	struct intel_csr csr;

	struct intel_gmbus gmbus[GMBUS_NUM_PINS];

	/** gmbus_mutex protects against concurrent usage of the single hw gmbus
	 * controller on different i2c buses. */
	struct mutex gmbus_mutex;

	/**
	 * Base address of where the gmbus and gpio blocks are located (either
	 * on PCH or on SoC for platforms without PCH).
	 */
	u32 gpio_mmio_base;

	u32 hsw_psr_mmio_adjust;

	/* MMIO base address for MIPI regs */
	u32 mipi_mmio_base;

	u32 pps_mmio_base;

	wait_queue_head_t gmbus_wait_queue;

	struct pci_dev *bridge_dev;

	struct rb_root uabi_engines;

	struct resource mch_res;

	/* protects the irq masks */
	spinlock_t irq_lock;

	bool display_irqs_enabled;

	/* Sideband mailbox protection */
	struct mutex sb_lock;
	struct pm_qos_request sb_qos;

	/** Cached value of IMR to avoid reads in updating the bitfield */
	union {
		u32 irq_mask;
		u32 de_irq_mask[I915_MAX_PIPES];
	};
	u32 pipestat_irq_mask[I915_MAX_PIPES];

	struct i915_hotplug hotplug;
	struct intel_fbc fbc;
	struct i915_drrs drrs;
	struct intel_opregion opregion;
	struct intel_vbt_data vbt;

	bool preserve_bios_swizzle;

	/* overlay */
	struct intel_overlay *overlay;

	/* backlight registers and fields in struct intel_panel */
	struct mutex backlight_lock;

	/* protects panel power sequencer state */
	struct mutex pps_mutex;

	unsigned int fsb_freq, mem_freq, is_ddr3;
	unsigned int skl_preferred_vco_freq;
	unsigned int max_cdclk_freq;

	unsigned int max_dotclk_freq;
	unsigned int hpll_freq;
	unsigned int fdi_pll_freq;
	unsigned int czclk_freq;

	struct {
		/* The current hardware cdclk configuration */
		struct intel_cdclk_config hw;

		/* cdclk, divider, and ratio table from bspec */
		const struct intel_cdclk_vals *table;

		struct intel_global_obj obj;
	} cdclk;

	struct {
		/* The current hardware dbuf configuration */
		u8 enabled_slices;

		struct intel_global_obj obj;
	} dbuf;

	/**
	 * wq - Driver workqueue for GEM.
	 *
	 * NOTE: Work items scheduled here are not allowed to grab any modeset
	 * locks, for otherwise the flushing done in the pageflip code will
	 * result in deadlocks.
	 */
	struct workqueue_struct *wq;

	/* ordered wq for modesets */
	struct workqueue_struct *modeset_wq;
	/* unbound hipri wq for page flips/plane updates */
	struct workqueue_struct *flip_wq;

	/* Display functions */
	struct drm_i915_display_funcs display;

	/* PCH chipset type */
	enum intel_pch pch_type;
	unsigned short pch_id;

	unsigned long quirks;

	struct drm_atomic_state *modeset_restore_state;
	struct drm_modeset_acquire_ctx reset_ctx;

	struct i915_ggtt ggtt; /* VM representing the global address space */

	struct i915_gem_mm mm;
	DECLARE_HASHTABLE(mm_structs, 7);
	spinlock_t mm_lock;

	/* Kernel Modesetting */

	struct intel_crtc *plane_to_crtc_mapping[I915_MAX_PIPES];
	struct intel_crtc *pipe_to_crtc_mapping[I915_MAX_PIPES];

	/**
	 * dpll and cdclk state is protected by connection_mutex
	 * dpll.lock serializes intel_{prepare,enable,disable}_shared_dpll.
	 * Must be global rather than per dpll, because on some platforms plls
	 * share registers.
	 */
	struct {
		struct mutex lock;

		int num_shared_dpll;
		struct intel_shared_dpll shared_dplls[I915_NUM_PLLS];
		const struct intel_dpll_mgr *mgr;

		struct {
			int nssc;
			int ssc;
		} ref_clks;
	} dpll;

	struct list_head global_obj_list;

	/*
	 * For reading active_pipes holding any crtc lock is
	 * sufficient, for writing must hold all of them.
	 */
	u8 active_pipes;

	struct i915_wa_list gt_wa_list;

	struct i915_frontbuffer_tracking fb_tracking;

	struct intel_atomic_helper {
		struct llist_head free_list;
		struct work_struct free_work;
	} atomic_helper;

	bool mchbar_need_disable;

	struct intel_l3_parity l3_parity;

	/*
	 * HTI (aka HDPORT) state read during initial hw readout.  Most
	 * platforms don't have HTI, so this will just stay 0.  Those that do
	 * will use this later to figure out which PLLs and PHYs are unavailable
	 * for driver usage.
	 */
	u32 hti_state;

	/*
	 * edram size in MB.
	 * Cannot be determined by PCIID. You must always read a register.
	 */
	u32 edram_size_mb;

	struct i915_power_domains power_domains;

	struct i915_psr psr;

	struct i915_gpu_error gpu_error;

	struct drm_i915_gem_object *vlv_pctx;

	/* list of fbdev register on this device */
	struct intel_fbdev *fbdev;
	struct work_struct fbdev_suspend_work;

	struct drm_property *broadcast_rgb_property;
	struct drm_property *force_audio_property;

	/* hda/i915 audio component */
	struct i915_audio_component *audio_component;
	bool audio_component_registered;
	/**
	 * av_mutex - mutex for audio/video sync
	 *
	 */
	struct mutex av_mutex;
	int audio_power_refcount;
	u32 audio_freq_cntrl;

	u32 fdi_rx_config;

	/* Shadow for DISPLAY_PHY_CONTROL which can't be safely read */
	u32 chv_phy_control;
	/*
	 * Shadows for CHV DPLL_MD regs to keep the state
	 * checker somewhat working in the presence hardware
	 * crappiness (can't read out DPLL_MD for pipes B & C).
	 */
	u32 chv_dpll_md[I915_MAX_PIPES];
	u32 bxt_phy_grc;

	u32 suspend_count;
	bool power_domains_suspended;
	struct i915_suspend_saved_registers regfile;
	struct vlv_s0ix_state *vlv_s0ix_state;

	enum {
		I915_SAGV_UNKNOWN = 0,
		I915_SAGV_DISABLED,
		I915_SAGV_ENABLED,
		I915_SAGV_NOT_CONTROLLED
	} sagv_status;

	u32 sagv_block_time_us;

	struct {
		/*
		 * Raw watermark latency values:
		 * in 0.1us units for WM0,
		 * in 0.5us units for WM1+.
		 */
		/* primary */
		u16 pri_latency[5];
		/* sprite */
		u16 spr_latency[5];
		/* cursor */
		u16 cur_latency[5];
		/*
		 * Raw watermark memory latency values
		 * for SKL for all 8 levels
		 * in 1us units.
		 */
		u16 skl_latency[8];

		/* current hardware state */
		union {
			struct ilk_wm_values hw;
			struct vlv_wm_values vlv;
			struct g4x_wm_values g4x;
		};

		u8 max_level;

		/*
		 * Should be held around atomic WM register writing; also
		 * protects * intel_crtc->wm.active and
		 * crtc_state->wm.need_postvbl_update.
		 */
		struct mutex wm_mutex;

		/*
		 * Set during HW readout of watermarks/DDB.  Some platforms
		 * need to know when we're still using BIOS-provided values
		 * (which we don't fully trust).
		 *
		 * FIXME get rid of this.
		 */
		bool distrust_bios_wm;
	} wm;

	struct dram_info {
		bool valid;
		bool is_16gb_dimm;
		u8 num_channels;
		u8 ranks;
		u32 bandwidth_kbps;
		bool symmetric_memory;
		enum intel_dram_type {
			INTEL_DRAM_UNKNOWN,
			INTEL_DRAM_DDR3,
			INTEL_DRAM_DDR4,
			INTEL_DRAM_LPDDR3,
			INTEL_DRAM_LPDDR4
		} type;
	} dram_info;

	struct intel_bw_info {
		/* for each QGV point */
		unsigned int deratedbw[I915_NUM_QGV_POINTS];
		u8 num_qgv_points;
		u8 num_planes;
	} max_bw[6];

	struct intel_global_obj bw_obj;

	struct intel_runtime_pm runtime_pm;

	struct i915_perf perf;

	/* Abstract the submission mechanism (legacy ringbuffer or execlists) away */
	struct intel_gt gt;

	struct {
		struct i915_gem_contexts {
			spinlock_t lock; /* locks list */
			struct list_head list;

			struct llist_head free_list;
			struct work_struct free_work;
		} contexts;

		/*
		 * We replace the local file with a global mappings as the
		 * backing storage for the mmap is on the device and not
		 * on the struct file, and we do not want to prolong the
		 * lifetime of the local fd. To minimise the number of
		 * anonymous inodes we create, we use a global singleton to
		 * share the global mapping.
		 */
		struct file *mmap_singleton;
	} gem;

	u8 pch_ssc_use;

	/* For i915gm/i945gm vblank irq workaround */
	u8 vblank_enabled;

	/* perform PHY state sanity checks? */
	bool chv_phy_assert[2];

	bool ipc_enabled;

	/* Used to save the pipe-to-encoder mapping for audio */
	struct intel_encoder *av_enc_map[I915_MAX_PIPES];

	/* necessary resource sharing with HDMI LPE audio driver. */
	struct {
		struct platform_device *platdev;
		int	irq;
	} lpe_audio;

	struct i915_pmu pmu;

	struct i915_hdcp_comp_master *hdcp_master;
	bool hdcp_comp_added;

	/* Mutex to protect the above hdcp component related values. */
	struct mutex hdcp_comp_mutex;

	I915_SELFTEST_DECLARE(struct i915_selftest_stash selftest;)

	/*
	 * NOTE: This is the dri1/ums dungeon, don't add stuff here. Your patch
	 * will be rejected. Instead look for a better place.
	 */
};

static inline struct drm_i915_private *to_i915(const struct drm_device *dev)
{
	return container_of(dev, struct drm_i915_private, drm);
}

static inline struct drm_i915_private *kdev_to_i915(struct device *kdev)
{
	return dev_get_drvdata(kdev);
}

static inline struct drm_i915_private *pdev_to_i915(struct pci_dev *pdev)
{
	return pci_get_drvdata(pdev);
}

/* Simple iterator over all initialised engines */
#define for_each_engine(engine__, dev_priv__, id__) \
	for ((id__) = 0; \
	     (id__) < I915_NUM_ENGINES; \
	     (id__)++) \
		for_each_if ((engine__) = (dev_priv__)->engine[(id__)])

/* Iterator over subset of engines selected by mask */
#define for_each_engine_masked(engine__, gt__, mask__, tmp__) \
	for ((tmp__) = (mask__) & (gt__)->info.engine_mask; \
	     (tmp__) ? \
	     ((engine__) = (gt__)->engine[__mask_next_bit(tmp__)]), 1 : \
	     0;)

#define rb_to_uabi_engine(rb) \
	rb_entry_safe(rb, struct intel_engine_cs, uabi_node)

#define for_each_uabi_engine(engine__, i915__) \
	for ((engine__) = rb_to_uabi_engine(rb_first(&(i915__)->uabi_engines));\
	     (engine__); \
	     (engine__) = rb_to_uabi_engine(rb_next(&(engine__)->uabi_node)))

#define for_each_uabi_class_engine(engine__, class__, i915__) \
	for ((engine__) = intel_engine_lookup_user((i915__), (class__), 0); \
	     (engine__) && (engine__)->uabi_class == (class__); \
	     (engine__) = rb_to_uabi_engine(rb_next(&(engine__)->uabi_node)))

#define I915_GTT_OFFSET_NONE ((u32)-1)

/*
 * Frontbuffer tracking bits. Set in obj->frontbuffer_bits while a gem bo is
 * considered to be the frontbuffer for the given plane interface-wise. This
 * doesn't mean that the hw necessarily already scans it out, but that any
 * rendering (by the cpu or gpu) will land in the frontbuffer eventually.
 *
 * We have one bit per pipe and per scanout plane type.
 */
#define INTEL_FRONTBUFFER_BITS_PER_PIPE 8
#define INTEL_FRONTBUFFER(pipe, plane_id) ({ \
	BUILD_BUG_ON(INTEL_FRONTBUFFER_BITS_PER_PIPE * I915_MAX_PIPES > 32); \
	BUILD_BUG_ON(I915_MAX_PLANES > INTEL_FRONTBUFFER_BITS_PER_PIPE); \
	BIT((plane_id) + INTEL_FRONTBUFFER_BITS_PER_PIPE * (pipe)); \
})
#define INTEL_FRONTBUFFER_OVERLAY(pipe) \
	BIT(INTEL_FRONTBUFFER_BITS_PER_PIPE - 1 + INTEL_FRONTBUFFER_BITS_PER_PIPE * (pipe))
#define INTEL_FRONTBUFFER_ALL_MASK(pipe) \
	GENMASK(INTEL_FRONTBUFFER_BITS_PER_PIPE * ((pipe) + 1) - 1, \
		INTEL_FRONTBUFFER_BITS_PER_PIPE * (pipe))

#define INTEL_INFO(dev_priv)	(&(dev_priv)->__info)
#define RUNTIME_INFO(dev_priv)	(&(dev_priv)->__runtime)
#define DRIVER_CAPS(dev_priv)	(&(dev_priv)->caps)

#define INTEL_GEN(dev_priv)	(INTEL_INFO(dev_priv)->gen)
#define INTEL_DEVID(dev_priv)	(RUNTIME_INFO(dev_priv)->device_id)

#define REVID_FOREVER		0xff
#define INTEL_REVID(dev_priv)	((dev_priv)->drm.pdev->revision)

#define INTEL_GEN_MASK(s, e) ( \
	BUILD_BUG_ON_ZERO(!__builtin_constant_p(s)) + \
	BUILD_BUG_ON_ZERO(!__builtin_constant_p(e)) + \
	GENMASK((e) - 1, (s) - 1))

/* Returns true if Gen is in inclusive range [Start, End] */
#define IS_GEN_RANGE(dev_priv, s, e) \
	(!!(INTEL_INFO(dev_priv)->gen_mask & INTEL_GEN_MASK((s), (e))))

#define IS_GEN(dev_priv, n) \
	(BUILD_BUG_ON_ZERO(!__builtin_constant_p(n)) + \
	 INTEL_INFO(dev_priv)->gen == (n))

#define HAS_DSB(dev_priv)	(INTEL_INFO(dev_priv)->display.has_dsb)

/*
 * Return true if revision is in range [since,until] inclusive.
 *
 * Use 0 for open-ended since, and REVID_FOREVER for open-ended until.
 */
#define IS_REVID(p, since, until) \
	(INTEL_REVID(p) >= (since) && INTEL_REVID(p) <= (until))

static __always_inline unsigned int
__platform_mask_index(const struct intel_runtime_info *info,
		      enum intel_platform p)
{
	const unsigned int pbits =
		BITS_PER_TYPE(info->platform_mask[0]) - INTEL_SUBPLATFORM_BITS;

	/* Expand the platform_mask array if this fails. */
	BUILD_BUG_ON(INTEL_MAX_PLATFORMS >
		     pbits * ARRAY_SIZE(info->platform_mask));

	return p / pbits;
}

static __always_inline unsigned int
__platform_mask_bit(const struct intel_runtime_info *info,
		    enum intel_platform p)
{
	const unsigned int pbits =
		BITS_PER_TYPE(info->platform_mask[0]) - INTEL_SUBPLATFORM_BITS;

	return p % pbits + INTEL_SUBPLATFORM_BITS;
}

static inline u32
intel_subplatform(const struct intel_runtime_info *info, enum intel_platform p)
{
	const unsigned int pi = __platform_mask_index(info, p);

	return info->platform_mask[pi] & INTEL_SUBPLATFORM_BITS;
}

static __always_inline bool
IS_PLATFORM(const struct drm_i915_private *i915, enum intel_platform p)
{
	const struct intel_runtime_info *info = RUNTIME_INFO(i915);
	const unsigned int pi = __platform_mask_index(info, p);
	const unsigned int pb = __platform_mask_bit(info, p);

	BUILD_BUG_ON(!__builtin_constant_p(p));

	return info->platform_mask[pi] & BIT(pb);
}

static __always_inline bool
IS_SUBPLATFORM(const struct drm_i915_private *i915,
	       enum intel_platform p, unsigned int s)
{
	const struct intel_runtime_info *info = RUNTIME_INFO(i915);
	const unsigned int pi = __platform_mask_index(info, p);
	const unsigned int pb = __platform_mask_bit(info, p);
	const unsigned int msb = BITS_PER_TYPE(info->platform_mask[0]) - 1;
	const u32 mask = info->platform_mask[pi];

	BUILD_BUG_ON(!__builtin_constant_p(p));
	BUILD_BUG_ON(!__builtin_constant_p(s));
	BUILD_BUG_ON((s) >= INTEL_SUBPLATFORM_BITS);

	/* Shift and test on the MSB position so sign flag can be used. */
	return ((mask << (msb - pb)) & (mask << (msb - s))) & BIT(msb);
}

#define IS_MOBILE(dev_priv)	(INTEL_INFO(dev_priv)->is_mobile)
#define IS_DGFX(dev_priv)   (INTEL_INFO(dev_priv)->is_dgfx)

#define IS_I830(dev_priv)	IS_PLATFORM(dev_priv, INTEL_I830)
#define IS_I845G(dev_priv)	IS_PLATFORM(dev_priv, INTEL_I845G)
#define IS_I85X(dev_priv)	IS_PLATFORM(dev_priv, INTEL_I85X)
#define IS_I865G(dev_priv)	IS_PLATFORM(dev_priv, INTEL_I865G)
#define IS_I915G(dev_priv)	IS_PLATFORM(dev_priv, INTEL_I915G)
#define IS_I915GM(dev_priv)	IS_PLATFORM(dev_priv, INTEL_I915GM)
#define IS_I945G(dev_priv)	IS_PLATFORM(dev_priv, INTEL_I945G)
#define IS_I945GM(dev_priv)	IS_PLATFORM(dev_priv, INTEL_I945GM)
#define IS_I965G(dev_priv)	IS_PLATFORM(dev_priv, INTEL_I965G)
#define IS_I965GM(dev_priv)	IS_PLATFORM(dev_priv, INTEL_I965GM)
#define IS_G45(dev_priv)	IS_PLATFORM(dev_priv, INTEL_G45)
#define IS_GM45(dev_priv)	IS_PLATFORM(dev_priv, INTEL_GM45)
#define IS_G4X(dev_priv)	(IS_G45(dev_priv) || IS_GM45(dev_priv))
#define IS_PINEVIEW(dev_priv)	IS_PLATFORM(dev_priv, INTEL_PINEVIEW)
#define IS_G33(dev_priv)	IS_PLATFORM(dev_priv, INTEL_G33)
#define IS_IRONLAKE(dev_priv)	IS_PLATFORM(dev_priv, INTEL_IRONLAKE)
#define IS_IRONLAKE_M(dev_priv) \
	(IS_PLATFORM(dev_priv, INTEL_IRONLAKE) && IS_MOBILE(dev_priv))
#define IS_IVYBRIDGE(dev_priv)	IS_PLATFORM(dev_priv, INTEL_IVYBRIDGE)
#define IS_IVB_GT1(dev_priv)	(IS_IVYBRIDGE(dev_priv) && \
				 INTEL_INFO(dev_priv)->gt == 1)
#define IS_VALLEYVIEW(dev_priv)	IS_PLATFORM(dev_priv, INTEL_VALLEYVIEW)
#define IS_CHERRYVIEW(dev_priv)	IS_PLATFORM(dev_priv, INTEL_CHERRYVIEW)
#define IS_HASWELL(dev_priv)	IS_PLATFORM(dev_priv, INTEL_HASWELL)
#define IS_BROADWELL(dev_priv)	IS_PLATFORM(dev_priv, INTEL_BROADWELL)
#define IS_SKYLAKE(dev_priv)	IS_PLATFORM(dev_priv, INTEL_SKYLAKE)
#define IS_BROXTON(dev_priv)	IS_PLATFORM(dev_priv, INTEL_BROXTON)
#define IS_KABYLAKE(dev_priv)	IS_PLATFORM(dev_priv, INTEL_KABYLAKE)
#define IS_GEMINILAKE(dev_priv)	IS_PLATFORM(dev_priv, INTEL_GEMINILAKE)
#define IS_COFFEELAKE(dev_priv)	IS_PLATFORM(dev_priv, INTEL_COFFEELAKE)
#define IS_COMETLAKE(dev_priv)	IS_PLATFORM(dev_priv, INTEL_COMETLAKE)
#define IS_CANNONLAKE(dev_priv)	IS_PLATFORM(dev_priv, INTEL_CANNONLAKE)
#define IS_ICELAKE(dev_priv)	IS_PLATFORM(dev_priv, INTEL_ICELAKE)
#define IS_ELKHARTLAKE(dev_priv)	IS_PLATFORM(dev_priv, INTEL_ELKHARTLAKE)
#define IS_TIGERLAKE(dev_priv)	IS_PLATFORM(dev_priv, INTEL_TIGERLAKE)
#define IS_ROCKETLAKE(dev_priv)	IS_PLATFORM(dev_priv, INTEL_ROCKETLAKE)
#define IS_DG1(dev_priv)        IS_PLATFORM(dev_priv, INTEL_DG1)
#define IS_HSW_EARLY_SDV(dev_priv) (IS_HASWELL(dev_priv) && \
				    (INTEL_DEVID(dev_priv) & 0xFF00) == 0x0C00)
#define IS_BDW_ULT(dev_priv) \
	IS_SUBPLATFORM(dev_priv, INTEL_BROADWELL, INTEL_SUBPLATFORM_ULT)
#define IS_BDW_ULX(dev_priv) \
	IS_SUBPLATFORM(dev_priv, INTEL_BROADWELL, INTEL_SUBPLATFORM_ULX)
#define IS_BDW_GT3(dev_priv)	(IS_BROADWELL(dev_priv) && \
				 INTEL_INFO(dev_priv)->gt == 3)
#define IS_HSW_ULT(dev_priv) \
	IS_SUBPLATFORM(dev_priv, INTEL_HASWELL, INTEL_SUBPLATFORM_ULT)
#define IS_HSW_GT3(dev_priv)	(IS_HASWELL(dev_priv) && \
				 INTEL_INFO(dev_priv)->gt == 3)
#define IS_HSW_GT1(dev_priv)	(IS_HASWELL(dev_priv) && \
				 INTEL_INFO(dev_priv)->gt == 1)
/* ULX machines are also considered ULT. */
#define IS_HSW_ULX(dev_priv) \
	IS_SUBPLATFORM(dev_priv, INTEL_HASWELL, INTEL_SUBPLATFORM_ULX)
#define IS_SKL_ULT(dev_priv) \
	IS_SUBPLATFORM(dev_priv, INTEL_SKYLAKE, INTEL_SUBPLATFORM_ULT)
#define IS_SKL_ULX(dev_priv) \
	IS_SUBPLATFORM(dev_priv, INTEL_SKYLAKE, INTEL_SUBPLATFORM_ULX)
#define IS_KBL_ULT(dev_priv) \
	IS_SUBPLATFORM(dev_priv, INTEL_KABYLAKE, INTEL_SUBPLATFORM_ULT)
#define IS_KBL_ULX(dev_priv) \
	IS_SUBPLATFORM(dev_priv, INTEL_KABYLAKE, INTEL_SUBPLATFORM_ULX)
#define IS_SKL_GT2(dev_priv)	(IS_SKYLAKE(dev_priv) && \
				 INTEL_INFO(dev_priv)->gt == 2)
#define IS_SKL_GT3(dev_priv)	(IS_SKYLAKE(dev_priv) && \
				 INTEL_INFO(dev_priv)->gt == 3)
#define IS_SKL_GT4(dev_priv)	(IS_SKYLAKE(dev_priv) && \
				 INTEL_INFO(dev_priv)->gt == 4)
#define IS_KBL_GT2(dev_priv)	(IS_KABYLAKE(dev_priv) && \
				 INTEL_INFO(dev_priv)->gt == 2)
#define IS_KBL_GT3(dev_priv)	(IS_KABYLAKE(dev_priv) && \
				 INTEL_INFO(dev_priv)->gt == 3)
#define IS_CFL_ULT(dev_priv) \
	IS_SUBPLATFORM(dev_priv, INTEL_COFFEELAKE, INTEL_SUBPLATFORM_ULT)
#define IS_CFL_ULX(dev_priv) \
	IS_SUBPLATFORM(dev_priv, INTEL_COFFEELAKE, INTEL_SUBPLATFORM_ULX)
#define IS_CFL_GT2(dev_priv)	(IS_COFFEELAKE(dev_priv) && \
				 INTEL_INFO(dev_priv)->gt == 2)
#define IS_CFL_GT3(dev_priv)	(IS_COFFEELAKE(dev_priv) && \
				 INTEL_INFO(dev_priv)->gt == 3)

#define IS_CML_ULT(dev_priv) \
	IS_SUBPLATFORM(dev_priv, INTEL_COMETLAKE, INTEL_SUBPLATFORM_ULT)
#define IS_CML_ULX(dev_priv) \
	IS_SUBPLATFORM(dev_priv, INTEL_COMETLAKE, INTEL_SUBPLATFORM_ULX)
#define IS_CML_GT2(dev_priv)	(IS_COMETLAKE(dev_priv) && \
				 INTEL_INFO(dev_priv)->gt == 2)

#define IS_CNL_WITH_PORT_F(dev_priv) \
	IS_SUBPLATFORM(dev_priv, INTEL_CANNONLAKE, INTEL_SUBPLATFORM_PORTF)
#define IS_ICL_WITH_PORT_F(dev_priv) \
	IS_SUBPLATFORM(dev_priv, INTEL_ICELAKE, INTEL_SUBPLATFORM_PORTF)

#define IS_TGL_U(dev_priv) \
	IS_SUBPLATFORM(dev_priv, INTEL_TIGERLAKE, INTEL_SUBPLATFORM_ULT)

#define IS_TGL_Y(dev_priv) \
	IS_SUBPLATFORM(dev_priv, INTEL_TIGERLAKE, INTEL_SUBPLATFORM_ULX)

#define SKL_REVID_A0		0x0
#define SKL_REVID_B0		0x1
#define SKL_REVID_C0		0x2
#define SKL_REVID_D0		0x3
#define SKL_REVID_E0		0x4
#define SKL_REVID_F0		0x5
#define SKL_REVID_G0		0x6
#define SKL_REVID_H0		0x7

#define IS_SKL_REVID(p, since, until) (IS_SKYLAKE(p) && IS_REVID(p, since, until))

#define BXT_REVID_A0		0x0
#define BXT_REVID_A1		0x1
#define BXT_REVID_B0		0x3
#define BXT_REVID_B_LAST	0x8
#define BXT_REVID_C0		0x9

#define IS_BXT_REVID(dev_priv, since, until) \
	(IS_BROXTON(dev_priv) && IS_REVID(dev_priv, since, until))

enum {
	KBL_REVID_A0,
	KBL_REVID_B0,
	KBL_REVID_B1,
	KBL_REVID_C0,
	KBL_REVID_D0,
	KBL_REVID_D1,
	KBL_REVID_E0,
	KBL_REVID_F0,
	KBL_REVID_G0,
};
<<<<<<< HEAD

struct i915_rev_steppings {
	u8 gt_stepping;
	u8 disp_stepping;
};

/* Defined in intel_workarounds.c */
extern const struct i915_rev_steppings kbl_revids[];

=======

struct i915_rev_steppings {
	u8 gt_stepping;
	u8 disp_stepping;
};

/* Defined in intel_workarounds.c */
extern const struct i915_rev_steppings kbl_revids[];

>>>>>>> c70595ea
#define IS_KBL_GT_REVID(dev_priv, since, until) \
	(IS_KABYLAKE(dev_priv) && \
	 kbl_revids[INTEL_REVID(dev_priv)].gt_stepping >= since && \
	 kbl_revids[INTEL_REVID(dev_priv)].gt_stepping <= until)
#define IS_KBL_DISP_REVID(dev_priv, since, until) \
	(IS_KABYLAKE(dev_priv) && \
	 kbl_revids[INTEL_REVID(dev_priv)].disp_stepping >= since && \
	 kbl_revids[INTEL_REVID(dev_priv)].disp_stepping <= until)

#define GLK_REVID_A0		0x0
#define GLK_REVID_A1		0x1
#define GLK_REVID_A2		0x2
#define GLK_REVID_B0		0x3

#define IS_GLK_REVID(dev_priv, since, until) \
	(IS_GEMINILAKE(dev_priv) && IS_REVID(dev_priv, since, until))

#define CNL_REVID_A0		0x0
#define CNL_REVID_B0		0x1
#define CNL_REVID_C0		0x2

#define IS_CNL_REVID(p, since, until) \
	(IS_CANNONLAKE(p) && IS_REVID(p, since, until))

#define ICL_REVID_A0		0x0
#define ICL_REVID_A2		0x1
#define ICL_REVID_B0		0x3
#define ICL_REVID_B2		0x4
#define ICL_REVID_C0		0x5

#define IS_ICL_REVID(p, since, until) \
	(IS_ICELAKE(p) && IS_REVID(p, since, until))

#define EHL_REVID_A0            0x0

#define IS_EHL_REVID(p, since, until) \
	(IS_ELKHARTLAKE(p) && IS_REVID(p, since, until))

enum {
	TGL_REVID_A0,
	TGL_REVID_B0,
	TGL_REVID_B1,
	TGL_REVID_C0,
	TGL_REVID_D0,
};

extern const struct i915_rev_steppings tgl_uy_revids[];
extern const struct i915_rev_steppings tgl_revids[];

static inline const struct i915_rev_steppings *
tgl_revids_get(struct drm_i915_private *dev_priv)
{
	if (IS_TGL_U(dev_priv) || IS_TGL_Y(dev_priv))
		return tgl_uy_revids;
	else
		return tgl_revids;
}
<<<<<<< HEAD

#define IS_TGL_DISP_REVID(p, since, until) \
	(IS_TIGERLAKE(p) && \
	 tgl_revids_get(p)->disp_stepping >= (since) && \
	 tgl_revids_get(p)->disp_stepping <= (until))

=======

#define IS_TGL_DISP_REVID(p, since, until) \
	(IS_TIGERLAKE(p) && \
	 tgl_revids_get(p)->disp_stepping >= (since) && \
	 tgl_revids_get(p)->disp_stepping <= (until))

>>>>>>> c70595ea
#define IS_TGL_UY_GT_REVID(p, since, until) \
	((IS_TGL_U(p) || IS_TGL_Y(p)) && \
	 tgl_uy_revids->gt_stepping >= (since) && \
	 tgl_uy_revids->gt_stepping <= (until))

#define IS_TGL_GT_REVID(p, since, until) \
	(IS_TIGERLAKE(p) && \
	 !(IS_TGL_U(p) || IS_TGL_Y(p)) && \
	 tgl_revids->gt_stepping >= (since) && \
	 tgl_revids->gt_stepping <= (until))

#define RKL_REVID_A0		0x0
#define RKL_REVID_B0		0x1
#define RKL_REVID_C0		0x4

#define IS_RKL_REVID(p, since, until) \
	(IS_ROCKETLAKE(p) && IS_REVID(p, since, until))

#define DG1_REVID_A0		0x0
#define DG1_REVID_B0		0x1

#define IS_DG1_REVID(p, since, until) \
	(IS_DG1(p) && IS_REVID(p, since, until))

#define IS_LP(dev_priv)	(INTEL_INFO(dev_priv)->is_lp)
#define IS_GEN9_LP(dev_priv)	(IS_GEN(dev_priv, 9) && IS_LP(dev_priv))
#define IS_GEN9_BC(dev_priv)	(IS_GEN(dev_priv, 9) && !IS_LP(dev_priv))

#define __HAS_ENGINE(engine_mask, id) ((engine_mask) & BIT(id))
#define HAS_ENGINE(gt, id) __HAS_ENGINE((gt)->info.engine_mask, id)

#define ENGINE_INSTANCES_MASK(gt, first, count) ({		\
	unsigned int first__ = (first);					\
	unsigned int count__ = (count);					\
	((gt)->info.engine_mask &						\
	 GENMASK(first__ + count__ - 1, first__)) >> first__;		\
})
#define VDBOX_MASK(gt) \
	ENGINE_INSTANCES_MASK(gt, VCS0, I915_MAX_VCS)
#define VEBOX_MASK(gt) \
	ENGINE_INSTANCES_MASK(gt, VECS0, I915_MAX_VECS)

/*
 * The Gen7 cmdparser copies the scanned buffer to the ggtt for execution
 * All later gens can run the final buffer from the ppgtt
 */
#define CMDPARSER_USES_GGTT(dev_priv) IS_GEN(dev_priv, 7)

#define HAS_LLC(dev_priv)	(INTEL_INFO(dev_priv)->has_llc)
#define HAS_SNOOP(dev_priv)	(INTEL_INFO(dev_priv)->has_snoop)
#define HAS_EDRAM(dev_priv)	((dev_priv)->edram_size_mb)
#define HAS_SECURE_BATCHES(dev_priv) (INTEL_GEN(dev_priv) < 6)
#define HAS_WT(dev_priv)	((IS_HASWELL(dev_priv) || \
				 IS_BROADWELL(dev_priv)) && HAS_EDRAM(dev_priv))

#define HWS_NEEDS_PHYSICAL(dev_priv)	(INTEL_INFO(dev_priv)->hws_needs_physical)

#define HAS_LOGICAL_RING_CONTEXTS(dev_priv) \
		(INTEL_INFO(dev_priv)->has_logical_ring_contexts)
#define HAS_LOGICAL_RING_ELSQ(dev_priv) \
		(INTEL_INFO(dev_priv)->has_logical_ring_elsq)
#define HAS_LOGICAL_RING_PREEMPTION(dev_priv) \
		(INTEL_INFO(dev_priv)->has_logical_ring_preemption)

#define HAS_MASTER_UNIT_IRQ(dev_priv) (INTEL_INFO(dev_priv)->has_master_unit_irq)

#define HAS_EXECLISTS(dev_priv) HAS_LOGICAL_RING_CONTEXTS(dev_priv)

#define INTEL_PPGTT(dev_priv) (INTEL_INFO(dev_priv)->ppgtt_type)
#define HAS_PPGTT(dev_priv) \
	(INTEL_PPGTT(dev_priv) != INTEL_PPGTT_NONE)
#define HAS_FULL_PPGTT(dev_priv) \
	(INTEL_PPGTT(dev_priv) >= INTEL_PPGTT_FULL)

#define HAS_PAGE_SIZES(dev_priv, sizes) ({ \
	GEM_BUG_ON((sizes) == 0); \
	((sizes) & ~INTEL_INFO(dev_priv)->page_sizes) == 0; \
})

#define HAS_OVERLAY(dev_priv)		 (INTEL_INFO(dev_priv)->display.has_overlay)
#define OVERLAY_NEEDS_PHYSICAL(dev_priv) \
		(INTEL_INFO(dev_priv)->display.overlay_needs_physical)

/* Early gen2 have a totally busted CS tlb and require pinned batches. */
#define HAS_BROKEN_CS_TLB(dev_priv)	(IS_I830(dev_priv) || IS_I845G(dev_priv))

#define NEEDS_RC6_CTX_CORRUPTION_WA(dev_priv)	\
	(IS_BROADWELL(dev_priv) || IS_GEN(dev_priv, 9))

/* WaRsDisableCoarsePowerGating:skl,cnl */
#define NEEDS_WaRsDisableCoarsePowerGating(dev_priv)			\
	(IS_CANNONLAKE(dev_priv) ||					\
	 IS_SKL_GT3(dev_priv) ||					\
	 IS_SKL_GT4(dev_priv))

#define HAS_GMBUS_IRQ(dev_priv) (INTEL_GEN(dev_priv) >= 4)
#define HAS_GMBUS_BURST_READ(dev_priv) (INTEL_GEN(dev_priv) >= 10 || \
					IS_GEMINILAKE(dev_priv) || \
					IS_KABYLAKE(dev_priv))

/* With the 945 and later, Y tiling got adjusted so that it was 32 128-byte
 * rows, which changed the alignment requirements and fence programming.
 */
#define HAS_128_BYTE_Y_TILING(dev_priv) (!IS_GEN(dev_priv, 2) && \
					 !(IS_I915G(dev_priv) || \
					 IS_I915GM(dev_priv)))
#define SUPPORTS_TV(dev_priv)		(INTEL_INFO(dev_priv)->display.supports_tv)
#define I915_HAS_HOTPLUG(dev_priv)	(INTEL_INFO(dev_priv)->display.has_hotplug)

#define HAS_FW_BLC(dev_priv) 	(INTEL_GEN(dev_priv) > 2)
#define HAS_FBC(dev_priv)	(INTEL_INFO(dev_priv)->display.has_fbc)
#define HAS_CUR_FBC(dev_priv)	(!HAS_GMCH(dev_priv) && INTEL_GEN(dev_priv) >= 7)

#define HAS_IPS(dev_priv)	(IS_HSW_ULT(dev_priv) || IS_BROADWELL(dev_priv))

#define HAS_DP_MST(dev_priv)	(INTEL_INFO(dev_priv)->display.has_dp_mst)

#define HAS_DDI(dev_priv)		 (INTEL_INFO(dev_priv)->display.has_ddi)
#define HAS_FPGA_DBG_UNCLAIMED(dev_priv) (INTEL_INFO(dev_priv)->has_fpga_dbg)
#define HAS_PSR(dev_priv)		 (INTEL_INFO(dev_priv)->display.has_psr)
#define HAS_PSR_HW_TRACKING(dev_priv) \
	(INTEL_INFO(dev_priv)->display.has_psr_hw_tracking)
#define HAS_PSR2_SEL_FETCH(dev_priv)	 (INTEL_GEN(dev_priv) >= 12)
#define HAS_TRANSCODER(dev_priv, trans)	 ((INTEL_INFO(dev_priv)->cpu_transcoder_mask & BIT(trans)) != 0)

#define HAS_RC6(dev_priv)		 (INTEL_INFO(dev_priv)->has_rc6)
#define HAS_RC6p(dev_priv)		 (INTEL_INFO(dev_priv)->has_rc6p)
#define HAS_RC6pp(dev_priv)		 (false) /* HW was never validated */

#define HAS_RPS(dev_priv)	(INTEL_INFO(dev_priv)->has_rps)

#define HAS_CSR(dev_priv)	(INTEL_INFO(dev_priv)->display.has_csr)

#define HAS_RUNTIME_PM(dev_priv) (INTEL_INFO(dev_priv)->has_runtime_pm)
#define HAS_64BIT_RELOC(dev_priv) (INTEL_INFO(dev_priv)->has_64bit_reloc)

#define HAS_IPC(dev_priv)		 (INTEL_INFO(dev_priv)->display.has_ipc)

#define HAS_REGION(i915, i) (INTEL_INFO(i915)->memory_regions & (i))
#define HAS_LMEM(i915) HAS_REGION(i915, REGION_LMEM)

#define HAS_GT_UC(dev_priv)	(INTEL_INFO(dev_priv)->has_gt_uc)

#define HAS_POOLED_EU(dev_priv)	(INTEL_INFO(dev_priv)->has_pooled_eu)

#define HAS_GLOBAL_MOCS_REGISTERS(dev_priv)	(INTEL_INFO(dev_priv)->has_global_mocs)


#define HAS_GMCH(dev_priv) (INTEL_INFO(dev_priv)->display.has_gmch)

#define HAS_LSPCON(dev_priv) (INTEL_GEN(dev_priv) >= 9)

/* DPF == dynamic parity feature */
#define HAS_L3_DPF(dev_priv) (INTEL_INFO(dev_priv)->has_l3_dpf)
#define NUM_L3_SLICES(dev_priv) (IS_HSW_GT3(dev_priv) ? \
				 2 : HAS_L3_DPF(dev_priv))

#define GT_FREQUENCY_MULTIPLIER 50
#define GEN9_FREQ_SCALER 3

#define INTEL_NUM_PIPES(dev_priv) (hweight8(INTEL_INFO(dev_priv)->pipe_mask))

#define HAS_DISPLAY(dev_priv) (INTEL_INFO(dev_priv)->pipe_mask != 0)

/* Only valid when HAS_DISPLAY() is true */
#define INTEL_DISPLAY_ENABLED(dev_priv) \
	(drm_WARN_ON(&(dev_priv)->drm, !HAS_DISPLAY(dev_priv)), !(dev_priv)->params.disable_display)

static inline bool intel_vtd_active(void)
{
#ifdef CONFIG_INTEL_IOMMU
	if (intel_iommu_gfx_mapped)
		return true;
#endif

	/* Running as a guest, we assume the host is enforcing VT'd */
	return !hypervisor_is_type(X86_HYPER_NATIVE);
}

static inline bool intel_scanout_needs_vtd_wa(struct drm_i915_private *dev_priv)
{
	return INTEL_GEN(dev_priv) >= 6 && intel_vtd_active();
}

static inline bool
intel_ggtt_update_needs_vtd_wa(struct drm_i915_private *dev_priv)
{
	return IS_BROXTON(dev_priv) && intel_vtd_active();
}

/* i915_drv.c */
extern const struct dev_pm_ops i915_pm_ops;

int i915_driver_probe(struct pci_dev *pdev, const struct pci_device_id *ent);
void i915_driver_remove(struct drm_i915_private *i915);

int i915_resume_switcheroo(struct drm_i915_private *i915);
int i915_suspend_switcheroo(struct drm_i915_private *i915, pm_message_t state);

int i915_getparam_ioctl(struct drm_device *dev, void *data,
			struct drm_file *file_priv);

/* i915_gem.c */
int i915_gem_init_userptr(struct drm_i915_private *dev_priv);
void i915_gem_cleanup_userptr(struct drm_i915_private *dev_priv);
void i915_gem_init_early(struct drm_i915_private *dev_priv);
void i915_gem_cleanup_early(struct drm_i915_private *dev_priv);
int i915_gem_freeze(struct drm_i915_private *dev_priv);
int i915_gem_freeze_late(struct drm_i915_private *dev_priv);

struct intel_memory_region *i915_gem_shmem_setup(struct drm_i915_private *i915);

static inline void i915_gem_drain_freed_objects(struct drm_i915_private *i915)
{
	/*
	 * A single pass should suffice to release all the freed objects (along
	 * most call paths) , but be a little more paranoid in that freeing
	 * the objects does take a little amount of time, during which the rcu
	 * callbacks could have added new objects into the freed list, and
	 * armed the work again.
	 */
	while (atomic_read(&i915->mm.free_count)) {
		flush_work(&i915->mm.free_work);
		rcu_barrier();
	}
}

static inline void i915_gem_drain_workqueue(struct drm_i915_private *i915)
{
	/*
	 * Similar to objects above (see i915_gem_drain_freed-objects), in
	 * general we have workers that are armed by RCU and then rearm
	 * themselves in their callbacks. To be paranoid, we need to
	 * drain the workqueue a second time after waiting for the RCU
	 * grace period so that we catch work queued via RCU from the first
	 * pass. As neither drain_workqueue() nor flush_workqueue() report
	 * a result, we make an assumption that we only don't require more
	 * than 3 passes to catch all _recursive_ RCU delayed work.
	 *
	 */
	int pass = 3;
	do {
		flush_workqueue(i915->wq);
		rcu_barrier();
		i915_gem_drain_freed_objects(i915);
	} while (--pass);
	drain_workqueue(i915->wq);
}

struct i915_vma * __must_check
i915_gem_object_ggtt_pin_ww(struct drm_i915_gem_object *obj,
			    struct i915_gem_ww_ctx *ww,
			    const struct i915_ggtt_view *view,
			    u64 size, u64 alignment, u64 flags);

static inline struct i915_vma * __must_check
i915_gem_object_ggtt_pin(struct drm_i915_gem_object *obj,
			 const struct i915_ggtt_view *view,
			 u64 size, u64 alignment, u64 flags)
{
	return i915_gem_object_ggtt_pin_ww(obj, NULL, view, size, alignment, flags);
}

int i915_gem_object_unbind(struct drm_i915_gem_object *obj,
			   unsigned long flags);
#define I915_GEM_OBJECT_UNBIND_ACTIVE BIT(0)
#define I915_GEM_OBJECT_UNBIND_BARRIER BIT(1)
#define I915_GEM_OBJECT_UNBIND_TEST BIT(2)

void i915_gem_runtime_suspend(struct drm_i915_private *dev_priv);

int i915_gem_dumb_create(struct drm_file *file_priv,
			 struct drm_device *dev,
			 struct drm_mode_create_dumb *args);

int __must_check i915_gem_set_global_seqno(struct drm_device *dev, u32 seqno);

static inline u32 i915_reset_count(struct i915_gpu_error *error)
{
	return atomic_read(&error->reset_count);
}

static inline u32 i915_reset_engine_count(struct i915_gpu_error *error,
					  const struct intel_engine_cs *engine)
{
	return atomic_read(&error->reset_engine_count[engine->uabi_class]);
}

int __must_check i915_gem_init(struct drm_i915_private *dev_priv);
void i915_gem_driver_register(struct drm_i915_private *i915);
void i915_gem_driver_unregister(struct drm_i915_private *i915);
void i915_gem_driver_remove(struct drm_i915_private *dev_priv);
void i915_gem_driver_release(struct drm_i915_private *dev_priv);
void i915_gem_suspend(struct drm_i915_private *dev_priv);
void i915_gem_suspend_late(struct drm_i915_private *dev_priv);
void i915_gem_resume(struct drm_i915_private *dev_priv);

int i915_gem_open(struct drm_i915_private *i915, struct drm_file *file);

int i915_gem_object_set_cache_level(struct drm_i915_gem_object *obj,
				    enum i915_cache_level cache_level);

struct drm_gem_object *i915_gem_prime_import(struct drm_device *dev,
				struct dma_buf *dma_buf);

struct dma_buf *i915_gem_prime_export(struct drm_gem_object *gem_obj, int flags);

static inline struct i915_gem_context *
__i915_gem_context_lookup_rcu(struct drm_i915_file_private *file_priv, u32 id)
{
	return xa_load(&file_priv->context_xa, id);
}

static inline struct i915_gem_context *
i915_gem_context_lookup(struct drm_i915_file_private *file_priv, u32 id)
{
	struct i915_gem_context *ctx;

	rcu_read_lock();
	ctx = __i915_gem_context_lookup_rcu(file_priv, id);
	if (ctx && !kref_get_unless_zero(&ctx->ref))
		ctx = NULL;
	rcu_read_unlock();

	return ctx;
}

/* i915_gem_evict.c */
int __must_check i915_gem_evict_something(struct i915_address_space *vm,
					  u64 min_size, u64 alignment,
					  unsigned long color,
					  u64 start, u64 end,
					  unsigned flags);
int __must_check i915_gem_evict_for_node(struct i915_address_space *vm,
					 struct drm_mm_node *node,
					 unsigned int flags);
int i915_gem_evict_vm(struct i915_address_space *vm);

/* i915_gem_internal.c */
struct drm_i915_gem_object *
i915_gem_object_create_internal(struct drm_i915_private *dev_priv,
				phys_addr_t size);

/* i915_gem_tiling.c */
static inline bool i915_gem_object_needs_bit17_swizzle(struct drm_i915_gem_object *obj)
{
	struct drm_i915_private *i915 = to_i915(obj->base.dev);

	return i915->ggtt.bit_6_swizzle_x == I915_BIT_6_SWIZZLE_9_10_17 &&
		i915_gem_object_is_tiled(obj);
}

u32 i915_gem_fence_size(struct drm_i915_private *dev_priv, u32 size,
			unsigned int tiling, unsigned int stride);
u32 i915_gem_fence_alignment(struct drm_i915_private *dev_priv, u32 size,
			     unsigned int tiling, unsigned int stride);

const char *i915_cache_level_str(struct drm_i915_private *i915, int type);

/* i915_cmd_parser.c */
int i915_cmd_parser_get_version(struct drm_i915_private *dev_priv);
void intel_engine_init_cmd_parser(struct intel_engine_cs *engine);
void intel_engine_cleanup_cmd_parser(struct intel_engine_cs *engine);
int intel_engine_cmd_parser(struct intel_engine_cs *engine,
			    struct i915_vma *batch,
			    unsigned long batch_offset,
			    unsigned long batch_length,
			    struct i915_vma *shadow,
			    bool trampoline);
#define I915_CMD_PARSER_TRAMPOLINE_SIZE 8

/* intel_device_info.c */
static inline struct intel_device_info *
mkwrite_device_info(struct drm_i915_private *dev_priv)
{
	return (struct intel_device_info *)INTEL_INFO(dev_priv);
}

int i915_reg_read_ioctl(struct drm_device *dev, void *data,
			struct drm_file *file);

#define __I915_REG_OP(op__, dev_priv__, ...) \
	intel_uncore_##op__(&(dev_priv__)->uncore, __VA_ARGS__)

#define I915_READ(reg__)	 __I915_REG_OP(read, dev_priv, (reg__))
#define I915_WRITE(reg__, val__) __I915_REG_OP(write, dev_priv, (reg__), (val__))

#define POSTING_READ(reg__)	__I915_REG_OP(posting_read, dev_priv, (reg__))

/* These are untraced mmio-accessors that are only valid to be used inside
 * critical sections, such as inside IRQ handlers, where forcewake is explicitly
 * controlled.
 *
 * Think twice, and think again, before using these.
 *
 * As an example, these accessors can possibly be used between:
 *
 * spin_lock_irq(&dev_priv->uncore.lock);
 * intel_uncore_forcewake_get__locked();
 *
 * and
 *
 * intel_uncore_forcewake_put__locked();
 * spin_unlock_irq(&dev_priv->uncore.lock);
 *
 *
 * Note: some registers may not need forcewake held, so
 * intel_uncore_forcewake_{get,put} can be omitted, see
 * intel_uncore_forcewake_for_reg().
 *
 * Certain architectures will die if the same cacheline is concurrently accessed
 * by different clients (e.g. on Ivybridge). Access to registers should
 * therefore generally be serialised, by either the dev_priv->uncore.lock or
 * a more localised lock guarding all access to that bank of registers.
 */
#define I915_READ_FW(reg__) __I915_REG_OP(read_fw, dev_priv, (reg__))
#define I915_WRITE_FW(reg__, val__) __I915_REG_OP(write_fw, dev_priv, (reg__), (val__))

/* i915_mm.c */
int remap_io_mapping(struct vm_area_struct *vma,
		     unsigned long addr, unsigned long pfn, unsigned long size,
		     struct io_mapping *iomap);
int remap_io_sg(struct vm_area_struct *vma,
		unsigned long addr, unsigned long size,
		struct scatterlist *sgl, resource_size_t iobase);

static inline int intel_hws_csb_write_index(struct drm_i915_private *i915)
{
	if (INTEL_GEN(i915) >= 10)
		return CNL_HWS_CSB_WRITE_INDEX;
	else
		return I915_HWS_CSB_WRITE_INDEX;
}

static inline enum i915_map_type
i915_coherent_map_type(struct drm_i915_private *i915)
{
	return HAS_LLC(i915) ? I915_MAP_WB : I915_MAP_WC;
}

static inline u64 i915_cs_timestamp_ns_to_ticks(struct drm_i915_private *i915, u64 val)
{
	return DIV_ROUND_UP_ULL(val * RUNTIME_INFO(i915)->cs_timestamp_frequency_hz,
				1000000000);
}

static inline u64 i915_cs_timestamp_ticks_to_ns(struct drm_i915_private *i915, u64 val)
{
	return div_u64(val * 1000000000,
		       RUNTIME_INFO(i915)->cs_timestamp_frequency_hz);
}

#endif<|MERGE_RESOLUTION|>--- conflicted
+++ resolved
@@ -1513,7 +1513,6 @@
 	KBL_REVID_F0,
 	KBL_REVID_G0,
 };
-<<<<<<< HEAD
 
 struct i915_rev_steppings {
 	u8 gt_stepping;
@@ -1523,17 +1522,6 @@
 /* Defined in intel_workarounds.c */
 extern const struct i915_rev_steppings kbl_revids[];
 
-=======
-
-struct i915_rev_steppings {
-	u8 gt_stepping;
-	u8 disp_stepping;
-};
-
-/* Defined in intel_workarounds.c */
-extern const struct i915_rev_steppings kbl_revids[];
-
->>>>>>> c70595ea
 #define IS_KBL_GT_REVID(dev_priv, since, until) \
 	(IS_KABYLAKE(dev_priv) && \
 	 kbl_revids[INTEL_REVID(dev_priv)].gt_stepping >= since && \
@@ -1591,21 +1579,12 @@
 	else
 		return tgl_revids;
 }
-<<<<<<< HEAD
 
 #define IS_TGL_DISP_REVID(p, since, until) \
 	(IS_TIGERLAKE(p) && \
 	 tgl_revids_get(p)->disp_stepping >= (since) && \
 	 tgl_revids_get(p)->disp_stepping <= (until))
 
-=======
-
-#define IS_TGL_DISP_REVID(p, since, until) \
-	(IS_TIGERLAKE(p) && \
-	 tgl_revids_get(p)->disp_stepping >= (since) && \
-	 tgl_revids_get(p)->disp_stepping <= (until))
-
->>>>>>> c70595ea
 #define IS_TGL_UY_GT_REVID(p, since, until) \
 	((IS_TGL_U(p) || IS_TGL_Y(p)) && \
 	 tgl_uy_revids->gt_stepping >= (since) && \
