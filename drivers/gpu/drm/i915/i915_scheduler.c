/*
 * SPDX-License-Identifier: MIT
 *
 * Copyright © 2018 Intel Corporation
 */

#include <linux/mutex.h>

#include "i915_drv.h"
#include "i915_globals.h"
#include "i915_request.h"
#include "i915_scheduler.h"

static struct i915_global_scheduler {
	struct i915_global base;
	struct kmem_cache *slab_dependencies;
	struct kmem_cache *slab_priorities;
} global;

static DEFINE_SPINLOCK(schedule_lock);

static const struct i915_request *
node_to_request(const struct i915_sched_node *node)
{
	return container_of(node, const struct i915_request, sched);
}

static inline bool node_started(const struct i915_sched_node *node)
{
	return i915_request_started(node_to_request(node));
}

static inline bool node_signaled(const struct i915_sched_node *node)
{
	return i915_request_completed(node_to_request(node));
}

static inline struct i915_priolist *to_priolist(struct rb_node *rb)
{
	return rb_entry(rb, struct i915_priolist, node);
}

static void assert_priolists(struct intel_engine_execlists * const execlists)
{
	struct rb_node *rb;
	long last_prio, i;

	if (!IS_ENABLED(CONFIG_DRM_I915_DEBUG_GEM))
		return;

	GEM_BUG_ON(rb_first_cached(&execlists->queue) !=
		   rb_first(&execlists->queue.rb_root));

	last_prio = (INT_MAX >> I915_USER_PRIORITY_SHIFT) + 1;
	for (rb = rb_first_cached(&execlists->queue); rb; rb = rb_next(rb)) {
		const struct i915_priolist *p = to_priolist(rb);

		GEM_BUG_ON(p->priority >= last_prio);
		last_prio = p->priority;

		GEM_BUG_ON(!p->used);
		for (i = 0; i < ARRAY_SIZE(p->requests); i++) {
			if (list_empty(&p->requests[i]))
				continue;

			GEM_BUG_ON(!(p->used & BIT(i)));
		}
	}
}

struct list_head *
i915_sched_lookup_priolist(struct intel_engine_cs *engine, int prio)
{
	struct intel_engine_execlists * const execlists = &engine->execlists;
	struct i915_priolist *p;
	struct rb_node **parent, *rb;
	bool first = true;
	int idx, i;

	lockdep_assert_held(&engine->timeline.lock);
	assert_priolists(execlists);

	/* buckets sorted from highest [in slot 0] to lowest priority */
	idx = I915_PRIORITY_COUNT - (prio & I915_PRIORITY_MASK) - 1;
	prio >>= I915_USER_PRIORITY_SHIFT;
	if (unlikely(execlists->no_priolist))
		prio = I915_PRIORITY_NORMAL;

find_priolist:
	/* most positive priority is scheduled first, equal priorities fifo */
	rb = NULL;
	parent = &execlists->queue.rb_root.rb_node;
	while (*parent) {
		rb = *parent;
		p = to_priolist(rb);
		if (prio > p->priority) {
			parent = &rb->rb_left;
		} else if (prio < p->priority) {
			parent = &rb->rb_right;
			first = false;
		} else {
			goto out;
		}
	}

	if (prio == I915_PRIORITY_NORMAL) {
		p = &execlists->default_priolist;
	} else {
		p = kmem_cache_alloc(global.slab_priorities, GFP_ATOMIC);
		/* Convert an allocation failure to a priority bump */
		if (unlikely(!p)) {
			prio = I915_PRIORITY_NORMAL; /* recurses just once */

			/* To maintain ordering with all rendering, after an
			 * allocation failure we have to disable all scheduling.
			 * Requests will then be executed in fifo, and schedule
			 * will ensure that dependencies are emitted in fifo.
			 * There will be still some reordering with existing
			 * requests, so if userspace lied about their
			 * dependencies that reordering may be visible.
			 */
			execlists->no_priolist = true;
			goto find_priolist;
		}
	}

	p->priority = prio;
	for (i = 0; i < ARRAY_SIZE(p->requests); i++)
		INIT_LIST_HEAD(&p->requests[i]);
	rb_link_node(&p->node, rb, parent);
	rb_insert_color_cached(&p->node, &execlists->queue, first);
	p->used = 0;

out:
	p->used |= BIT(idx);
	return &p->requests[idx];
}

void __i915_priolist_free(struct i915_priolist *p)
{
	kmem_cache_free(global.slab_priorities, p);
}

struct sched_cache {
	struct list_head *priolist;
};

static struct intel_engine_cs *
sched_lock_engine(const struct i915_sched_node *node,
		  struct intel_engine_cs *locked,
		  struct sched_cache *cache)
{
	const struct i915_request *rq = node_to_request(node);
	struct intel_engine_cs *engine;

	GEM_BUG_ON(!locked);

	/*
	 * Virtual engines complicate acquiring the engine timeline lock,
	 * as their rq->engine pointer is not stable until under that
	 * engine lock. The simple ploy we use is to take the lock then
	 * check that the rq still belongs to the newly locked engine.
	 */
	while (locked != (engine = READ_ONCE(rq->engine))) {
		spin_unlock(&locked->timeline.lock);
		memset(cache, 0, sizeof(*cache));
		spin_lock(&engine->timeline.lock);
		locked = engine;
	}

	GEM_BUG_ON(locked != engine);
	return locked;
}

static inline int rq_prio(const struct i915_request *rq)
{
	return rq->sched.attr.priority | __NO_PREEMPTION;
}

static void kick_submission(struct intel_engine_cs *engine, int prio)
{
	const struct i915_request *inflight =
		port_request(engine->execlists.port);

	/*
	 * If we are already the currently executing context, don't
	 * bother evaluating if we should preempt ourselves, or if
	 * we expect nothing to change as a result of running the
	 * tasklet, i.e. we have not change the priority queue
	 * sufficiently to oust the running context.
	 */
	if (inflight && !i915_scheduler_need_preempt(prio, rq_prio(inflight)))
		return;

	tasklet_hi_schedule(&engine->execlists.tasklet);
}

static void __i915_schedule(struct i915_sched_node *node,
			    const struct i915_sched_attr *attr)
{
	struct intel_engine_cs *engine;
	struct i915_dependency *dep, *p;
	struct i915_dependency stack;
	const int prio = attr->priority;
	struct sched_cache cache;
	LIST_HEAD(dfs);

	/* Needed in order to use the temporary link inside i915_dependency */
	lockdep_assert_held(&schedule_lock);
	GEM_BUG_ON(prio == I915_PRIORITY_INVALID);

<<<<<<< HEAD
	if (node_signaled(node))
		return;

	if (prio <= READ_ONCE(node->attr.priority))
=======
	if (prio <= READ_ONCE(node->attr.priority))
		return;

	if (node_signaled(node))
>>>>>>> c0a74c73
		return;

	stack.signaler = node;
	list_add(&stack.dfs_link, &dfs);

	/*
	 * Recursively bump all dependent priorities to match the new request.
	 *
	 * A naive approach would be to use recursion:
	 * static void update_priorities(struct i915_sched_node *node, prio) {
	 *	list_for_each_entry(dep, &node->signalers_list, signal_link)
	 *		update_priorities(dep->signal, prio)
	 *	queue_request(node);
	 * }
	 * but that may have unlimited recursion depth and so runs a very
	 * real risk of overunning the kernel stack. Instead, we build
	 * a flat list of all dependencies starting with the current request.
	 * As we walk the list of dependencies, we add all of its dependencies
	 * to the end of the list (this may include an already visited
	 * request) and continue to walk onwards onto the new dependencies. The
	 * end result is a topological list of requests in reverse order, the
	 * last element in the list is the request we must execute first.
	 */
	list_for_each_entry(dep, &dfs, dfs_link) {
		struct i915_sched_node *node = dep->signaler;

		/* If we are already flying, we know we have no signalers */
		if (node_started(node))
			continue;

		/*
		 * Within an engine, there can be no cycle, but we may
		 * refer to the same dependency chain multiple times
		 * (redundant dependencies are not eliminated) and across
		 * engines.
		 */
		list_for_each_entry(p, &node->signalers_list, signal_link) {
			GEM_BUG_ON(p == dep); /* no cycles! */

			if (node_signaled(p->signaler))
				continue;

			if (prio > READ_ONCE(p->signaler->attr.priority))
				list_move_tail(&p->dfs_link, &dfs);
		}
	}

	/*
	 * If we didn't need to bump any existing priorities, and we haven't
	 * yet submitted this request (i.e. there is no potential race with
	 * execlists_submit_request()), we can set our own priority and skip
	 * acquiring the engine locks.
	 */
	if (node->attr.priority == I915_PRIORITY_INVALID) {
		GEM_BUG_ON(!list_empty(&node->link));
		node->attr = *attr;

		if (stack.dfs_link.next == stack.dfs_link.prev)
			return;

		__list_del_entry(&stack.dfs_link);
	}

	memset(&cache, 0, sizeof(cache));
	engine = node_to_request(node)->engine;
	spin_lock(&engine->timeline.lock);

	/* Fifo and depth-first replacement ensure our deps execute before us */
	engine = sched_lock_engine(node, engine, &cache);
	list_for_each_entry_safe_reverse(dep, p, &dfs, dfs_link) {
		INIT_LIST_HEAD(&dep->dfs_link);

		node = dep->signaler;
		engine = sched_lock_engine(node, engine, &cache);
		lockdep_assert_held(&engine->timeline.lock);

		/* Recheck after acquiring the engine->timeline.lock */
		if (prio <= node->attr.priority || node_signaled(node))
			continue;

		GEM_BUG_ON(node_to_request(node)->engine != engine);

		node->attr.priority = prio;
		if (!list_empty(&node->link)) {
			GEM_BUG_ON(intel_engine_is_virtual(engine));
			if (!cache.priolist)
				cache.priolist =
					i915_sched_lookup_priolist(engine,
								   prio);
			list_move_tail(&node->link, cache.priolist);
		} else {
			/*
			 * If the request is not in the priolist queue because
			 * it is not yet runnable, then it doesn't contribute
			 * to our preemption decisions. On the other hand,
			 * if the request is on the HW, it too is not in the
			 * queue; but in that case we may still need to reorder
			 * the inflight requests.
			 */
			if (!i915_sw_fence_done(&node_to_request(node)->submit))
				continue;
		}

		if (prio <= engine->execlists.queue_priority_hint)
			continue;

		engine->execlists.queue_priority_hint = prio;

		/* Defer (tasklet) submission until after all of our updates. */
		kick_submission(engine, prio);
	}

	spin_unlock(&engine->timeline.lock);
}

void i915_schedule(struct i915_request *rq, const struct i915_sched_attr *attr)
{
	spin_lock_irq(&schedule_lock);
	__i915_schedule(&rq->sched, attr);
	spin_unlock_irq(&schedule_lock);
}

static void __bump_priority(struct i915_sched_node *node, unsigned int bump)
{
	struct i915_sched_attr attr = node->attr;

	attr.priority |= bump;
	__i915_schedule(node, &attr);
}

void i915_schedule_bump_priority(struct i915_request *rq, unsigned int bump)
{
	unsigned long flags;

	GEM_BUG_ON(bump & ~I915_PRIORITY_MASK);

	if (READ_ONCE(rq->sched.attr.priority) == I915_PRIORITY_INVALID)
		return;

	spin_lock_irqsave(&schedule_lock, flags);
	__bump_priority(&rq->sched, bump);
	spin_unlock_irqrestore(&schedule_lock, flags);
}

void i915_sched_node_init(struct i915_sched_node *node)
{
	INIT_LIST_HEAD(&node->signalers_list);
	INIT_LIST_HEAD(&node->waiters_list);
	INIT_LIST_HEAD(&node->link);
	node->attr.priority = I915_PRIORITY_INVALID;
	node->semaphores = 0;
	node->flags = 0;
}

static struct i915_dependency *
i915_dependency_alloc(void)
{
	return kmem_cache_alloc(global.slab_dependencies, GFP_KERNEL);
}

static void
i915_dependency_free(struct i915_dependency *dep)
{
	kmem_cache_free(global.slab_dependencies, dep);
}

bool __i915_sched_node_add_dependency(struct i915_sched_node *node,
				      struct i915_sched_node *signal,
				      struct i915_dependency *dep,
				      unsigned long flags)
{
	bool ret = false;

	spin_lock_irq(&schedule_lock);

	if (!node_signaled(signal)) {
		INIT_LIST_HEAD(&dep->dfs_link);
		list_add(&dep->wait_link, &signal->waiters_list);
		list_add(&dep->signal_link, &node->signalers_list);
		dep->signaler = signal;
		dep->flags = flags;

		/* Keep track of whether anyone on this chain has a semaphore */
		if (signal->flags & I915_SCHED_HAS_SEMAPHORE_CHAIN &&
		    !node_started(signal))
			node->flags |= I915_SCHED_HAS_SEMAPHORE_CHAIN;

		/*
		 * As we do not allow WAIT to preempt inflight requests,
		 * once we have executed a request, along with triggering
		 * any execution callbacks, we must preserve its ordering
		 * within the non-preemptible FIFO.
		 */
		BUILD_BUG_ON(__NO_PREEMPTION & ~I915_PRIORITY_MASK);
		if (flags & I915_DEPENDENCY_EXTERNAL)
			__bump_priority(signal, __NO_PREEMPTION);

		ret = true;
	}

	spin_unlock_irq(&schedule_lock);

	return ret;
}

int i915_sched_node_add_dependency(struct i915_sched_node *node,
				   struct i915_sched_node *signal)
{
	struct i915_dependency *dep;

	dep = i915_dependency_alloc();
	if (!dep)
		return -ENOMEM;

	if (!__i915_sched_node_add_dependency(node, signal, dep,
					      I915_DEPENDENCY_EXTERNAL |
					      I915_DEPENDENCY_ALLOC))
		i915_dependency_free(dep);

	return 0;
}

void i915_sched_node_fini(struct i915_sched_node *node)
{
	struct i915_dependency *dep, *tmp;

	GEM_BUG_ON(!list_empty(&node->link));

	spin_lock_irq(&schedule_lock);

	/*
	 * Everyone we depended upon (the fences we wait to be signaled)
	 * should retire before us and remove themselves from our list.
	 * However, retirement is run independently on each timeline and
	 * so we may be called out-of-order.
	 */
	list_for_each_entry_safe(dep, tmp, &node->signalers_list, signal_link) {
		GEM_BUG_ON(!node_signaled(dep->signaler));
		GEM_BUG_ON(!list_empty(&dep->dfs_link));

		list_del(&dep->wait_link);
		if (dep->flags & I915_DEPENDENCY_ALLOC)
			i915_dependency_free(dep);
	}

	/* Remove ourselves from everyone who depends upon us */
	list_for_each_entry_safe(dep, tmp, &node->waiters_list, wait_link) {
		GEM_BUG_ON(dep->signaler != node);
		GEM_BUG_ON(!list_empty(&dep->dfs_link));

		list_del(&dep->signal_link);
		if (dep->flags & I915_DEPENDENCY_ALLOC)
			i915_dependency_free(dep);
	}

	spin_unlock_irq(&schedule_lock);
}

static void i915_global_scheduler_shrink(void)
{
	kmem_cache_shrink(global.slab_dependencies);
	kmem_cache_shrink(global.slab_priorities);
}

static void i915_global_scheduler_exit(void)
{
	kmem_cache_destroy(global.slab_dependencies);
	kmem_cache_destroy(global.slab_priorities);
}

static struct i915_global_scheduler global = { {
	.shrink = i915_global_scheduler_shrink,
	.exit = i915_global_scheduler_exit,
} };

int __init i915_global_scheduler_init(void)
{
	global.slab_dependencies = KMEM_CACHE(i915_dependency,
					      SLAB_HWCACHE_ALIGN);
	if (!global.slab_dependencies)
		return -ENOMEM;

	global.slab_priorities = KMEM_CACHE(i915_priolist,
					    SLAB_HWCACHE_ALIGN);
	if (!global.slab_priorities)
		goto err_priorities;

	i915_global_register(&global.base);
	return 0;

err_priorities:
	kmem_cache_destroy(global.slab_priorities);
	return -ENOMEM;
}<|MERGE_RESOLUTION|>--- conflicted
+++ resolved
@@ -209,17 +209,10 @@
 	lockdep_assert_held(&schedule_lock);
 	GEM_BUG_ON(prio == I915_PRIORITY_INVALID);
 
-<<<<<<< HEAD
-	if (node_signaled(node))
-		return;
-
-	if (prio <= READ_ONCE(node->attr.priority))
-=======
 	if (prio <= READ_ONCE(node->attr.priority))
 		return;
 
 	if (node_signaled(node))
->>>>>>> c0a74c73
 		return;
 
 	stack.signaler = node;
