--- conflicted
+++ resolved
@@ -2035,17 +2035,10 @@
 	int bpp, bpc;
 
 	bpc = crtc_state->pipe_bpp / 3;
-<<<<<<< HEAD
 
 	if (intel_dp->dfp.max_bpc)
 		bpc = min_t(int, bpc, intel_dp->dfp.max_bpc);
 
-=======
-
-	if (intel_dp->dfp.max_bpc)
-		bpc = min_t(int, bpc, intel_dp->dfp.max_bpc);
-
->>>>>>> c70595ea
 	if (intel_dp->dfp.min_tmds_clock) {
 		for (; bpc >= 10; bpc -= 2) {
 			if (intel_dp_hdmi_deep_color_possible(intel_dp, crtc_state, bpc))
@@ -2454,15 +2447,7 @@
 		return 0;
 
 	if (!drm_mode_is_420_only(info, adjusted_mode))
-<<<<<<< HEAD
 		return 0;
-
-	if (intel_dp->dfp.ycbcr_444_to_420) {
-		crtc_state->output_format = INTEL_OUTPUT_FORMAT_YCBCR444;
-=======
->>>>>>> c70595ea
-		return 0;
-	}
 
 	if (intel_dp->dfp.ycbcr_444_to_420) {
 		crtc_state->output_format = INTEL_OUTPUT_FORMAT_YCBCR444;
@@ -3871,12 +3856,8 @@
 	intel_de_posting_read(dev_priv, intel_dp->output_reg);
 }
 
-<<<<<<< HEAD
-void intel_dp_configure_protocol_converter(struct intel_dp *intel_dp)
-=======
 void intel_dp_configure_protocol_converter(struct intel_dp *intel_dp,
 					   const struct intel_crtc_state *crtc_state)
->>>>>>> c70595ea
 {
 	struct drm_i915_private *i915 = dp_to_i915(intel_dp);
 	u8 tmp;
@@ -3895,13 +3876,8 @@
 		drm_dbg_kms(&i915->drm, "Failed to set protocol converter HDMI mode to %s\n",
 			    enableddisabled(intel_dp->has_hdmi_sink));
 
-<<<<<<< HEAD
-	tmp = intel_dp->dfp.ycbcr_444_to_420 ?
-		DP_CONVERSION_TO_YCBCR420_ENABLE : 0;
-=======
 	tmp = crtc_state->output_format == INTEL_OUTPUT_FORMAT_YCBCR444 &&
 		intel_dp->dfp.ycbcr_444_to_420 ? DP_CONVERSION_TO_YCBCR420_ENABLE : 0;
->>>>>>> c70595ea
 
 	if (drm_dp_dpcd_writeb(&intel_dp->aux,
 			       DP_PROTOCOL_CONVERTER_CONTROL_1, tmp) != 1)
@@ -3954,13 +3930,8 @@
 				    lane_mask);
 	}
 
-<<<<<<< HEAD
-	intel_dp_sink_dpms(intel_dp, DRM_MODE_DPMS_ON);
-	intel_dp_configure_protocol_converter(intel_dp);
-=======
 	intel_dp_set_power(intel_dp, DP_SET_POWER_D0);
 	intel_dp_configure_protocol_converter(intel_dp, pipe_config);
->>>>>>> c70595ea
 	intel_dp_start_link_train(intel_dp);
 	intel_dp_stop_link_train(intel_dp);
 
