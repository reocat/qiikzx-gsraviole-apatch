/*
 * Copyright (c) Red Hat Inc.

 * Permission is hereby granted, free of charge, to any person obtaining a
 * copy of this software and associated documentation files (the "Software"),
 * to deal in the Software without restriction, including without limitation
 * the rights to use, copy, modify, merge, publish, distribute, sub license,
 * and/or sell copies of the Software, and to permit persons to whom the
 * Software is furnished to do so, subject to the following conditions:
 *
 * The above copyright notice and this permission notice (including the
 * next paragraph) shall be included in all copies or substantial portions
 * of the Software.
 *
 * THE SOFTWARE IS PROVIDED "AS IS", WITHOUT WARRANTY OF ANY KIND, EXPRESS OR
 * IMPLIED, INCLUDING BUT NOT LIMITED TO THE WARRANTIES OF MERCHANTABILITY,
 * FITNESS FOR A PARTICULAR PURPOSE AND NON-INFRINGEMENT. IN NO EVENT SHALL
 * THE AUTHORS OR COPYRIGHT HOLDERS BE LIABLE FOR ANY CLAIM, DAMAGES OR OTHER
 * LIABILITY, WHETHER IN AN ACTION OF CONTRACT, TORT OR OTHERWISE, ARISING
 * FROM, OUT OF OR IN CONNECTION WITH THE SOFTWARE OR THE USE OR OTHER
 * DEALINGS IN THE SOFTWARE.
 *
 * Authors: Dave Airlie <airlied@redhat.com>
 *          Jerome Glisse <jglisse@redhat.com>
 *          Pauli Nieminen <suokkos@gmail.com>
 */

/* simple list based uncached page pool
 * - Pool collects resently freed pages for reuse
 * - Use page->lru to keep a free list
 * - doesn't track currently in use pages
 */

#define pr_fmt(fmt) "[TTM] " fmt

#include <linux/list.h>
#include <linux/spinlock.h>
#include <linux/highmem.h>
#include <linux/mm_types.h>
#include <linux/module.h>
#include <linux/mm.h>
#include <linux/seq_file.h> /* for seq_printf */
#include <linux/slab.h>
#include <linux/dma-mapping.h>

#include <linux/atomic.h>

#include <drm/ttm/ttm_bo_driver.h>
#include <drm/ttm/ttm_page_alloc.h>

#if IS_ENABLED(CONFIG_AGP)
#include <asm/agp.h>
#endif
#ifdef CONFIG_X86
#include <asm/set_memory.h>
#endif

#define NUM_PAGES_TO_ALLOC		(PAGE_SIZE/sizeof(struct page *))
#define SMALL_ALLOCATION		16
#define FREE_ALL_PAGES			(~0U)
/* times are in msecs */
#define PAGE_FREE_INTERVAL		1000

/**
 * struct ttm_page_pool - Pool to reuse recently allocated uc/wc pages.
 *
 * @lock: Protects the shared pool from concurrnet access. Must be used with
 * irqsave/irqrestore variants because pool allocator maybe called from
 * delayed work.
 * @fill_lock: Prevent concurrent calls to fill.
 * @list: Pool of free uc/wc pages for fast reuse.
 * @gfp_flags: Flags to pass for alloc_page.
 * @npages: Number of pages in pool.
 */
struct ttm_page_pool {
	spinlock_t		lock;
	bool			fill_lock;
	struct list_head	list;
	gfp_t			gfp_flags;
	unsigned		npages;
	char			*name;
	unsigned long		nfrees;
	unsigned long		nrefills;
	unsigned int		order;
};

/**
 * Limits for the pool. They are handled without locks because only place where
 * they may change is in sysfs store. They won't have immediate effect anyway
 * so forcing serialization to access them is pointless.
 */

struct ttm_pool_opts {
	unsigned	alloc_size;
	unsigned	max_size;
	unsigned	small;
};

#define NUM_POOLS 6

/**
 * struct ttm_pool_manager - Holds memory pools for fst allocation
 *
 * Manager is read only object for pool code so it doesn't need locking.
 *
 * @free_interval: minimum number of jiffies between freeing pages from pool.
 * @page_alloc_inited: reference counting for pool allocation.
 * @work: Work that is used to shrink the pool. Work is only run when there is
 * some pages to free.
 * @small_allocation: Limit in number of pages what is small allocation.
 *
 * @pools: All pool objects in use.
 **/
struct ttm_pool_manager {
	struct kobject		kobj;
	struct shrinker		mm_shrink;
	struct ttm_pool_opts	options;

	union {
		struct ttm_page_pool	pools[NUM_POOLS];
		struct {
			struct ttm_page_pool	wc_pool;
			struct ttm_page_pool	uc_pool;
			struct ttm_page_pool	wc_pool_dma32;
			struct ttm_page_pool	uc_pool_dma32;
			struct ttm_page_pool	wc_pool_huge;
			struct ttm_page_pool	uc_pool_huge;
		} ;
	};
};

static struct attribute ttm_page_pool_max = {
	.name = "pool_max_size",
	.mode = S_IRUGO | S_IWUSR
};
static struct attribute ttm_page_pool_small = {
	.name = "pool_small_allocation",
	.mode = S_IRUGO | S_IWUSR
};
static struct attribute ttm_page_pool_alloc_size = {
	.name = "pool_allocation_size",
	.mode = S_IRUGO | S_IWUSR
};

static struct attribute *ttm_pool_attrs[] = {
	&ttm_page_pool_max,
	&ttm_page_pool_small,
	&ttm_page_pool_alloc_size,
	NULL
};

static void ttm_pool_kobj_release(struct kobject *kobj)
{
	struct ttm_pool_manager *m =
		container_of(kobj, struct ttm_pool_manager, kobj);
	kfree(m);
}

static ssize_t ttm_pool_store(struct kobject *kobj,
		struct attribute *attr, const char *buffer, size_t size)
{
	struct ttm_pool_manager *m =
		container_of(kobj, struct ttm_pool_manager, kobj);
	int chars;
	unsigned val;
	chars = sscanf(buffer, "%u", &val);
	if (chars == 0)
		return size;

	/* Convert kb to number of pages */
	val = val / (PAGE_SIZE >> 10);

	if (attr == &ttm_page_pool_max)
		m->options.max_size = val;
	else if (attr == &ttm_page_pool_small)
		m->options.small = val;
	else if (attr == &ttm_page_pool_alloc_size) {
		if (val > NUM_PAGES_TO_ALLOC*8) {
			pr_err("Setting allocation size to %lu is not allowed. Recommended size is %lu\n",
			       NUM_PAGES_TO_ALLOC*(PAGE_SIZE >> 7),
			       NUM_PAGES_TO_ALLOC*(PAGE_SIZE >> 10));
			return size;
		} else if (val > NUM_PAGES_TO_ALLOC) {
			pr_warn("Setting allocation size to larger than %lu is not recommended\n",
				NUM_PAGES_TO_ALLOC*(PAGE_SIZE >> 10));
		}
		m->options.alloc_size = val;
	}

	return size;
}

static ssize_t ttm_pool_show(struct kobject *kobj,
		struct attribute *attr, char *buffer)
{
	struct ttm_pool_manager *m =
		container_of(kobj, struct ttm_pool_manager, kobj);
	unsigned val = 0;

	if (attr == &ttm_page_pool_max)
		val = m->options.max_size;
	else if (attr == &ttm_page_pool_small)
		val = m->options.small;
	else if (attr == &ttm_page_pool_alloc_size)
		val = m->options.alloc_size;

	val = val * (PAGE_SIZE >> 10);

	return snprintf(buffer, PAGE_SIZE, "%u\n", val);
}

static const struct sysfs_ops ttm_pool_sysfs_ops = {
	.show = &ttm_pool_show,
	.store = &ttm_pool_store,
};

static struct kobj_type ttm_pool_kobj_type = {
	.release = &ttm_pool_kobj_release,
	.sysfs_ops = &ttm_pool_sysfs_ops,
	.default_attrs = ttm_pool_attrs,
};

static struct ttm_pool_manager *_manager;

#ifndef CONFIG_X86
static int set_pages_wb(struct page *page, int numpages)
{
#if IS_ENABLED(CONFIG_AGP)
	int i;

	for (i = 0; i < numpages; i++)
		unmap_page_from_agp(page++);
#endif
	return 0;
}

static int set_pages_array_wb(struct page **pages, int addrinarray)
{
#if IS_ENABLED(CONFIG_AGP)
	int i;

	for (i = 0; i < addrinarray; i++)
		unmap_page_from_agp(pages[i]);
#endif
	return 0;
}

static int set_pages_array_wc(struct page **pages, int addrinarray)
{
#if IS_ENABLED(CONFIG_AGP)
	int i;

	for (i = 0; i < addrinarray; i++)
		map_page_into_agp(pages[i]);
#endif
	return 0;
}

static int set_pages_array_uc(struct page **pages, int addrinarray)
{
#if IS_ENABLED(CONFIG_AGP)
	int i;

	for (i = 0; i < addrinarray; i++)
		map_page_into_agp(pages[i]);
#endif
	return 0;
}
#endif

/**
 * Select the right pool or requested caching state and ttm flags. */
static struct ttm_page_pool *ttm_get_pool(int flags, bool huge,
					  enum ttm_caching_state cstate)
{
	int pool_index;

	if (cstate == tt_cached)
		return NULL;

	if (cstate == tt_wc)
		pool_index = 0x0;
	else
		pool_index = 0x1;

	if (flags & TTM_PAGE_FLAG_DMA32) {
		if (huge)
			return NULL;
		pool_index |= 0x2;

	} else if (huge) {
		pool_index |= 0x4;
	}

	return &_manager->pools[pool_index];
}

/* set memory back to wb and free the pages. */
static void ttm_pages_put(struct page *pages[], unsigned npages,
		unsigned int order)
{
	unsigned int i, pages_nr = (1 << order);

	if (order == 0) {
		if (set_pages_array_wb(pages, npages))
			pr_err("Failed to set %d pages to wb!\n", npages);
	}

	for (i = 0; i < npages; ++i) {
		if (order > 0) {
			if (set_pages_wb(pages[i], pages_nr))
				pr_err("Failed to set %d pages to wb!\n", pages_nr);
		}
		__free_pages(pages[i], order);
	}
}

static void ttm_pool_update_free_locked(struct ttm_page_pool *pool,
		unsigned freed_pages)
{
	pool->npages -= freed_pages;
	pool->nfrees += freed_pages;
}

/**
 * Free pages from pool.
 *
 * To prevent hogging the ttm_swap process we only free NUM_PAGES_TO_ALLOC
 * number of pages in one go.
 *
 * @pool: to free the pages from
 * @free_all: If set to true will free all pages in pool
 * @use_static: Safe to use static buffer
 **/
static int ttm_page_pool_free(struct ttm_page_pool *pool, unsigned nr_free,
			      bool use_static)
{
	static struct page *static_buf[NUM_PAGES_TO_ALLOC];
	unsigned long irq_flags;
	struct page *p;
	struct page **pages_to_free;
	unsigned freed_pages = 0,
		 npages_to_free = nr_free;

	if (NUM_PAGES_TO_ALLOC < nr_free)
		npages_to_free = NUM_PAGES_TO_ALLOC;

	if (use_static)
		pages_to_free = static_buf;
	else
		pages_to_free = kmalloc(npages_to_free * sizeof(struct page *),
					GFP_KERNEL);
	if (!pages_to_free) {
		pr_debug("Failed to allocate memory for pool free operation\n");
		return 0;
	}

restart:
	spin_lock_irqsave(&pool->lock, irq_flags);

	list_for_each_entry_reverse(p, &pool->list, lru) {
		if (freed_pages >= npages_to_free)
			break;

		pages_to_free[freed_pages++] = p;
		/* We can only remove NUM_PAGES_TO_ALLOC at a time. */
		if (freed_pages >= NUM_PAGES_TO_ALLOC) {
			/* remove range of pages from the pool */
			__list_del(p->lru.prev, &pool->list);

			ttm_pool_update_free_locked(pool, freed_pages);
			/**
			 * Because changing page caching is costly
			 * we unlock the pool to prevent stalling.
			 */
			spin_unlock_irqrestore(&pool->lock, irq_flags);

			ttm_pages_put(pages_to_free, freed_pages, pool->order);
			if (likely(nr_free != FREE_ALL_PAGES))
				nr_free -= freed_pages;

			if (NUM_PAGES_TO_ALLOC >= nr_free)
				npages_to_free = nr_free;
			else
				npages_to_free = NUM_PAGES_TO_ALLOC;

			freed_pages = 0;

			/* free all so restart the processing */
			if (nr_free)
				goto restart;

			/* Not allowed to fall through or break because
			 * following context is inside spinlock while we are
			 * outside here.
			 */
			goto out;

		}
	}

	/* remove range of pages from the pool */
	if (freed_pages) {
		__list_del(&p->lru, &pool->list);

		ttm_pool_update_free_locked(pool, freed_pages);
		nr_free -= freed_pages;
	}

	spin_unlock_irqrestore(&pool->lock, irq_flags);

	if (freed_pages)
		ttm_pages_put(pages_to_free, freed_pages, pool->order);
out:
	if (pages_to_free != static_buf)
		kfree(pages_to_free);
	return nr_free;
}

/**
 * Callback for mm to request pool to reduce number of page held.
 *
 * XXX: (dchinner) Deadlock warning!
 *
 * This code is crying out for a shrinker per pool....
 */
static unsigned long
ttm_pool_shrink_scan(struct shrinker *shrink, struct shrink_control *sc)
{
	static DEFINE_MUTEX(lock);
	static unsigned start_pool;
	unsigned i;
	unsigned pool_offset;
	struct ttm_page_pool *pool;
	int shrink_pages = sc->nr_to_scan;
	unsigned long freed = 0;
	unsigned int nr_free_pool;

	if (!mutex_trylock(&lock))
		return SHRINK_STOP;
	pool_offset = ++start_pool % NUM_POOLS;
	/* select start pool in round robin fashion */
	for (i = 0; i < NUM_POOLS; ++i) {
		unsigned nr_free = shrink_pages;
		unsigned page_nr;

		if (shrink_pages == 0)
			break;

		pool = &_manager->pools[(i + pool_offset)%NUM_POOLS];
		page_nr = (1 << pool->order);
		/* OK to use static buffer since global mutex is held. */
		nr_free_pool = roundup(nr_free, page_nr) >> pool->order;
		shrink_pages = ttm_page_pool_free(pool, nr_free_pool, true);
		freed += (nr_free_pool - shrink_pages) << pool->order;
		if (freed >= sc->nr_to_scan)
			break;
<<<<<<< HEAD
=======
		shrink_pages <<= pool->order;
>>>>>>> 5fa4ec9c
	}
	mutex_unlock(&lock);
	return freed;
}


static unsigned long
ttm_pool_shrink_count(struct shrinker *shrink, struct shrink_control *sc)
{
	unsigned i;
	unsigned long count = 0;
	struct ttm_page_pool *pool;

	for (i = 0; i < NUM_POOLS; ++i) {
		pool = &_manager->pools[i];
		count += (pool->npages << pool->order);
	}

	return count;
}

static void ttm_pool_mm_shrink_init(struct ttm_pool_manager *manager)
{
	manager->mm_shrink.count_objects = ttm_pool_shrink_count;
	manager->mm_shrink.scan_objects = ttm_pool_shrink_scan;
	manager->mm_shrink.seeks = 1;
	register_shrinker(&manager->mm_shrink);
}

static void ttm_pool_mm_shrink_fini(struct ttm_pool_manager *manager)
{
	unregister_shrinker(&manager->mm_shrink);
}

static int ttm_set_pages_caching(struct page **pages,
		enum ttm_caching_state cstate, unsigned cpages)
{
	int r = 0;
	/* Set page caching */
	switch (cstate) {
	case tt_uncached:
		r = set_pages_array_uc(pages, cpages);
		if (r)
			pr_err("Failed to set %d pages to uc!\n", cpages);
		break;
	case tt_wc:
		r = set_pages_array_wc(pages, cpages);
		if (r)
			pr_err("Failed to set %d pages to wc!\n", cpages);
		break;
	default:
		break;
	}
	return r;
}

/**
 * Free pages the pages that failed to change the caching state. If there is
 * any pages that have changed their caching state already put them to the
 * pool.
 */
static void ttm_handle_caching_state_failure(struct list_head *pages,
		int ttm_flags, enum ttm_caching_state cstate,
		struct page **failed_pages, unsigned cpages)
{
	unsigned i;
	/* Failed pages have to be freed */
	for (i = 0; i < cpages; ++i) {
		list_del(&failed_pages[i]->lru);
		__free_page(failed_pages[i]);
	}
}

/**
 * Allocate new pages with correct caching.
 *
 * This function is reentrant if caller updates count depending on number of
 * pages returned in pages array.
 */
static int ttm_alloc_new_pages(struct list_head *pages, gfp_t gfp_flags,
			       int ttm_flags, enum ttm_caching_state cstate,
			       unsigned count, unsigned order)
{
	struct page **caching_array;
	struct page *p;
	int r = 0;
	unsigned i, j, cpages;
	unsigned npages = 1 << order;
<<<<<<< HEAD
	unsigned max_cpages = min(count, (unsigned)NUM_PAGES_TO_ALLOC);
=======
	unsigned max_cpages = min(count << order, (unsigned)NUM_PAGES_TO_ALLOC);
>>>>>>> 5fa4ec9c

	/* allocate array for page caching change */
	caching_array = kmalloc(max_cpages*sizeof(struct page *), GFP_KERNEL);

	if (!caching_array) {
		pr_debug("Unable to allocate table for new pages\n");
		return -ENOMEM;
	}

	for (i = 0, cpages = 0; i < count; ++i) {
		p = alloc_pages(gfp_flags, order);

		if (!p) {
			pr_debug("Unable to get page %u\n", i);

			/* store already allocated pages in the pool after
			 * setting the caching state */
			if (cpages) {
				r = ttm_set_pages_caching(caching_array,
							  cstate, cpages);
				if (r)
					ttm_handle_caching_state_failure(pages,
						ttm_flags, cstate,
						caching_array, cpages);
			}
			r = -ENOMEM;
			goto out;
		}

		list_add(&p->lru, pages);

#ifdef CONFIG_HIGHMEM
		/* gfp flags of highmem page should never be dma32 so we
		 * we should be fine in such case
		 */
		if (PageHighMem(p))
			continue;

#endif
		for (j = 0; j < npages; ++j) {
			caching_array[cpages++] = p++;
			if (cpages == max_cpages) {

				r = ttm_set_pages_caching(caching_array,
						cstate, cpages);
				if (r) {
					ttm_handle_caching_state_failure(pages,
						ttm_flags, cstate,
						caching_array, cpages);
					goto out;
				}
				cpages = 0;
			}
		}
	}

	if (cpages) {
		r = ttm_set_pages_caching(caching_array, cstate, cpages);
		if (r)
			ttm_handle_caching_state_failure(pages,
					ttm_flags, cstate,
					caching_array, cpages);
	}
out:
	kfree(caching_array);

	return r;
}

/**
 * Fill the given pool if there aren't enough pages and the requested number of
 * pages is small.
 */
static void ttm_page_pool_fill_locked(struct ttm_page_pool *pool, int ttm_flags,
				      enum ttm_caching_state cstate,
				      unsigned count, unsigned long *irq_flags)
{
	struct page *p;
	int r;
	unsigned cpages = 0;
	/**
	 * Only allow one pool fill operation at a time.
	 * If pool doesn't have enough pages for the allocation new pages are
	 * allocated from outside of pool.
	 */
	if (pool->fill_lock)
		return;

	pool->fill_lock = true;

	/* If allocation request is small and there are not enough
	 * pages in a pool we fill the pool up first. */
	if (count < _manager->options.small
		&& count > pool->npages) {
		struct list_head new_pages;
		unsigned alloc_size = _manager->options.alloc_size;

		/**
		 * Can't change page caching if in irqsave context. We have to
		 * drop the pool->lock.
		 */
		spin_unlock_irqrestore(&pool->lock, *irq_flags);

		INIT_LIST_HEAD(&new_pages);
		r = ttm_alloc_new_pages(&new_pages, pool->gfp_flags, ttm_flags,
					cstate, alloc_size, 0);
		spin_lock_irqsave(&pool->lock, *irq_flags);

		if (!r) {
			list_splice(&new_pages, &pool->list);
			++pool->nrefills;
			pool->npages += alloc_size;
		} else {
			pr_debug("Failed to fill pool (%p)\n", pool);
			/* If we have any pages left put them to the pool. */
			list_for_each_entry(p, &new_pages, lru) {
				++cpages;
			}
			list_splice(&new_pages, &pool->list);
			pool->npages += cpages;
		}

	}
	pool->fill_lock = false;
}

/**
 * Allocate pages from the pool and put them on the return list.
 *
 * @return zero for success or negative error code.
 */
static int ttm_page_pool_get_pages(struct ttm_page_pool *pool,
				   struct list_head *pages,
				   int ttm_flags,
				   enum ttm_caching_state cstate,
				   unsigned count, unsigned order)
{
	unsigned long irq_flags;
	struct list_head *p;
	unsigned i;
	int r = 0;

	spin_lock_irqsave(&pool->lock, irq_flags);
	if (!order)
		ttm_page_pool_fill_locked(pool, ttm_flags, cstate, count,
					  &irq_flags);

	if (count >= pool->npages) {
		/* take all pages from the pool */
		list_splice_init(&pool->list, pages);
		count -= pool->npages;
		pool->npages = 0;
		goto out;
	}
	/* find the last pages to include for requested number of pages. Split
	 * pool to begin and halve it to reduce search space. */
	if (count <= pool->npages/2) {
		i = 0;
		list_for_each(p, &pool->list) {
			if (++i == count)
				break;
		}
	} else {
		i = pool->npages + 1;
		list_for_each_prev(p, &pool->list) {
			if (--i == count)
				break;
		}
	}
	/* Cut 'count' number of pages from the pool */
	list_cut_position(pages, &pool->list, p);
	pool->npages -= count;
	count = 0;
out:
	spin_unlock_irqrestore(&pool->lock, irq_flags);

	/* clear the pages coming from the pool if requested */
	if (ttm_flags & TTM_PAGE_FLAG_ZERO_ALLOC) {
		struct page *page;

		list_for_each_entry(page, pages, lru) {
			if (PageHighMem(page))
				clear_highpage(page);
			else
				clear_page(page_address(page));
		}
	}

	/* If pool didn't have enough pages allocate new one. */
	if (count) {
		gfp_t gfp_flags = pool->gfp_flags;

		/* set zero flag for page allocation if required */
		if (ttm_flags & TTM_PAGE_FLAG_ZERO_ALLOC)
			gfp_flags |= __GFP_ZERO;

		/* ttm_alloc_new_pages doesn't reference pool so we can run
		 * multiple requests in parallel.
		 **/
		r = ttm_alloc_new_pages(pages, gfp_flags, ttm_flags, cstate,
					count, order);
	}

	return r;
}

/* Put all pages in pages list to correct pool to wait for reuse */
static void ttm_put_pages(struct page **pages, unsigned npages, int flags,
			  enum ttm_caching_state cstate)
{
	struct ttm_page_pool *pool = ttm_get_pool(flags, false, cstate);
#ifdef CONFIG_TRANSPARENT_HUGEPAGE
	struct ttm_page_pool *huge = ttm_get_pool(flags, true, cstate);
#endif
	unsigned long irq_flags;
	unsigned i;

	if (pool == NULL) {
		/* No pool for this memory type so free the pages */
		i = 0;
		while (i < npages) {
#ifdef CONFIG_TRANSPARENT_HUGEPAGE
			struct page *p = pages[i];
#endif
			unsigned order = 0, j;

			if (!pages[i]) {
				++i;
				continue;
			}

#ifdef CONFIG_TRANSPARENT_HUGEPAGE
			if (!(flags & TTM_PAGE_FLAG_DMA32)) {
				for (j = 0; j < HPAGE_PMD_NR; ++j)
					if (p++ != pages[i + j])
					    break;

				if (j == HPAGE_PMD_NR)
					order = HPAGE_PMD_ORDER;
			}
#endif

			if (page_count(pages[i]) != 1)
				pr_err("Erroneous page count. Leaking pages.\n");
			__free_pages(pages[i], order);

			j = 1 << order;
			while (j) {
				pages[i++] = NULL;
				--j;
			}
		}
		return;
	}

	i = 0;
#ifdef CONFIG_TRANSPARENT_HUGEPAGE
	if (huge) {
		unsigned max_size, n2free;

		spin_lock_irqsave(&huge->lock, irq_flags);
		while (i < npages) {
			struct page *p = pages[i];
			unsigned j;

			if (!p)
				break;

			for (j = 0; j < HPAGE_PMD_NR; ++j)
				if (p++ != pages[i + j])
				    break;

			if (j != HPAGE_PMD_NR)
				break;

			list_add_tail(&pages[i]->lru, &huge->list);

			for (j = 0; j < HPAGE_PMD_NR; ++j)
				pages[i++] = NULL;
			huge->npages++;
		}

		/* Check that we don't go over the pool limit */
		max_size = _manager->options.max_size;
		max_size /= HPAGE_PMD_NR;
		if (huge->npages > max_size)
			n2free = huge->npages - max_size;
		else
			n2free = 0;
		spin_unlock_irqrestore(&huge->lock, irq_flags);
		if (n2free)
			ttm_page_pool_free(huge, n2free, false);
	}
#endif

	spin_lock_irqsave(&pool->lock, irq_flags);
	while (i < npages) {
		if (pages[i]) {
			if (page_count(pages[i]) != 1)
				pr_err("Erroneous page count. Leaking pages.\n");
			list_add_tail(&pages[i]->lru, &pool->list);
			pages[i] = NULL;
			pool->npages++;
		}
		++i;
	}
	/* Check that we don't go over the pool limit */
	npages = 0;
	if (pool->npages > _manager->options.max_size) {
		npages = pool->npages - _manager->options.max_size;
		/* free at least NUM_PAGES_TO_ALLOC number of pages
		 * to reduce calls to set_memory_wb */
		if (npages < NUM_PAGES_TO_ALLOC)
			npages = NUM_PAGES_TO_ALLOC;
	}
	spin_unlock_irqrestore(&pool->lock, irq_flags);
	if (npages)
		ttm_page_pool_free(pool, npages, false);
}

/*
 * On success pages list will hold count number of correctly
 * cached pages.
 */
static int ttm_get_pages(struct page **pages, unsigned npages, int flags,
			 enum ttm_caching_state cstate)
{
	struct ttm_page_pool *pool = ttm_get_pool(flags, false, cstate);
#ifdef CONFIG_TRANSPARENT_HUGEPAGE
	struct ttm_page_pool *huge = ttm_get_pool(flags, true, cstate);
#endif
	struct list_head plist;
	struct page *p = NULL;
	unsigned count, first;
	int r;

	/* No pool for cached pages */
	if (pool == NULL) {
		gfp_t gfp_flags = GFP_USER;
		unsigned i;
#ifdef CONFIG_TRANSPARENT_HUGEPAGE
		unsigned j;
#endif

		/* set zero flag for page allocation if required */
		if (flags & TTM_PAGE_FLAG_ZERO_ALLOC)
			gfp_flags |= __GFP_ZERO;

		if (flags & TTM_PAGE_FLAG_DMA32)
			gfp_flags |= GFP_DMA32;
		else
			gfp_flags |= GFP_HIGHUSER;

		i = 0;
#ifdef CONFIG_TRANSPARENT_HUGEPAGE
		if (!(gfp_flags & GFP_DMA32)) {
			while (npages >= HPAGE_PMD_NR) {
				gfp_t huge_flags = gfp_flags;

				huge_flags |= GFP_TRANSHUGE;
				huge_flags &= ~__GFP_MOVABLE;
				huge_flags &= ~__GFP_COMP;
				p = alloc_pages(huge_flags, HPAGE_PMD_ORDER);
				if (!p)
					break;

				for (j = 0; j < HPAGE_PMD_NR; ++j)
					pages[i++] = p++;

				npages -= HPAGE_PMD_NR;
			}
		}
#endif

		first = i;
		while (npages) {
			p = alloc_page(gfp_flags);
			if (!p) {
				pr_debug("Unable to allocate page\n");
				return -ENOMEM;
			}

			/* Swap the pages if we detect consecutive order */
			if (i > first && pages[i - 1] == p - 1)
				swap(p, pages[i - 1]);

			pages[i++] = p;
			--npages;
		}
		return 0;
	}

	count = 0;

#ifdef CONFIG_TRANSPARENT_HUGEPAGE
	if (huge && npages >= HPAGE_PMD_NR) {
		INIT_LIST_HEAD(&plist);
		ttm_page_pool_get_pages(huge, &plist, flags, cstate,
					npages / HPAGE_PMD_NR,
					HPAGE_PMD_ORDER);

		list_for_each_entry(p, &plist, lru) {
			unsigned j;

			for (j = 0; j < HPAGE_PMD_NR; ++j)
				pages[count++] = &p[j];
		}
	}
#endif

	INIT_LIST_HEAD(&plist);
	r = ttm_page_pool_get_pages(pool, &plist, flags, cstate,
				    npages - count, 0);

	first = count;
	list_for_each_entry(p, &plist, lru) {
		struct page *tmp = p;

		/* Swap the pages if we detect consecutive order */
		if (count > first && pages[count - 1] == tmp - 1)
			swap(tmp, pages[count - 1]);
		pages[count++] = tmp;
	}

	if (r) {
		/* If there is any pages in the list put them back to
		 * the pool.
		 */
		pr_debug("Failed to allocate extra pages for large request\n");
		ttm_put_pages(pages, count, flags, cstate);
		return r;
	}

	return 0;
}

static void ttm_page_pool_init_locked(struct ttm_page_pool *pool, gfp_t flags,
		char *name, unsigned int order)
{
	spin_lock_init(&pool->lock);
	pool->fill_lock = false;
	INIT_LIST_HEAD(&pool->list);
	pool->npages = pool->nfrees = 0;
	pool->gfp_flags = flags;
	pool->name = name;
	pool->order = order;
}

int ttm_page_alloc_init(struct ttm_mem_global *glob, unsigned max_pages)
{
	int ret;
#ifdef CONFIG_TRANSPARENT_HUGEPAGE
	unsigned order = HPAGE_PMD_ORDER;
#else
	unsigned order = 0;
#endif

	WARN_ON(_manager);

	pr_info("Initializing pool allocator\n");

	_manager = kzalloc(sizeof(*_manager), GFP_KERNEL);
	if (!_manager)
		return -ENOMEM;

	ttm_page_pool_init_locked(&_manager->wc_pool, GFP_HIGHUSER, "wc", 0);

	ttm_page_pool_init_locked(&_manager->uc_pool, GFP_HIGHUSER, "uc", 0);

	ttm_page_pool_init_locked(&_manager->wc_pool_dma32,
				  GFP_USER | GFP_DMA32, "wc dma", 0);

	ttm_page_pool_init_locked(&_manager->uc_pool_dma32,
				  GFP_USER | GFP_DMA32, "uc dma", 0);

	ttm_page_pool_init_locked(&_manager->wc_pool_huge,
				  GFP_TRANSHUGE	& ~(__GFP_MOVABLE | __GFP_COMP),
				  "wc huge", order);

	ttm_page_pool_init_locked(&_manager->uc_pool_huge,
				  GFP_TRANSHUGE	& ~(__GFP_MOVABLE | __GFP_COMP)
				  , "uc huge", order);

	_manager->options.max_size = max_pages;
	_manager->options.small = SMALL_ALLOCATION;
	_manager->options.alloc_size = NUM_PAGES_TO_ALLOC;

	ret = kobject_init_and_add(&_manager->kobj, &ttm_pool_kobj_type,
				   &glob->kobj, "pool");
	if (unlikely(ret != 0)) {
		kobject_put(&_manager->kobj);
		_manager = NULL;
		return ret;
	}

	ttm_pool_mm_shrink_init(_manager);

	return 0;
}

void ttm_page_alloc_fini(void)
{
	int i;

	pr_info("Finalizing pool allocator\n");
	ttm_pool_mm_shrink_fini(_manager);

	/* OK to use static buffer since global mutex is no longer used. */
	for (i = 0; i < NUM_POOLS; ++i)
		ttm_page_pool_free(&_manager->pools[i], FREE_ALL_PAGES, true);

	kobject_put(&_manager->kobj);
	_manager = NULL;
}

int ttm_pool_populate(struct ttm_tt *ttm)
{
	struct ttm_mem_global *mem_glob = ttm->glob->mem_glob;
	unsigned i;
	int ret;

	if (ttm->state != tt_unpopulated)
		return 0;

	ret = ttm_get_pages(ttm->pages, ttm->num_pages, ttm->page_flags,
			    ttm->caching_state);
	if (unlikely(ret != 0)) {
		ttm_pool_unpopulate(ttm);
		return ret;
	}

	for (i = 0; i < ttm->num_pages; ++i) {
		ret = ttm_mem_global_alloc_page(mem_glob, ttm->pages[i],
						PAGE_SIZE);
		if (unlikely(ret != 0)) {
			ttm_pool_unpopulate(ttm);
			return -ENOMEM;
		}
	}

	if (unlikely(ttm->page_flags & TTM_PAGE_FLAG_SWAPPED)) {
		ret = ttm_tt_swapin(ttm);
		if (unlikely(ret != 0)) {
			ttm_pool_unpopulate(ttm);
			return ret;
		}
	}

	ttm->state = tt_unbound;
	return 0;
}
EXPORT_SYMBOL(ttm_pool_populate);

void ttm_pool_unpopulate(struct ttm_tt *ttm)
{
	unsigned i;

	for (i = 0; i < ttm->num_pages; ++i) {
		if (!ttm->pages[i])
			continue;

		ttm_mem_global_free_page(ttm->glob->mem_glob, ttm->pages[i],
					 PAGE_SIZE);
	}
	ttm_put_pages(ttm->pages, ttm->num_pages, ttm->page_flags,
		      ttm->caching_state);
	ttm->state = tt_unpopulated;
}
EXPORT_SYMBOL(ttm_pool_unpopulate);

int ttm_populate_and_map_pages(struct device *dev, struct ttm_dma_tt *tt)
{
	unsigned i, j;
	int r;

	r = ttm_pool_populate(&tt->ttm);
	if (r)
		return r;

	for (i = 0; i < tt->ttm.num_pages; ++i) {
		struct page *p = tt->ttm.pages[i];
		size_t num_pages = 1;

		for (j = i + 1; j < tt->ttm.num_pages; ++j) {
			if (++p != tt->ttm.pages[j])
				break;

			++num_pages;
		}

		tt->dma_address[i] = dma_map_page(dev, tt->ttm.pages[i],
						  0, num_pages * PAGE_SIZE,
						  DMA_BIDIRECTIONAL);
		if (dma_mapping_error(dev, tt->dma_address[i])) {
			while (i--) {
				dma_unmap_page(dev, tt->dma_address[i],
					       PAGE_SIZE, DMA_BIDIRECTIONAL);
				tt->dma_address[i] = 0;
			}
			ttm_pool_unpopulate(&tt->ttm);
			return -EFAULT;
		}

		for (j = 1; j < num_pages; ++j) {
			tt->dma_address[i + 1] = tt->dma_address[i] + PAGE_SIZE;
			++i;
		}
	}
	return 0;
}
EXPORT_SYMBOL(ttm_populate_and_map_pages);

void ttm_unmap_and_unpopulate_pages(struct device *dev, struct ttm_dma_tt *tt)
{
	unsigned i, j;

	for (i = 0; i < tt->ttm.num_pages;) {
		struct page *p = tt->ttm.pages[i];
		size_t num_pages = 1;

		if (!tt->dma_address[i] || !tt->ttm.pages[i]) {
			++i;
			continue;
		}

		for (j = i + 1; j < tt->ttm.num_pages; ++j) {
			if (++p != tt->ttm.pages[j])
				break;

			++num_pages;
		}

		dma_unmap_page(dev, tt->dma_address[i], num_pages * PAGE_SIZE,
			       DMA_BIDIRECTIONAL);

		i += num_pages;
	}
	ttm_pool_unpopulate(&tt->ttm);
}
EXPORT_SYMBOL(ttm_unmap_and_unpopulate_pages);

int ttm_page_alloc_debugfs(struct seq_file *m, void *data)
{
	struct ttm_page_pool *p;
	unsigned i;
	char *h[] = {"pool", "refills", "pages freed", "size"};
	if (!_manager) {
		seq_printf(m, "No pool allocator running.\n");
		return 0;
	}
	seq_printf(m, "%7s %12s %13s %8s\n",
			h[0], h[1], h[2], h[3]);
	for (i = 0; i < NUM_POOLS; ++i) {
		p = &_manager->pools[i];

		seq_printf(m, "%7s %12ld %13ld %8d\n",
				p->name, p->nrefills,
				p->nfrees, p->npages);
	}
	return 0;
}
EXPORT_SYMBOL(ttm_page_alloc_debugfs);<|MERGE_RESOLUTION|>--- conflicted
+++ resolved
@@ -455,10 +455,7 @@
 		freed += (nr_free_pool - shrink_pages) << pool->order;
 		if (freed >= sc->nr_to_scan)
 			break;
-<<<<<<< HEAD
-=======
 		shrink_pages <<= pool->order;
->>>>>>> 5fa4ec9c
 	}
 	mutex_unlock(&lock);
 	return freed;
@@ -547,11 +544,7 @@
 	int r = 0;
 	unsigned i, j, cpages;
 	unsigned npages = 1 << order;
-<<<<<<< HEAD
-	unsigned max_cpages = min(count, (unsigned)NUM_PAGES_TO_ALLOC);
-=======
 	unsigned max_cpages = min(count << order, (unsigned)NUM_PAGES_TO_ALLOC);
->>>>>>> 5fa4ec9c
 
 	/* allocate array for page caching change */
 	caching_array = kmalloc(max_cpages*sizeof(struct page *), GFP_KERNEL);
