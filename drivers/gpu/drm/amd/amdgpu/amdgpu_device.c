/*
 * Copyright 2008 Advanced Micro Devices, Inc.
 * Copyright 2008 Red Hat Inc.
 * Copyright 2009 Jerome Glisse.
 *
 * Permission is hereby granted, free of charge, to any person obtaining a
 * copy of this software and associated documentation files (the "Software"),
 * to deal in the Software without restriction, including without limitation
 * the rights to use, copy, modify, merge, publish, distribute, sublicense,
 * and/or sell copies of the Software, and to permit persons to whom the
 * Software is furnished to do so, subject to the following conditions:
 *
 * The above copyright notice and this permission notice shall be included in
 * all copies or substantial portions of the Software.
 *
 * THE SOFTWARE IS PROVIDED "AS IS", WITHOUT WARRANTY OF ANY KIND, EXPRESS OR
 * IMPLIED, INCLUDING BUT NOT LIMITED TO THE WARRANTIES OF MERCHANTABILITY,
 * FITNESS FOR A PARTICULAR PURPOSE AND NONINFRINGEMENT.  IN NO EVENT SHALL
 * THE COPYRIGHT HOLDER(S) OR AUTHOR(S) BE LIABLE FOR ANY CLAIM, DAMAGES OR
 * OTHER LIABILITY, WHETHER IN AN ACTION OF CONTRACT, TORT OR OTHERWISE,
 * ARISING FROM, OUT OF OR IN CONNECTION WITH THE SOFTWARE OR THE USE OR
 * OTHER DEALINGS IN THE SOFTWARE.
 *
 * Authors: Dave Airlie
 *          Alex Deucher
 *          Jerome Glisse
 */
#include <linux/power_supply.h>
#include <linux/kthread.h>
#include <linux/module.h>
#include <linux/console.h>
#include <linux/slab.h>

#include <drm/drm_atomic_helper.h>
#include <drm/drm_probe_helper.h>
#include <drm/amdgpu_drm.h>
#include <linux/vgaarb.h>
#include <linux/vga_switcheroo.h>
#include <linux/efi.h>
#include "amdgpu.h"
#include "amdgpu_trace.h"
#include "amdgpu_i2c.h"
#include "atom.h"
#include "amdgpu_atombios.h"
#include "amdgpu_atomfirmware.h"
#include "amd_pcie.h"
#ifdef CONFIG_DRM_AMDGPU_SI
#include "si.h"
#endif
#ifdef CONFIG_DRM_AMDGPU_CIK
#include "cik.h"
#endif
#include "vi.h"
#include "soc15.h"
#include "nv.h"
#include "bif/bif_4_1_d.h"
#include <linux/pci.h>
#include <linux/firmware.h>
#include "amdgpu_vf_error.h"

#include "amdgpu_amdkfd.h"
#include "amdgpu_pm.h"

#include "amdgpu_xgmi.h"
#include "amdgpu_ras.h"
#include "amdgpu_pmu.h"
#include "amdgpu_fru_eeprom.h"

#include <linux/suspend.h>
#include <drm/task_barrier.h>
#include <linux/pm_runtime.h>

MODULE_FIRMWARE("amdgpu/vega10_gpu_info.bin");
MODULE_FIRMWARE("amdgpu/vega12_gpu_info.bin");
MODULE_FIRMWARE("amdgpu/raven_gpu_info.bin");
MODULE_FIRMWARE("amdgpu/picasso_gpu_info.bin");
MODULE_FIRMWARE("amdgpu/raven2_gpu_info.bin");
MODULE_FIRMWARE("amdgpu/arcturus_gpu_info.bin");
MODULE_FIRMWARE("amdgpu/renoir_gpu_info.bin");
MODULE_FIRMWARE("amdgpu/navi10_gpu_info.bin");
MODULE_FIRMWARE("amdgpu/navi14_gpu_info.bin");
MODULE_FIRMWARE("amdgpu/navi12_gpu_info.bin");
MODULE_FIRMWARE("amdgpu/green_sardine_gpu_info.bin");

#define AMDGPU_RESUME_MS		2000

const char *amdgpu_asic_name[] = {
	"TAHITI",
	"PITCAIRN",
	"VERDE",
	"OLAND",
	"HAINAN",
	"BONAIRE",
	"KAVERI",
	"KABINI",
	"HAWAII",
	"MULLINS",
	"TOPAZ",
	"TONGA",
	"FIJI",
	"CARRIZO",
	"STONEY",
	"POLARIS10",
	"POLARIS11",
	"POLARIS12",
	"VEGAM",
	"VEGA10",
	"VEGA12",
	"VEGA20",
	"RAVEN",
	"ARCTURUS",
	"RENOIR",
	"NAVI10",
	"NAVI14",
	"NAVI12",
	"SIENNA_CICHLID",
	"NAVY_FLOUNDER",
	"LAST",
};

/**
 * DOC: pcie_replay_count
 *
 * The amdgpu driver provides a sysfs API for reporting the total number
 * of PCIe replays (NAKs)
 * The file pcie_replay_count is used for this and returns the total
 * number of replays as a sum of the NAKs generated and NAKs received
 */

static ssize_t amdgpu_device_get_pcie_replay_count(struct device *dev,
		struct device_attribute *attr, char *buf)
{
	struct drm_device *ddev = dev_get_drvdata(dev);
	struct amdgpu_device *adev = drm_to_adev(ddev);
	uint64_t cnt = amdgpu_asic_get_pcie_replay_count(adev);

	return snprintf(buf, PAGE_SIZE, "%llu\n", cnt);
}

static DEVICE_ATTR(pcie_replay_count, S_IRUGO,
		amdgpu_device_get_pcie_replay_count, NULL);

static void amdgpu_device_get_pcie_info(struct amdgpu_device *adev);

/**
 * DOC: product_name
 *
 * The amdgpu driver provides a sysfs API for reporting the product name
 * for the device
 * The file serial_number is used for this and returns the product name
 * as returned from the FRU.
 * NOTE: This is only available for certain server cards
 */

static ssize_t amdgpu_device_get_product_name(struct device *dev,
		struct device_attribute *attr, char *buf)
{
	struct drm_device *ddev = dev_get_drvdata(dev);
	struct amdgpu_device *adev = drm_to_adev(ddev);

	return snprintf(buf, PAGE_SIZE, "%s\n", adev->product_name);
}

static DEVICE_ATTR(product_name, S_IRUGO,
		amdgpu_device_get_product_name, NULL);

/**
 * DOC: product_number
 *
 * The amdgpu driver provides a sysfs API for reporting the part number
 * for the device
 * The file serial_number is used for this and returns the part number
 * as returned from the FRU.
 * NOTE: This is only available for certain server cards
 */

static ssize_t amdgpu_device_get_product_number(struct device *dev,
		struct device_attribute *attr, char *buf)
{
	struct drm_device *ddev = dev_get_drvdata(dev);
	struct amdgpu_device *adev = drm_to_adev(ddev);

	return snprintf(buf, PAGE_SIZE, "%s\n", adev->product_number);
}

static DEVICE_ATTR(product_number, S_IRUGO,
		amdgpu_device_get_product_number, NULL);

/**
 * DOC: serial_number
 *
 * The amdgpu driver provides a sysfs API for reporting the serial number
 * for the device
 * The file serial_number is used for this and returns the serial number
 * as returned from the FRU.
 * NOTE: This is only available for certain server cards
 */

static ssize_t amdgpu_device_get_serial_number(struct device *dev,
		struct device_attribute *attr, char *buf)
{
	struct drm_device *ddev = dev_get_drvdata(dev);
	struct amdgpu_device *adev = drm_to_adev(ddev);

	return snprintf(buf, PAGE_SIZE, "%s\n", adev->serial);
}

static DEVICE_ATTR(serial_number, S_IRUGO,
		amdgpu_device_get_serial_number, NULL);

/**
 * amdgpu_device_supports_boco - Is the device a dGPU with HG/PX power control
 *
 * @dev: drm_device pointer
 *
 * Returns true if the device is a dGPU with HG/PX power control,
 * otherwise return false.
 */
bool amdgpu_device_supports_boco(struct drm_device *dev)
{
	struct amdgpu_device *adev = drm_to_adev(dev);

	if (adev->flags & AMD_IS_PX)
		return true;
	return false;
}

/**
 * amdgpu_device_supports_baco - Does the device support BACO
 *
 * @dev: drm_device pointer
 *
 * Returns true if the device supporte BACO,
 * otherwise return false.
 */
bool amdgpu_device_supports_baco(struct drm_device *dev)
{
	struct amdgpu_device *adev = drm_to_adev(dev);

	return amdgpu_asic_supports_baco(adev);
}

/*
 * VRAM access helper functions
 */

/**
 * amdgpu_device_vram_access - read/write a buffer in vram
 *
 * @adev: amdgpu_device pointer
 * @pos: offset of the buffer in vram
 * @buf: virtual address of the buffer in system memory
 * @size: read/write size, sizeof(@buf) must > @size
 * @write: true - write to vram, otherwise - read from vram
 */
void amdgpu_device_vram_access(struct amdgpu_device *adev, loff_t pos,
			       uint32_t *buf, size_t size, bool write)
{
	unsigned long flags;
	uint32_t hi = ~0;
	uint64_t last;


#ifdef CONFIG_64BIT
	last = min(pos + size, adev->gmc.visible_vram_size);
	if (last > pos) {
		void __iomem *addr = adev->mman.aper_base_kaddr + pos;
		size_t count = last - pos;

		if (write) {
			memcpy_toio(addr, buf, count);
			mb();
			amdgpu_asic_flush_hdp(adev, NULL);
		} else {
			amdgpu_asic_invalidate_hdp(adev, NULL);
			mb();
			memcpy_fromio(buf, addr, count);
		}

		if (count == size)
			return;

		pos += count;
		buf += count / 4;
		size -= count;
	}
#endif

	spin_lock_irqsave(&adev->mmio_idx_lock, flags);
	for (last = pos + size; pos < last; pos += 4) {
		uint32_t tmp = pos >> 31;

		WREG32_NO_KIQ(mmMM_INDEX, ((uint32_t)pos) | 0x80000000);
		if (tmp != hi) {
			WREG32_NO_KIQ(mmMM_INDEX_HI, tmp);
			hi = tmp;
		}
		if (write)
			WREG32_NO_KIQ(mmMM_DATA, *buf++);
		else
			*buf++ = RREG32_NO_KIQ(mmMM_DATA);
	}
	spin_unlock_irqrestore(&adev->mmio_idx_lock, flags);
}

/*
 * register access helper functions.
 */
/**
 * amdgpu_device_rreg - read a memory mapped IO or indirect register
 *
 * @adev: amdgpu_device pointer
 * @reg: dword aligned register offset
 * @acc_flags: access flags which require special behavior
 *
 * Returns the 32 bit value from the offset specified.
 */
uint32_t amdgpu_device_rreg(struct amdgpu_device *adev,
			    uint32_t reg, uint32_t acc_flags)
{
	uint32_t ret;

	if (adev->in_pci_err_recovery)
		return 0;

	if ((reg * 4) < adev->rmmio_size) {
		if (!(acc_flags & AMDGPU_REGS_NO_KIQ) &&
		    amdgpu_sriov_runtime(adev) &&
		    down_read_trylock(&adev->reset_sem)) {
			ret = amdgpu_kiq_rreg(adev, reg);
			up_read(&adev->reset_sem);
		} else {
			ret = readl(((void __iomem *)adev->rmmio) + (reg * 4));
		}
	} else {
		ret = adev->pcie_rreg(adev, reg * 4);
	}

	trace_amdgpu_device_rreg(adev->pdev->device, reg, ret);

	return ret;
}

/*
 * MMIO register read with bytes helper functions
 * @offset:bytes offset from MMIO start
 *
*/

/**
 * amdgpu_mm_rreg8 - read a memory mapped IO register
 *
 * @adev: amdgpu_device pointer
 * @offset: byte aligned register offset
 *
 * Returns the 8 bit value from the offset specified.
 */
uint8_t amdgpu_mm_rreg8(struct amdgpu_device *adev, uint32_t offset)
{
	if (adev->in_pci_err_recovery)
		return 0;

	if (offset < adev->rmmio_size)
		return (readb(adev->rmmio + offset));
	BUG();
}

/*
 * MMIO register write with bytes helper functions
 * @offset:bytes offset from MMIO start
 * @value: the value want to be written to the register
 *
*/
/**
 * amdgpu_mm_wreg8 - read a memory mapped IO register
 *
 * @adev: amdgpu_device pointer
 * @offset: byte aligned register offset
 * @value: 8 bit value to write
 *
 * Writes the value specified to the offset specified.
 */
void amdgpu_mm_wreg8(struct amdgpu_device *adev, uint32_t offset, uint8_t value)
{
	if (adev->in_pci_err_recovery)
		return;

	if (offset < adev->rmmio_size)
		writeb(value, adev->rmmio + offset);
	else
		BUG();
}

/**
 * amdgpu_device_wreg - write to a memory mapped IO or indirect register
 *
 * @adev: amdgpu_device pointer
 * @reg: dword aligned register offset
 * @v: 32 bit value to write to the register
 * @acc_flags: access flags which require special behavior
 *
 * Writes the value specified to the offset specified.
 */
void amdgpu_device_wreg(struct amdgpu_device *adev,
			uint32_t reg, uint32_t v,
			uint32_t acc_flags)
{
	if (adev->in_pci_err_recovery)
		return;
<<<<<<< HEAD

	if ((reg * 4) < adev->rmmio_size) {
		if (!(acc_flags & AMDGPU_REGS_NO_KIQ) &&
		    amdgpu_sriov_runtime(adev) &&
		    down_read_trylock(&adev->reset_sem)) {
			amdgpu_kiq_wreg(adev, reg, v);
			up_read(&adev->reset_sem);
		} else {
			writel(v, ((void __iomem *)adev->rmmio) + (reg * 4));
		}
	} else {
		adev->pcie_wreg(adev, reg * 4, v);
	}

=======

	if ((reg * 4) < adev->rmmio_size) {
		if (!(acc_flags & AMDGPU_REGS_NO_KIQ) &&
		    amdgpu_sriov_runtime(adev) &&
		    down_read_trylock(&adev->reset_sem)) {
			amdgpu_kiq_wreg(adev, reg, v);
			up_read(&adev->reset_sem);
		} else {
			writel(v, ((void __iomem *)adev->rmmio) + (reg * 4));
		}
	} else {
		adev->pcie_wreg(adev, reg * 4, v);
	}

>>>>>>> c70595ea
	trace_amdgpu_device_wreg(adev->pdev->device, reg, v);
}

/*
 * amdgpu_mm_wreg_mmio_rlc -  write register either with mmio or with RLC path if in range
 *
 * this function is invoked only the debugfs register access
 * */
void amdgpu_mm_wreg_mmio_rlc(struct amdgpu_device *adev,
			     uint32_t reg, uint32_t v)
{
	if (adev->in_pci_err_recovery)
		return;

	if (amdgpu_sriov_fullaccess(adev) &&
	    adev->gfx.rlc.funcs &&
	    adev->gfx.rlc.funcs->is_rlcg_access_range) {
		if (adev->gfx.rlc.funcs->is_rlcg_access_range(adev, reg))
			return adev->gfx.rlc.funcs->rlcg_wreg(adev, reg, v);
	} else {
		writel(v, ((void __iomem *)adev->rmmio) + (reg * 4));
	}
}

/**
 * amdgpu_io_rreg - read an IO register
 *
 * @adev: amdgpu_device pointer
 * @reg: dword aligned register offset
 *
 * Returns the 32 bit value from the offset specified.
 */
u32 amdgpu_io_rreg(struct amdgpu_device *adev, u32 reg)
{
	if (adev->in_pci_err_recovery)
		return 0;

	if ((reg * 4) < adev->rio_mem_size)
		return ioread32(adev->rio_mem + (reg * 4));
	else {
		iowrite32((reg * 4), adev->rio_mem + (mmMM_INDEX * 4));
		return ioread32(adev->rio_mem + (mmMM_DATA * 4));
	}
}

/**
 * amdgpu_io_wreg - write to an IO register
 *
 * @adev: amdgpu_device pointer
 * @reg: dword aligned register offset
 * @v: 32 bit value to write to the register
 *
 * Writes the value specified to the offset specified.
 */
void amdgpu_io_wreg(struct amdgpu_device *adev, u32 reg, u32 v)
{
	if (adev->in_pci_err_recovery)
		return;

	if ((reg * 4) < adev->rio_mem_size)
		iowrite32(v, adev->rio_mem + (reg * 4));
	else {
		iowrite32((reg * 4), adev->rio_mem + (mmMM_INDEX * 4));
		iowrite32(v, adev->rio_mem + (mmMM_DATA * 4));
	}
}

/**
 * amdgpu_mm_rdoorbell - read a doorbell dword
 *
 * @adev: amdgpu_device pointer
 * @index: doorbell index
 *
 * Returns the value in the doorbell aperture at the
 * requested doorbell index (CIK).
 */
u32 amdgpu_mm_rdoorbell(struct amdgpu_device *adev, u32 index)
{
	if (adev->in_pci_err_recovery)
		return 0;

	if (index < adev->doorbell.num_doorbells) {
		return readl(adev->doorbell.ptr + index);
	} else {
		DRM_ERROR("reading beyond doorbell aperture: 0x%08x!\n", index);
		return 0;
	}
}

/**
 * amdgpu_mm_wdoorbell - write a doorbell dword
 *
 * @adev: amdgpu_device pointer
 * @index: doorbell index
 * @v: value to write
 *
 * Writes @v to the doorbell aperture at the
 * requested doorbell index (CIK).
 */
void amdgpu_mm_wdoorbell(struct amdgpu_device *adev, u32 index, u32 v)
{
	if (adev->in_pci_err_recovery)
		return;

	if (index < adev->doorbell.num_doorbells) {
		writel(v, adev->doorbell.ptr + index);
	} else {
		DRM_ERROR("writing beyond doorbell aperture: 0x%08x!\n", index);
	}
}

/**
 * amdgpu_mm_rdoorbell64 - read a doorbell Qword
 *
 * @adev: amdgpu_device pointer
 * @index: doorbell index
 *
 * Returns the value in the doorbell aperture at the
 * requested doorbell index (VEGA10+).
 */
u64 amdgpu_mm_rdoorbell64(struct amdgpu_device *adev, u32 index)
{
	if (adev->in_pci_err_recovery)
		return 0;

	if (index < adev->doorbell.num_doorbells) {
		return atomic64_read((atomic64_t *)(adev->doorbell.ptr + index));
	} else {
		DRM_ERROR("reading beyond doorbell aperture: 0x%08x!\n", index);
		return 0;
	}
}

/**
 * amdgpu_mm_wdoorbell64 - write a doorbell Qword
 *
 * @adev: amdgpu_device pointer
 * @index: doorbell index
 * @v: value to write
 *
 * Writes @v to the doorbell aperture at the
 * requested doorbell index (VEGA10+).
 */
void amdgpu_mm_wdoorbell64(struct amdgpu_device *adev, u32 index, u64 v)
{
	if (adev->in_pci_err_recovery)
		return;

	if (index < adev->doorbell.num_doorbells) {
		atomic64_set((atomic64_t *)(adev->doorbell.ptr + index), v);
	} else {
		DRM_ERROR("writing beyond doorbell aperture: 0x%08x!\n", index);
	}
}

/**
 * amdgpu_device_indirect_rreg - read an indirect register
 *
 * @adev: amdgpu_device pointer
 * @pcie_index: mmio register offset
 * @pcie_data: mmio register offset
 *
 * Returns the value of indirect register @reg_addr
 */
u32 amdgpu_device_indirect_rreg(struct amdgpu_device *adev,
				u32 pcie_index, u32 pcie_data,
				u32 reg_addr)
{
	unsigned long flags;
	u32 r;
	void __iomem *pcie_index_offset;
	void __iomem *pcie_data_offset;

	spin_lock_irqsave(&adev->pcie_idx_lock, flags);
	pcie_index_offset = (void __iomem *)adev->rmmio + pcie_index * 4;
	pcie_data_offset = (void __iomem *)adev->rmmio + pcie_data * 4;

	writel(reg_addr, pcie_index_offset);
	readl(pcie_index_offset);
	r = readl(pcie_data_offset);
	spin_unlock_irqrestore(&adev->pcie_idx_lock, flags);

	return r;
}

/**
 * amdgpu_device_indirect_rreg64 - read a 64bits indirect register
 *
 * @adev: amdgpu_device pointer
 * @pcie_index: mmio register offset
 * @pcie_data: mmio register offset
 *
 * Returns the value of indirect register @reg_addr
 */
u64 amdgpu_device_indirect_rreg64(struct amdgpu_device *adev,
				  u32 pcie_index, u32 pcie_data,
				  u32 reg_addr)
{
	unsigned long flags;
	u64 r;
	void __iomem *pcie_index_offset;
	void __iomem *pcie_data_offset;

	spin_lock_irqsave(&adev->pcie_idx_lock, flags);
	pcie_index_offset = (void __iomem *)adev->rmmio + pcie_index * 4;
	pcie_data_offset = (void __iomem *)adev->rmmio + pcie_data * 4;

	/* read low 32 bits */
	writel(reg_addr, pcie_index_offset);
	readl(pcie_index_offset);
	r = readl(pcie_data_offset);
	/* read high 32 bits */
	writel(reg_addr + 4, pcie_index_offset);
	readl(pcie_index_offset);
	r |= ((u64)readl(pcie_data_offset) << 32);
	spin_unlock_irqrestore(&adev->pcie_idx_lock, flags);

	return r;
}

/**
 * amdgpu_device_indirect_wreg - write an indirect register address
 *
 * @adev: amdgpu_device pointer
 * @pcie_index: mmio register offset
 * @pcie_data: mmio register offset
 * @reg_addr: indirect register offset
 * @reg_data: indirect register data
 *
 */
void amdgpu_device_indirect_wreg(struct amdgpu_device *adev,
				 u32 pcie_index, u32 pcie_data,
				 u32 reg_addr, u32 reg_data)
{
	unsigned long flags;
	void __iomem *pcie_index_offset;
	void __iomem *pcie_data_offset;

	spin_lock_irqsave(&adev->pcie_idx_lock, flags);
	pcie_index_offset = (void __iomem *)adev->rmmio + pcie_index * 4;
	pcie_data_offset = (void __iomem *)adev->rmmio + pcie_data * 4;

	writel(reg_addr, pcie_index_offset);
	readl(pcie_index_offset);
	writel(reg_data, pcie_data_offset);
	readl(pcie_data_offset);
	spin_unlock_irqrestore(&adev->pcie_idx_lock, flags);
}

/**
 * amdgpu_device_indirect_wreg64 - write a 64bits indirect register address
 *
 * @adev: amdgpu_device pointer
 * @pcie_index: mmio register offset
 * @pcie_data: mmio register offset
 * @reg_addr: indirect register offset
 * @reg_data: indirect register data
 *
 */
void amdgpu_device_indirect_wreg64(struct amdgpu_device *adev,
				   u32 pcie_index, u32 pcie_data,
				   u32 reg_addr, u64 reg_data)
{
	unsigned long flags;
	void __iomem *pcie_index_offset;
	void __iomem *pcie_data_offset;

	spin_lock_irqsave(&adev->pcie_idx_lock, flags);
	pcie_index_offset = (void __iomem *)adev->rmmio + pcie_index * 4;
	pcie_data_offset = (void __iomem *)adev->rmmio + pcie_data * 4;

	/* write low 32 bits */
	writel(reg_addr, pcie_index_offset);
	readl(pcie_index_offset);
	writel((u32)(reg_data & 0xffffffffULL), pcie_data_offset);
	readl(pcie_data_offset);
	/* write high 32 bits */
	writel(reg_addr + 4, pcie_index_offset);
	readl(pcie_index_offset);
	writel((u32)(reg_data >> 32), pcie_data_offset);
	readl(pcie_data_offset);
	spin_unlock_irqrestore(&adev->pcie_idx_lock, flags);
}

/**
 * amdgpu_invalid_rreg - dummy reg read function
 *
 * @adev: amdgpu_device pointer
 * @reg: offset of register
 *
 * Dummy register read function.  Used for register blocks
 * that certain asics don't have (all asics).
 * Returns the value in the register.
 */
static uint32_t amdgpu_invalid_rreg(struct amdgpu_device *adev, uint32_t reg)
{
	DRM_ERROR("Invalid callback to read register 0x%04X\n", reg);
	BUG();
	return 0;
}

/**
 * amdgpu_invalid_wreg - dummy reg write function
 *
 * @adev: amdgpu_device pointer
 * @reg: offset of register
 * @v: value to write to the register
 *
 * Dummy register read function.  Used for register blocks
 * that certain asics don't have (all asics).
 */
static void amdgpu_invalid_wreg(struct amdgpu_device *adev, uint32_t reg, uint32_t v)
{
	DRM_ERROR("Invalid callback to write register 0x%04X with 0x%08X\n",
		  reg, v);
	BUG();
}

/**
 * amdgpu_invalid_rreg64 - dummy 64 bit reg read function
 *
 * @adev: amdgpu_device pointer
 * @reg: offset of register
 *
 * Dummy register read function.  Used for register blocks
 * that certain asics don't have (all asics).
 * Returns the value in the register.
 */
static uint64_t amdgpu_invalid_rreg64(struct amdgpu_device *adev, uint32_t reg)
{
	DRM_ERROR("Invalid callback to read 64 bit register 0x%04X\n", reg);
	BUG();
	return 0;
}

/**
 * amdgpu_invalid_wreg64 - dummy reg write function
 *
 * @adev: amdgpu_device pointer
 * @reg: offset of register
 * @v: value to write to the register
 *
 * Dummy register read function.  Used for register blocks
 * that certain asics don't have (all asics).
 */
static void amdgpu_invalid_wreg64(struct amdgpu_device *adev, uint32_t reg, uint64_t v)
{
	DRM_ERROR("Invalid callback to write 64 bit register 0x%04X with 0x%08llX\n",
		  reg, v);
	BUG();
}

/**
 * amdgpu_block_invalid_rreg - dummy reg read function
 *
 * @adev: amdgpu_device pointer
 * @block: offset of instance
 * @reg: offset of register
 *
 * Dummy register read function.  Used for register blocks
 * that certain asics don't have (all asics).
 * Returns the value in the register.
 */
static uint32_t amdgpu_block_invalid_rreg(struct amdgpu_device *adev,
					  uint32_t block, uint32_t reg)
{
	DRM_ERROR("Invalid callback to read register 0x%04X in block 0x%04X\n",
		  reg, block);
	BUG();
	return 0;
}

/**
 * amdgpu_block_invalid_wreg - dummy reg write function
 *
 * @adev: amdgpu_device pointer
 * @block: offset of instance
 * @reg: offset of register
 * @v: value to write to the register
 *
 * Dummy register read function.  Used for register blocks
 * that certain asics don't have (all asics).
 */
static void amdgpu_block_invalid_wreg(struct amdgpu_device *adev,
				      uint32_t block,
				      uint32_t reg, uint32_t v)
{
	DRM_ERROR("Invalid block callback to write register 0x%04X in block 0x%04X with 0x%08X\n",
		  reg, block, v);
	BUG();
}

/**
 * amdgpu_device_asic_init - Wrapper for atom asic_init
 *
 * @adev: amdgpu_device pointer
 *
 * Does any asic specific work and then calls atom asic init.
 */
static int amdgpu_device_asic_init(struct amdgpu_device *adev)
{
	amdgpu_asic_pre_asic_init(adev);

	return amdgpu_atom_asic_init(adev->mode_info.atom_context);
}

/**
 * amdgpu_device_vram_scratch_init - allocate the VRAM scratch page
 *
 * @adev: amdgpu_device pointer
 *
 * Allocates a scratch page of VRAM for use by various things in the
 * driver.
 */
static int amdgpu_device_vram_scratch_init(struct amdgpu_device *adev)
{
	return amdgpu_bo_create_kernel(adev, AMDGPU_GPU_PAGE_SIZE,
				       PAGE_SIZE, AMDGPU_GEM_DOMAIN_VRAM,
				       &adev->vram_scratch.robj,
				       &adev->vram_scratch.gpu_addr,
				       (void **)&adev->vram_scratch.ptr);
}

/**
 * amdgpu_device_vram_scratch_fini - Free the VRAM scratch page
 *
 * @adev: amdgpu_device pointer
 *
 * Frees the VRAM scratch page.
 */
static void amdgpu_device_vram_scratch_fini(struct amdgpu_device *adev)
{
	amdgpu_bo_free_kernel(&adev->vram_scratch.robj, NULL, NULL);
}

/**
 * amdgpu_device_program_register_sequence - program an array of registers.
 *
 * @adev: amdgpu_device pointer
 * @registers: pointer to the register array
 * @array_size: size of the register array
 *
 * Programs an array or registers with and and or masks.
 * This is a helper for setting golden registers.
 */
void amdgpu_device_program_register_sequence(struct amdgpu_device *adev,
					     const u32 *registers,
					     const u32 array_size)
{
	u32 tmp, reg, and_mask, or_mask;
	int i;

	if (array_size % 3)
		return;

	for (i = 0; i < array_size; i +=3) {
		reg = registers[i + 0];
		and_mask = registers[i + 1];
		or_mask = registers[i + 2];

		if (and_mask == 0xffffffff) {
			tmp = or_mask;
		} else {
			tmp = RREG32(reg);
			tmp &= ~and_mask;
			if (adev->family >= AMDGPU_FAMILY_AI)
				tmp |= (or_mask & and_mask);
			else
				tmp |= or_mask;
		}
		WREG32(reg, tmp);
	}
}

/**
 * amdgpu_device_pci_config_reset - reset the GPU
 *
 * @adev: amdgpu_device pointer
 *
 * Resets the GPU using the pci config reset sequence.
 * Only applicable to asics prior to vega10.
 */
void amdgpu_device_pci_config_reset(struct amdgpu_device *adev)
{
	pci_write_config_dword(adev->pdev, 0x7c, AMDGPU_ASIC_RESET_DATA);
}

/*
 * GPU doorbell aperture helpers function.
 */
/**
 * amdgpu_device_doorbell_init - Init doorbell driver information.
 *
 * @adev: amdgpu_device pointer
 *
 * Init doorbell driver information (CIK)
 * Returns 0 on success, error on failure.
 */
static int amdgpu_device_doorbell_init(struct amdgpu_device *adev)
{

	/* No doorbell on SI hardware generation */
	if (adev->asic_type < CHIP_BONAIRE) {
		adev->doorbell.base = 0;
		adev->doorbell.size = 0;
		adev->doorbell.num_doorbells = 0;
		adev->doorbell.ptr = NULL;
		return 0;
	}

	if (pci_resource_flags(adev->pdev, 2) & IORESOURCE_UNSET)
		return -EINVAL;

	amdgpu_asic_init_doorbell_index(adev);

	/* doorbell bar mapping */
	adev->doorbell.base = pci_resource_start(adev->pdev, 2);
	adev->doorbell.size = pci_resource_len(adev->pdev, 2);

	adev->doorbell.num_doorbells = min_t(u32, adev->doorbell.size / sizeof(u32),
					     adev->doorbell_index.max_assignment+1);
	if (adev->doorbell.num_doorbells == 0)
		return -EINVAL;

	/* For Vega, reserve and map two pages on doorbell BAR since SDMA
	 * paging queue doorbell use the second page. The
	 * AMDGPU_DOORBELL64_MAX_ASSIGNMENT definition assumes all the
	 * doorbells are in the first page. So with paging queue enabled,
	 * the max num_doorbells should + 1 page (0x400 in dword)
	 */
	if (adev->asic_type >= CHIP_VEGA10)
		adev->doorbell.num_doorbells += 0x400;

	adev->doorbell.ptr = ioremap(adev->doorbell.base,
				     adev->doorbell.num_doorbells *
				     sizeof(u32));
	if (adev->doorbell.ptr == NULL)
		return -ENOMEM;

	return 0;
}

/**
 * amdgpu_device_doorbell_fini - Tear down doorbell driver information.
 *
 * @adev: amdgpu_device pointer
 *
 * Tear down doorbell driver information (CIK)
 */
static void amdgpu_device_doorbell_fini(struct amdgpu_device *adev)
{
	iounmap(adev->doorbell.ptr);
	adev->doorbell.ptr = NULL;
}



/*
 * amdgpu_device_wb_*()
 * Writeback is the method by which the GPU updates special pages in memory
 * with the status of certain GPU events (fences, ring pointers,etc.).
 */

/**
 * amdgpu_device_wb_fini - Disable Writeback and free memory
 *
 * @adev: amdgpu_device pointer
 *
 * Disables Writeback and frees the Writeback memory (all asics).
 * Used at driver shutdown.
 */
static void amdgpu_device_wb_fini(struct amdgpu_device *adev)
{
	if (adev->wb.wb_obj) {
		amdgpu_bo_free_kernel(&adev->wb.wb_obj,
				      &adev->wb.gpu_addr,
				      (void **)&adev->wb.wb);
		adev->wb.wb_obj = NULL;
	}
}

/**
 * amdgpu_device_wb_init- Init Writeback driver info and allocate memory
 *
 * @adev: amdgpu_device pointer
 *
 * Initializes writeback and allocates writeback memory (all asics).
 * Used at driver startup.
 * Returns 0 on success or an -error on failure.
 */
static int amdgpu_device_wb_init(struct amdgpu_device *adev)
{
	int r;

	if (adev->wb.wb_obj == NULL) {
		/* AMDGPU_MAX_WB * sizeof(uint32_t) * 8 = AMDGPU_MAX_WB 256bit slots */
		r = amdgpu_bo_create_kernel(adev, AMDGPU_MAX_WB * sizeof(uint32_t) * 8,
					    PAGE_SIZE, AMDGPU_GEM_DOMAIN_GTT,
					    &adev->wb.wb_obj, &adev->wb.gpu_addr,
					    (void **)&adev->wb.wb);
		if (r) {
			dev_warn(adev->dev, "(%d) create WB bo failed\n", r);
			return r;
		}

		adev->wb.num_wb = AMDGPU_MAX_WB;
		memset(&adev->wb.used, 0, sizeof(adev->wb.used));

		/* clear wb memory */
		memset((char *)adev->wb.wb, 0, AMDGPU_MAX_WB * sizeof(uint32_t) * 8);
	}

	return 0;
}

/**
 * amdgpu_device_wb_get - Allocate a wb entry
 *
 * @adev: amdgpu_device pointer
 * @wb: wb index
 *
 * Allocate a wb slot for use by the driver (all asics).
 * Returns 0 on success or -EINVAL on failure.
 */
int amdgpu_device_wb_get(struct amdgpu_device *adev, u32 *wb)
{
	unsigned long offset = find_first_zero_bit(adev->wb.used, adev->wb.num_wb);

	if (offset < adev->wb.num_wb) {
		__set_bit(offset, adev->wb.used);
		*wb = offset << 3; /* convert to dw offset */
		return 0;
	} else {
		return -EINVAL;
	}
}

/**
 * amdgpu_device_wb_free - Free a wb entry
 *
 * @adev: amdgpu_device pointer
 * @wb: wb index
 *
 * Free a wb slot allocated for use by the driver (all asics)
 */
void amdgpu_device_wb_free(struct amdgpu_device *adev, u32 wb)
{
	wb >>= 3;
	if (wb < adev->wb.num_wb)
		__clear_bit(wb, adev->wb.used);
}

/**
 * amdgpu_device_resize_fb_bar - try to resize FB BAR
 *
 * @adev: amdgpu_device pointer
 *
 * Try to resize FB BAR to make all VRAM CPU accessible. We try very hard not
 * to fail, but if any of the BARs is not accessible after the size we abort
 * driver loading by returning -ENODEV.
 */
int amdgpu_device_resize_fb_bar(struct amdgpu_device *adev)
{
	u64 space_needed = roundup_pow_of_two(adev->gmc.real_vram_size);
	u32 rbar_size = order_base_2(((space_needed >> 20) | 1)) - 1;
	struct pci_bus *root;
	struct resource *res;
	unsigned i;
	u16 cmd;
	int r;

	/* Bypass for VF */
	if (amdgpu_sriov_vf(adev))
		return 0;

	/* skip if the bios has already enabled large BAR */
	if (adev->gmc.real_vram_size &&
	    (pci_resource_len(adev->pdev, 0) >= adev->gmc.real_vram_size))
		return 0;

	/* Check if the root BUS has 64bit memory resources */
	root = adev->pdev->bus;
	while (root->parent)
		root = root->parent;

	pci_bus_for_each_resource(root, res, i) {
		if (res && res->flags & (IORESOURCE_MEM | IORESOURCE_MEM_64) &&
		    res->start > 0x100000000ull)
			break;
	}

	/* Trying to resize is pointless without a root hub window above 4GB */
	if (!res)
		return 0;

	/* Disable memory decoding while we change the BAR addresses and size */
	pci_read_config_word(adev->pdev, PCI_COMMAND, &cmd);
	pci_write_config_word(adev->pdev, PCI_COMMAND,
			      cmd & ~PCI_COMMAND_MEMORY);

	/* Free the VRAM and doorbell BAR, we most likely need to move both. */
	amdgpu_device_doorbell_fini(adev);
	if (adev->asic_type >= CHIP_BONAIRE)
		pci_release_resource(adev->pdev, 2);

	pci_release_resource(adev->pdev, 0);

	r = pci_resize_resource(adev->pdev, 0, rbar_size);
	if (r == -ENOSPC)
		DRM_INFO("Not enough PCI address space for a large BAR.");
	else if (r && r != -ENOTSUPP)
		DRM_ERROR("Problem resizing BAR0 (%d).", r);

	pci_assign_unassigned_bus_resources(adev->pdev->bus);

	/* When the doorbell or fb BAR isn't available we have no chance of
	 * using the device.
	 */
	r = amdgpu_device_doorbell_init(adev);
	if (r || (pci_resource_flags(adev->pdev, 0) & IORESOURCE_UNSET))
		return -ENODEV;

	pci_write_config_word(adev->pdev, PCI_COMMAND, cmd);

	return 0;
}

/*
 * GPU helpers function.
 */
/**
 * amdgpu_device_need_post - check if the hw need post or not
 *
 * @adev: amdgpu_device pointer
 *
 * Check if the asic has been initialized (all asics) at driver startup
 * or post is needed if  hw reset is performed.
 * Returns true if need or false if not.
 */
bool amdgpu_device_need_post(struct amdgpu_device *adev)
{
	uint32_t reg;

	if (amdgpu_sriov_vf(adev))
		return false;

	if (amdgpu_passthrough(adev)) {
		/* for FIJI: In whole GPU pass-through virtualization case, after VM reboot
		 * some old smc fw still need driver do vPost otherwise gpu hang, while
		 * those smc fw version above 22.15 doesn't have this flaw, so we force
		 * vpost executed for smc version below 22.15
		 */
		if (adev->asic_type == CHIP_FIJI) {
			int err;
			uint32_t fw_ver;
			err = request_firmware(&adev->pm.fw, "amdgpu/fiji_smc.bin", adev->dev);
			/* force vPost if error occured */
			if (err)
				return true;

			fw_ver = *((uint32_t *)adev->pm.fw->data + 69);
			if (fw_ver < 0x00160e00)
				return true;
		}
	}

	if (adev->has_hw_reset) {
		adev->has_hw_reset = false;
		return true;
	}

	/* bios scratch used on CIK+ */
	if (adev->asic_type >= CHIP_BONAIRE)
		return amdgpu_atombios_scratch_need_asic_init(adev);

	/* check MEM_SIZE for older asics */
	reg = amdgpu_asic_get_config_memsize(adev);

	if ((reg != 0) && (reg != 0xffffffff))
		return false;

	return true;
}

/* if we get transitioned to only one device, take VGA back */
/**
 * amdgpu_device_vga_set_decode - enable/disable vga decode
 *
 * @cookie: amdgpu_device pointer
 * @state: enable/disable vga decode
 *
 * Enable/disable vga decode (all asics).
 * Returns VGA resource flags.
 */
static unsigned int amdgpu_device_vga_set_decode(void *cookie, bool state)
{
	struct amdgpu_device *adev = cookie;
	amdgpu_asic_set_vga_state(adev, state);
	if (state)
		return VGA_RSRC_LEGACY_IO | VGA_RSRC_LEGACY_MEM |
		       VGA_RSRC_NORMAL_IO | VGA_RSRC_NORMAL_MEM;
	else
		return VGA_RSRC_NORMAL_IO | VGA_RSRC_NORMAL_MEM;
}

/**
 * amdgpu_device_check_block_size - validate the vm block size
 *
 * @adev: amdgpu_device pointer
 *
 * Validates the vm block size specified via module parameter.
 * The vm block size defines number of bits in page table versus page directory,
 * a page is 4KB so we have 12 bits offset, minimum 9 bits in the
 * page table and the remaining bits are in the page directory.
 */
static void amdgpu_device_check_block_size(struct amdgpu_device *adev)
{
	/* defines number of bits in page table versus page directory,
	 * a page is 4KB so we have 12 bits offset, minimum 9 bits in the
	 * page table and the remaining bits are in the page directory */
	if (amdgpu_vm_block_size == -1)
		return;

	if (amdgpu_vm_block_size < 9) {
		dev_warn(adev->dev, "VM page table size (%d) too small\n",
			 amdgpu_vm_block_size);
		amdgpu_vm_block_size = -1;
	}
}

/**
 * amdgpu_device_check_vm_size - validate the vm size
 *
 * @adev: amdgpu_device pointer
 *
 * Validates the vm size in GB specified via module parameter.
 * The VM size is the size of the GPU virtual memory space in GB.
 */
static void amdgpu_device_check_vm_size(struct amdgpu_device *adev)
{
	/* no need to check the default value */
	if (amdgpu_vm_size == -1)
		return;

	if (amdgpu_vm_size < 1) {
		dev_warn(adev->dev, "VM size (%d) too small, min is 1GB\n",
			 amdgpu_vm_size);
		amdgpu_vm_size = -1;
	}
}

static void amdgpu_device_check_smu_prv_buffer_size(struct amdgpu_device *adev)
{
	struct sysinfo si;
	bool is_os_64 = (sizeof(void *) == 8);
	uint64_t total_memory;
	uint64_t dram_size_seven_GB = 0x1B8000000;
	uint64_t dram_size_three_GB = 0xB8000000;

	if (amdgpu_smu_memory_pool_size == 0)
		return;

	if (!is_os_64) {
		DRM_WARN("Not 64-bit OS, feature not supported\n");
		goto def_value;
	}
	si_meminfo(&si);
	total_memory = (uint64_t)si.totalram * si.mem_unit;

	if ((amdgpu_smu_memory_pool_size == 1) ||
		(amdgpu_smu_memory_pool_size == 2)) {
		if (total_memory < dram_size_three_GB)
			goto def_value1;
	} else if ((amdgpu_smu_memory_pool_size == 4) ||
		(amdgpu_smu_memory_pool_size == 8)) {
		if (total_memory < dram_size_seven_GB)
			goto def_value1;
	} else {
		DRM_WARN("Smu memory pool size not supported\n");
		goto def_value;
	}
	adev->pm.smu_prv_buffer_size = amdgpu_smu_memory_pool_size << 28;

	return;

def_value1:
	DRM_WARN("No enough system memory\n");
def_value:
	adev->pm.smu_prv_buffer_size = 0;
}

/**
 * amdgpu_device_check_arguments - validate module params
 *
 * @adev: amdgpu_device pointer
 *
 * Validates certain module parameters and updates
 * the associated values used by the driver (all asics).
 */
static int amdgpu_device_check_arguments(struct amdgpu_device *adev)
{
	if (amdgpu_sched_jobs < 4) {
		dev_warn(adev->dev, "sched jobs (%d) must be at least 4\n",
			 amdgpu_sched_jobs);
		amdgpu_sched_jobs = 4;
	} else if (!is_power_of_2(amdgpu_sched_jobs)){
		dev_warn(adev->dev, "sched jobs (%d) must be a power of 2\n",
			 amdgpu_sched_jobs);
		amdgpu_sched_jobs = roundup_pow_of_two(amdgpu_sched_jobs);
	}

	if (amdgpu_gart_size != -1 && amdgpu_gart_size < 32) {
		/* gart size must be greater or equal to 32M */
		dev_warn(adev->dev, "gart size (%d) too small\n",
			 amdgpu_gart_size);
		amdgpu_gart_size = -1;
	}

	if (amdgpu_gtt_size != -1 && amdgpu_gtt_size < 32) {
		/* gtt size must be greater or equal to 32M */
		dev_warn(adev->dev, "gtt size (%d) too small\n",
				 amdgpu_gtt_size);
		amdgpu_gtt_size = -1;
	}

	/* valid range is between 4 and 9 inclusive */
	if (amdgpu_vm_fragment_size != -1 &&
	    (amdgpu_vm_fragment_size > 9 || amdgpu_vm_fragment_size < 4)) {
		dev_warn(adev->dev, "valid range is between 4 and 9\n");
		amdgpu_vm_fragment_size = -1;
	}

	if (amdgpu_sched_hw_submission < 2) {
		dev_warn(adev->dev, "sched hw submission jobs (%d) must be at least 2\n",
			 amdgpu_sched_hw_submission);
		amdgpu_sched_hw_submission = 2;
	} else if (!is_power_of_2(amdgpu_sched_hw_submission)) {
		dev_warn(adev->dev, "sched hw submission jobs (%d) must be a power of 2\n",
			 amdgpu_sched_hw_submission);
		amdgpu_sched_hw_submission = roundup_pow_of_two(amdgpu_sched_hw_submission);
	}

	amdgpu_device_check_smu_prv_buffer_size(adev);

	amdgpu_device_check_vm_size(adev);

	amdgpu_device_check_block_size(adev);

	adev->firmware.load_type = amdgpu_ucode_get_load_type(adev, amdgpu_fw_load_type);

	amdgpu_gmc_tmz_set(adev);

	if (amdgpu_num_kcq == -1) {
		amdgpu_num_kcq = 8;
	} else if (amdgpu_num_kcq > 8 || amdgpu_num_kcq < 0) {
		amdgpu_num_kcq = 8;
		dev_warn(adev->dev, "set kernel compute queue number to 8 due to invalid parameter provided by user\n");
	}

	amdgpu_gmc_noretry_set(adev);

	return 0;
}

/**
 * amdgpu_switcheroo_set_state - set switcheroo state
 *
 * @pdev: pci dev pointer
 * @state: vga_switcheroo state
 *
 * Callback for the switcheroo driver.  Suspends or resumes the
 * the asics before or after it is powered up using ACPI methods.
 */
static void amdgpu_switcheroo_set_state(struct pci_dev *pdev,
					enum vga_switcheroo_state state)
{
	struct drm_device *dev = pci_get_drvdata(pdev);
	int r;

	if (amdgpu_device_supports_boco(dev) && state == VGA_SWITCHEROO_OFF)
		return;

	if (state == VGA_SWITCHEROO_ON) {
		pr_info("switched on\n");
		/* don't suspend or resume card normally */
		dev->switch_power_state = DRM_SWITCH_POWER_CHANGING;

		pci_set_power_state(dev->pdev, PCI_D0);
		amdgpu_device_load_pci_state(dev->pdev);
		r = pci_enable_device(dev->pdev);
		if (r)
			DRM_WARN("pci_enable_device failed (%d)\n", r);
		amdgpu_device_resume(dev, true);

		dev->switch_power_state = DRM_SWITCH_POWER_ON;
		drm_kms_helper_poll_enable(dev);
	} else {
		pr_info("switched off\n");
		drm_kms_helper_poll_disable(dev);
		dev->switch_power_state = DRM_SWITCH_POWER_CHANGING;
		amdgpu_device_suspend(dev, true);
		amdgpu_device_cache_pci_state(dev->pdev);
		/* Shut down the device */
		pci_disable_device(dev->pdev);
		pci_set_power_state(dev->pdev, PCI_D3cold);
		dev->switch_power_state = DRM_SWITCH_POWER_OFF;
	}
}

/**
 * amdgpu_switcheroo_can_switch - see if switcheroo state can change
 *
 * @pdev: pci dev pointer
 *
 * Callback for the switcheroo driver.  Check of the switcheroo
 * state can be changed.
 * Returns true if the state can be changed, false if not.
 */
static bool amdgpu_switcheroo_can_switch(struct pci_dev *pdev)
{
	struct drm_device *dev = pci_get_drvdata(pdev);

	/*
	* FIXME: open_count is protected by drm_global_mutex but that would lead to
	* locking inversion with the driver load path. And the access here is
	* completely racy anyway. So don't bother with locking for now.
	*/
	return atomic_read(&dev->open_count) == 0;
}

static const struct vga_switcheroo_client_ops amdgpu_switcheroo_ops = {
	.set_gpu_state = amdgpu_switcheroo_set_state,
	.reprobe = NULL,
	.can_switch = amdgpu_switcheroo_can_switch,
};

/**
 * amdgpu_device_ip_set_clockgating_state - set the CG state
 *
 * @dev: amdgpu_device pointer
 * @block_type: Type of hardware IP (SMU, GFX, UVD, etc.)
 * @state: clockgating state (gate or ungate)
 *
 * Sets the requested clockgating state for all instances of
 * the hardware IP specified.
 * Returns the error code from the last instance.
 */
int amdgpu_device_ip_set_clockgating_state(void *dev,
					   enum amd_ip_block_type block_type,
					   enum amd_clockgating_state state)
{
	struct amdgpu_device *adev = dev;
	int i, r = 0;

	for (i = 0; i < adev->num_ip_blocks; i++) {
		if (!adev->ip_blocks[i].status.valid)
			continue;
		if (adev->ip_blocks[i].version->type != block_type)
			continue;
		if (!adev->ip_blocks[i].version->funcs->set_clockgating_state)
			continue;
		r = adev->ip_blocks[i].version->funcs->set_clockgating_state(
			(void *)adev, state);
		if (r)
			DRM_ERROR("set_clockgating_state of IP block <%s> failed %d\n",
				  adev->ip_blocks[i].version->funcs->name, r);
	}
	return r;
}

/**
 * amdgpu_device_ip_set_powergating_state - set the PG state
 *
 * @dev: amdgpu_device pointer
 * @block_type: Type of hardware IP (SMU, GFX, UVD, etc.)
 * @state: powergating state (gate or ungate)
 *
 * Sets the requested powergating state for all instances of
 * the hardware IP specified.
 * Returns the error code from the last instance.
 */
int amdgpu_device_ip_set_powergating_state(void *dev,
					   enum amd_ip_block_type block_type,
					   enum amd_powergating_state state)
{
	struct amdgpu_device *adev = dev;
	int i, r = 0;

	for (i = 0; i < adev->num_ip_blocks; i++) {
		if (!adev->ip_blocks[i].status.valid)
			continue;
		if (adev->ip_blocks[i].version->type != block_type)
			continue;
		if (!adev->ip_blocks[i].version->funcs->set_powergating_state)
			continue;
		r = adev->ip_blocks[i].version->funcs->set_powergating_state(
			(void *)adev, state);
		if (r)
			DRM_ERROR("set_powergating_state of IP block <%s> failed %d\n",
				  adev->ip_blocks[i].version->funcs->name, r);
	}
	return r;
}

/**
 * amdgpu_device_ip_get_clockgating_state - get the CG state
 *
 * @adev: amdgpu_device pointer
 * @flags: clockgating feature flags
 *
 * Walks the list of IPs on the device and updates the clockgating
 * flags for each IP.
 * Updates @flags with the feature flags for each hardware IP where
 * clockgating is enabled.
 */
void amdgpu_device_ip_get_clockgating_state(struct amdgpu_device *adev,
					    u32 *flags)
{
	int i;

	for (i = 0; i < adev->num_ip_blocks; i++) {
		if (!adev->ip_blocks[i].status.valid)
			continue;
		if (adev->ip_blocks[i].version->funcs->get_clockgating_state)
			adev->ip_blocks[i].version->funcs->get_clockgating_state((void *)adev, flags);
	}
}

/**
 * amdgpu_device_ip_wait_for_idle - wait for idle
 *
 * @adev: amdgpu_device pointer
 * @block_type: Type of hardware IP (SMU, GFX, UVD, etc.)
 *
 * Waits for the request hardware IP to be idle.
 * Returns 0 for success or a negative error code on failure.
 */
int amdgpu_device_ip_wait_for_idle(struct amdgpu_device *adev,
				   enum amd_ip_block_type block_type)
{
	int i, r;

	for (i = 0; i < adev->num_ip_blocks; i++) {
		if (!adev->ip_blocks[i].status.valid)
			continue;
		if (adev->ip_blocks[i].version->type == block_type) {
			r = adev->ip_blocks[i].version->funcs->wait_for_idle((void *)adev);
			if (r)
				return r;
			break;
		}
	}
	return 0;

}

/**
 * amdgpu_device_ip_is_idle - is the hardware IP idle
 *
 * @adev: amdgpu_device pointer
 * @block_type: Type of hardware IP (SMU, GFX, UVD, etc.)
 *
 * Check if the hardware IP is idle or not.
 * Returns true if it the IP is idle, false if not.
 */
bool amdgpu_device_ip_is_idle(struct amdgpu_device *adev,
			      enum amd_ip_block_type block_type)
{
	int i;

	for (i = 0; i < adev->num_ip_blocks; i++) {
		if (!adev->ip_blocks[i].status.valid)
			continue;
		if (adev->ip_blocks[i].version->type == block_type)
			return adev->ip_blocks[i].version->funcs->is_idle((void *)adev);
	}
	return true;

}

/**
 * amdgpu_device_ip_get_ip_block - get a hw IP pointer
 *
 * @adev: amdgpu_device pointer
 * @type: Type of hardware IP (SMU, GFX, UVD, etc.)
 *
 * Returns a pointer to the hardware IP block structure
 * if it exists for the asic, otherwise NULL.
 */
struct amdgpu_ip_block *
amdgpu_device_ip_get_ip_block(struct amdgpu_device *adev,
			      enum amd_ip_block_type type)
{
	int i;

	for (i = 0; i < adev->num_ip_blocks; i++)
		if (adev->ip_blocks[i].version->type == type)
			return &adev->ip_blocks[i];

	return NULL;
}

/**
 * amdgpu_device_ip_block_version_cmp
 *
 * @adev: amdgpu_device pointer
 * @type: enum amd_ip_block_type
 * @major: major version
 * @minor: minor version
 *
 * return 0 if equal or greater
 * return 1 if smaller or the ip_block doesn't exist
 */
int amdgpu_device_ip_block_version_cmp(struct amdgpu_device *adev,
				       enum amd_ip_block_type type,
				       u32 major, u32 minor)
{
	struct amdgpu_ip_block *ip_block = amdgpu_device_ip_get_ip_block(adev, type);

	if (ip_block && ((ip_block->version->major > major) ||
			((ip_block->version->major == major) &&
			(ip_block->version->minor >= minor))))
		return 0;

	return 1;
}

/**
 * amdgpu_device_ip_block_add
 *
 * @adev: amdgpu_device pointer
 * @ip_block_version: pointer to the IP to add
 *
 * Adds the IP block driver information to the collection of IPs
 * on the asic.
 */
int amdgpu_device_ip_block_add(struct amdgpu_device *adev,
			       const struct amdgpu_ip_block_version *ip_block_version)
{
	if (!ip_block_version)
		return -EINVAL;

	DRM_INFO("add ip block number %d <%s>\n", adev->num_ip_blocks,
		  ip_block_version->funcs->name);

	adev->ip_blocks[adev->num_ip_blocks++].version = ip_block_version;

	return 0;
}

/**
 * amdgpu_device_enable_virtual_display - enable virtual display feature
 *
 * @adev: amdgpu_device pointer
 *
 * Enabled the virtual display feature if the user has enabled it via
 * the module parameter virtual_display.  This feature provides a virtual
 * display hardware on headless boards or in virtualized environments.
 * This function parses and validates the configuration string specified by
 * the user and configues the virtual display configuration (number of
 * virtual connectors, crtcs, etc.) specified.
 */
static void amdgpu_device_enable_virtual_display(struct amdgpu_device *adev)
{
	adev->enable_virtual_display = false;

	if (amdgpu_virtual_display) {
		struct drm_device *ddev = adev_to_drm(adev);
		const char *pci_address_name = pci_name(ddev->pdev);
		char *pciaddstr, *pciaddstr_tmp, *pciaddname_tmp, *pciaddname;

		pciaddstr = kstrdup(amdgpu_virtual_display, GFP_KERNEL);
		pciaddstr_tmp = pciaddstr;
		while ((pciaddname_tmp = strsep(&pciaddstr_tmp, ";"))) {
			pciaddname = strsep(&pciaddname_tmp, ",");
			if (!strcmp("all", pciaddname)
			    || !strcmp(pci_address_name, pciaddname)) {
				long num_crtc;
				int res = -1;

				adev->enable_virtual_display = true;

				if (pciaddname_tmp)
					res = kstrtol(pciaddname_tmp, 10,
						      &num_crtc);

				if (!res) {
					if (num_crtc < 1)
						num_crtc = 1;
					if (num_crtc > 6)
						num_crtc = 6;
					adev->mode_info.num_crtc = num_crtc;
				} else {
					adev->mode_info.num_crtc = 1;
				}
				break;
			}
		}

		DRM_INFO("virtual display string:%s, %s:virtual_display:%d, num_crtc:%d\n",
			 amdgpu_virtual_display, pci_address_name,
			 adev->enable_virtual_display, adev->mode_info.num_crtc);

		kfree(pciaddstr);
	}
}

/**
 * amdgpu_device_parse_gpu_info_fw - parse gpu info firmware
 *
 * @adev: amdgpu_device pointer
 *
 * Parses the asic configuration parameters specified in the gpu info
 * firmware and makes them availale to the driver for use in configuring
 * the asic.
 * Returns 0 on success, -EINVAL on failure.
 */
static int amdgpu_device_parse_gpu_info_fw(struct amdgpu_device *adev)
{
	const char *chip_name;
	char fw_name[40];
	int err;
	const struct gpu_info_firmware_header_v1_0 *hdr;

	adev->firmware.gpu_info_fw = NULL;

	if (adev->mman.discovery_bin) {
		amdgpu_discovery_get_gfx_info(adev);

		/*
		 * FIXME: The bounding box is still needed by Navi12, so
		 * temporarily read it from gpu_info firmware. Should be droped
		 * when DAL no longer needs it.
		 */
		if (adev->asic_type != CHIP_NAVI12)
			return 0;
	}

	switch (adev->asic_type) {
#ifdef CONFIG_DRM_AMDGPU_SI
	case CHIP_VERDE:
	case CHIP_TAHITI:
	case CHIP_PITCAIRN:
	case CHIP_OLAND:
	case CHIP_HAINAN:
#endif
#ifdef CONFIG_DRM_AMDGPU_CIK
	case CHIP_BONAIRE:
	case CHIP_HAWAII:
	case CHIP_KAVERI:
	case CHIP_KABINI:
	case CHIP_MULLINS:
#endif
	case CHIP_TOPAZ:
	case CHIP_TONGA:
	case CHIP_FIJI:
	case CHIP_POLARIS10:
	case CHIP_POLARIS11:
	case CHIP_POLARIS12:
	case CHIP_VEGAM:
	case CHIP_CARRIZO:
	case CHIP_STONEY:
	case CHIP_VEGA20:
	case CHIP_SIENNA_CICHLID:
	case CHIP_NAVY_FLOUNDER:
	default:
		return 0;
	case CHIP_VEGA10:
		chip_name = "vega10";
		break;
	case CHIP_VEGA12:
		chip_name = "vega12";
		break;
	case CHIP_RAVEN:
		if (adev->apu_flags & AMD_APU_IS_RAVEN2)
			chip_name = "raven2";
		else if (adev->apu_flags & AMD_APU_IS_PICASSO)
			chip_name = "picasso";
		else
			chip_name = "raven";
		break;
	case CHIP_ARCTURUS:
		chip_name = "arcturus";
		break;
	case CHIP_RENOIR:
		if (adev->apu_flags & AMD_APU_IS_RENOIR)
			chip_name = "renoir";
		else
			chip_name = "green_sardine";
		break;
	case CHIP_NAVI10:
		chip_name = "navi10";
		break;
	case CHIP_NAVI14:
		chip_name = "navi14";
		break;
	case CHIP_NAVI12:
		chip_name = "navi12";
		break;
	}

	snprintf(fw_name, sizeof(fw_name), "amdgpu/%s_gpu_info.bin", chip_name);
	err = request_firmware(&adev->firmware.gpu_info_fw, fw_name, adev->dev);
	if (err) {
		dev_err(adev->dev,
			"Failed to load gpu_info firmware \"%s\"\n",
			fw_name);
		goto out;
	}
	err = amdgpu_ucode_validate(adev->firmware.gpu_info_fw);
	if (err) {
		dev_err(adev->dev,
			"Failed to validate gpu_info firmware \"%s\"\n",
			fw_name);
		goto out;
	}

	hdr = (const struct gpu_info_firmware_header_v1_0 *)adev->firmware.gpu_info_fw->data;
	amdgpu_ucode_print_gpu_info_hdr(&hdr->header);

	switch (hdr->version_major) {
	case 1:
	{
		const struct gpu_info_firmware_v1_0 *gpu_info_fw =
			(const struct gpu_info_firmware_v1_0 *)(adev->firmware.gpu_info_fw->data +
								le32_to_cpu(hdr->header.ucode_array_offset_bytes));

		/*
		 * Should be droped when DAL no longer needs it.
		 */
		if (adev->asic_type == CHIP_NAVI12)
			goto parse_soc_bounding_box;

		adev->gfx.config.max_shader_engines = le32_to_cpu(gpu_info_fw->gc_num_se);
		adev->gfx.config.max_cu_per_sh = le32_to_cpu(gpu_info_fw->gc_num_cu_per_sh);
		adev->gfx.config.max_sh_per_se = le32_to_cpu(gpu_info_fw->gc_num_sh_per_se);
		adev->gfx.config.max_backends_per_se = le32_to_cpu(gpu_info_fw->gc_num_rb_per_se);
		adev->gfx.config.max_texture_channel_caches =
			le32_to_cpu(gpu_info_fw->gc_num_tccs);
		adev->gfx.config.max_gprs = le32_to_cpu(gpu_info_fw->gc_num_gprs);
		adev->gfx.config.max_gs_threads = le32_to_cpu(gpu_info_fw->gc_num_max_gs_thds);
		adev->gfx.config.gs_vgt_table_depth = le32_to_cpu(gpu_info_fw->gc_gs_table_depth);
		adev->gfx.config.gs_prim_buffer_depth = le32_to_cpu(gpu_info_fw->gc_gsprim_buff_depth);
		adev->gfx.config.double_offchip_lds_buf =
			le32_to_cpu(gpu_info_fw->gc_double_offchip_lds_buffer);
		adev->gfx.cu_info.wave_front_size = le32_to_cpu(gpu_info_fw->gc_wave_size);
		adev->gfx.cu_info.max_waves_per_simd =
			le32_to_cpu(gpu_info_fw->gc_max_waves_per_simd);
		adev->gfx.cu_info.max_scratch_slots_per_cu =
			le32_to_cpu(gpu_info_fw->gc_max_scratch_slots_per_cu);
		adev->gfx.cu_info.lds_size = le32_to_cpu(gpu_info_fw->gc_lds_size);
		if (hdr->version_minor >= 1) {
			const struct gpu_info_firmware_v1_1 *gpu_info_fw =
				(const struct gpu_info_firmware_v1_1 *)(adev->firmware.gpu_info_fw->data +
									le32_to_cpu(hdr->header.ucode_array_offset_bytes));
			adev->gfx.config.num_sc_per_sh =
				le32_to_cpu(gpu_info_fw->num_sc_per_sh);
			adev->gfx.config.num_packer_per_sc =
				le32_to_cpu(gpu_info_fw->num_packer_per_sc);
		}

parse_soc_bounding_box:
		/*
		 * soc bounding box info is not integrated in disocovery table,
		 * we always need to parse it from gpu info firmware if needed.
		 */
		if (hdr->version_minor == 2) {
			const struct gpu_info_firmware_v1_2 *gpu_info_fw =
				(const struct gpu_info_firmware_v1_2 *)(adev->firmware.gpu_info_fw->data +
									le32_to_cpu(hdr->header.ucode_array_offset_bytes));
			adev->dm.soc_bounding_box = &gpu_info_fw->soc_bounding_box;
		}
		break;
	}
	default:
		dev_err(adev->dev,
			"Unsupported gpu_info table %d\n", hdr->header.ucode_version);
		err = -EINVAL;
		goto out;
	}
out:
	return err;
}

/**
 * amdgpu_device_ip_early_init - run early init for hardware IPs
 *
 * @adev: amdgpu_device pointer
 *
 * Early initialization pass for hardware IPs.  The hardware IPs that make
 * up each asic are discovered each IP's early_init callback is run.  This
 * is the first stage in initializing the asic.
 * Returns 0 on success, negative error code on failure.
 */
static int amdgpu_device_ip_early_init(struct amdgpu_device *adev)
{
	int i, r;

	amdgpu_device_enable_virtual_display(adev);

	if (amdgpu_sriov_vf(adev)) {
		r = amdgpu_virt_request_full_gpu(adev, true);
		if (r)
			return r;
	}

	switch (adev->asic_type) {
#ifdef CONFIG_DRM_AMDGPU_SI
	case CHIP_VERDE:
	case CHIP_TAHITI:
	case CHIP_PITCAIRN:
	case CHIP_OLAND:
	case CHIP_HAINAN:
		adev->family = AMDGPU_FAMILY_SI;
		r = si_set_ip_blocks(adev);
		if (r)
			return r;
		break;
#endif
#ifdef CONFIG_DRM_AMDGPU_CIK
	case CHIP_BONAIRE:
	case CHIP_HAWAII:
	case CHIP_KAVERI:
	case CHIP_KABINI:
	case CHIP_MULLINS:
		if (adev->flags & AMD_IS_APU)
			adev->family = AMDGPU_FAMILY_KV;
		else
			adev->family = AMDGPU_FAMILY_CI;

		r = cik_set_ip_blocks(adev);
		if (r)
			return r;
		break;
#endif
	case CHIP_TOPAZ:
	case CHIP_TONGA:
	case CHIP_FIJI:
	case CHIP_POLARIS10:
	case CHIP_POLARIS11:
	case CHIP_POLARIS12:
	case CHIP_VEGAM:
	case CHIP_CARRIZO:
	case CHIP_STONEY:
		if (adev->flags & AMD_IS_APU)
			adev->family = AMDGPU_FAMILY_CZ;
		else
			adev->family = AMDGPU_FAMILY_VI;

		r = vi_set_ip_blocks(adev);
		if (r)
			return r;
		break;
	case CHIP_VEGA10:
	case CHIP_VEGA12:
	case CHIP_VEGA20:
	case CHIP_RAVEN:
	case CHIP_ARCTURUS:
	case CHIP_RENOIR:
		if (adev->flags & AMD_IS_APU)
			adev->family = AMDGPU_FAMILY_RV;
		else
			adev->family = AMDGPU_FAMILY_AI;

		r = soc15_set_ip_blocks(adev);
		if (r)
			return r;
		break;
	case  CHIP_NAVI10:
	case  CHIP_NAVI14:
	case  CHIP_NAVI12:
	case  CHIP_SIENNA_CICHLID:
	case  CHIP_NAVY_FLOUNDER:
		adev->family = AMDGPU_FAMILY_NV;

		r = nv_set_ip_blocks(adev);
		if (r)
			return r;
		break;
	default:
		/* FIXME: not supported yet */
		return -EINVAL;
	}

	amdgpu_amdkfd_device_probe(adev);

	adev->pm.pp_feature = amdgpu_pp_feature_mask;
	if (amdgpu_sriov_vf(adev) || sched_policy == KFD_SCHED_POLICY_NO_HWS)
		adev->pm.pp_feature &= ~PP_GFXOFF_MASK;

	for (i = 0; i < adev->num_ip_blocks; i++) {
		if ((amdgpu_ip_block_mask & (1 << i)) == 0) {
			DRM_ERROR("disabled ip block: %d <%s>\n",
				  i, adev->ip_blocks[i].version->funcs->name);
			adev->ip_blocks[i].status.valid = false;
		} else {
			if (adev->ip_blocks[i].version->funcs->early_init) {
				r = adev->ip_blocks[i].version->funcs->early_init((void *)adev);
				if (r == -ENOENT) {
					adev->ip_blocks[i].status.valid = false;
				} else if (r) {
					DRM_ERROR("early_init of IP block <%s> failed %d\n",
						  adev->ip_blocks[i].version->funcs->name, r);
					return r;
				} else {
					adev->ip_blocks[i].status.valid = true;
				}
			} else {
				adev->ip_blocks[i].status.valid = true;
			}
		}
		/* get the vbios after the asic_funcs are set up */
		if (adev->ip_blocks[i].version->type == AMD_IP_BLOCK_TYPE_COMMON) {
			r = amdgpu_device_parse_gpu_info_fw(adev);
			if (r)
				return r;

			/* Read BIOS */
			if (!amdgpu_get_bios(adev))
				return -EINVAL;

			r = amdgpu_atombios_init(adev);
			if (r) {
				dev_err(adev->dev, "amdgpu_atombios_init failed\n");
				amdgpu_vf_error_put(adev, AMDGIM_ERROR_VF_ATOMBIOS_INIT_FAIL, 0, 0);
				return r;
			}
		}
	}

	adev->cg_flags &= amdgpu_cg_mask;
	adev->pg_flags &= amdgpu_pg_mask;

	return 0;
}

static int amdgpu_device_ip_hw_init_phase1(struct amdgpu_device *adev)
{
	int i, r;

	for (i = 0; i < adev->num_ip_blocks; i++) {
		if (!adev->ip_blocks[i].status.sw)
			continue;
		if (adev->ip_blocks[i].status.hw)
			continue;
		if (adev->ip_blocks[i].version->type == AMD_IP_BLOCK_TYPE_COMMON ||
		    (amdgpu_sriov_vf(adev) && (adev->ip_blocks[i].version->type == AMD_IP_BLOCK_TYPE_PSP)) ||
		    adev->ip_blocks[i].version->type == AMD_IP_BLOCK_TYPE_IH) {
			r = adev->ip_blocks[i].version->funcs->hw_init(adev);
			if (r) {
				DRM_ERROR("hw_init of IP block <%s> failed %d\n",
					  adev->ip_blocks[i].version->funcs->name, r);
				return r;
			}
			adev->ip_blocks[i].status.hw = true;
		}
	}

	return 0;
}

static int amdgpu_device_ip_hw_init_phase2(struct amdgpu_device *adev)
{
	int i, r;

	for (i = 0; i < adev->num_ip_blocks; i++) {
		if (!adev->ip_blocks[i].status.sw)
			continue;
		if (adev->ip_blocks[i].status.hw)
			continue;
		r = adev->ip_blocks[i].version->funcs->hw_init(adev);
		if (r) {
			DRM_ERROR("hw_init of IP block <%s> failed %d\n",
				  adev->ip_blocks[i].version->funcs->name, r);
			return r;
		}
		adev->ip_blocks[i].status.hw = true;
	}

	return 0;
}

static int amdgpu_device_fw_loading(struct amdgpu_device *adev)
{
	int r = 0;
	int i;
	uint32_t smu_version;

	if (adev->asic_type >= CHIP_VEGA10) {
		for (i = 0; i < adev->num_ip_blocks; i++) {
			if (adev->ip_blocks[i].version->type != AMD_IP_BLOCK_TYPE_PSP)
				continue;

			/* no need to do the fw loading again if already done*/
			if (adev->ip_blocks[i].status.hw == true)
				break;

			if (amdgpu_in_reset(adev) || adev->in_suspend) {
				r = adev->ip_blocks[i].version->funcs->resume(adev);
				if (r) {
					DRM_ERROR("resume of IP block <%s> failed %d\n",
							  adev->ip_blocks[i].version->funcs->name, r);
					return r;
				}
			} else {
				r = adev->ip_blocks[i].version->funcs->hw_init(adev);
				if (r) {
					DRM_ERROR("hw_init of IP block <%s> failed %d\n",
							  adev->ip_blocks[i].version->funcs->name, r);
					return r;
				}
			}

			adev->ip_blocks[i].status.hw = true;
			break;
		}
	}

	if (!amdgpu_sriov_vf(adev) || adev->asic_type == CHIP_TONGA)
		r = amdgpu_pm_load_smu_firmware(adev, &smu_version);

	return r;
}

/**
 * amdgpu_device_ip_init - run init for hardware IPs
 *
 * @adev: amdgpu_device pointer
 *
 * Main initialization pass for hardware IPs.  The list of all the hardware
 * IPs that make up the asic is walked and the sw_init and hw_init callbacks
 * are run.  sw_init initializes the software state associated with each IP
 * and hw_init initializes the hardware associated with each IP.
 * Returns 0 on success, negative error code on failure.
 */
static int amdgpu_device_ip_init(struct amdgpu_device *adev)
{
	int i, r;

	r = amdgpu_ras_init(adev);
	if (r)
		return r;

	for (i = 0; i < adev->num_ip_blocks; i++) {
		if (!adev->ip_blocks[i].status.valid)
			continue;
		r = adev->ip_blocks[i].version->funcs->sw_init((void *)adev);
		if (r) {
			DRM_ERROR("sw_init of IP block <%s> failed %d\n",
				  adev->ip_blocks[i].version->funcs->name, r);
			goto init_failed;
		}
		adev->ip_blocks[i].status.sw = true;

		/* need to do gmc hw init early so we can allocate gpu mem */
		if (adev->ip_blocks[i].version->type == AMD_IP_BLOCK_TYPE_GMC) {
			r = amdgpu_device_vram_scratch_init(adev);
			if (r) {
				DRM_ERROR("amdgpu_vram_scratch_init failed %d\n", r);
				goto init_failed;
			}
			r = adev->ip_blocks[i].version->funcs->hw_init((void *)adev);
			if (r) {
				DRM_ERROR("hw_init %d failed %d\n", i, r);
				goto init_failed;
			}
			r = amdgpu_device_wb_init(adev);
			if (r) {
				DRM_ERROR("amdgpu_device_wb_init failed %d\n", r);
				goto init_failed;
			}
			adev->ip_blocks[i].status.hw = true;

			/* right after GMC hw init, we create CSA */
			if (amdgpu_mcbp || amdgpu_sriov_vf(adev)) {
				r = amdgpu_allocate_static_csa(adev, &adev->virt.csa_obj,
								AMDGPU_GEM_DOMAIN_VRAM,
								AMDGPU_CSA_SIZE);
				if (r) {
					DRM_ERROR("allocate CSA failed %d\n", r);
					goto init_failed;
				}
			}
		}
	}

	if (amdgpu_sriov_vf(adev))
		amdgpu_virt_init_data_exchange(adev);

	r = amdgpu_ib_pool_init(adev);
	if (r) {
		dev_err(adev->dev, "IB initialization failed (%d).\n", r);
		amdgpu_vf_error_put(adev, AMDGIM_ERROR_VF_IB_INIT_FAIL, 0, r);
		goto init_failed;
	}

	r = amdgpu_ucode_create_bo(adev); /* create ucode bo when sw_init complete*/
	if (r)
		goto init_failed;

	r = amdgpu_device_ip_hw_init_phase1(adev);
	if (r)
		goto init_failed;

	r = amdgpu_device_fw_loading(adev);
	if (r)
		goto init_failed;

	r = amdgpu_device_ip_hw_init_phase2(adev);
	if (r)
		goto init_failed;

	/*
	 * retired pages will be loaded from eeprom and reserved here,
	 * it should be called after amdgpu_device_ip_hw_init_phase2  since
	 * for some ASICs the RAS EEPROM code relies on SMU fully functioning
	 * for I2C communication which only true at this point.
	 *
	 * amdgpu_ras_recovery_init may fail, but the upper only cares the
	 * failure from bad gpu situation and stop amdgpu init process
	 * accordingly. For other failed cases, it will still release all
	 * the resource and print error message, rather than returning one
	 * negative value to upper level.
	 *
	 * Note: theoretically, this should be called before all vram allocations
	 * to protect retired page from abusing
	 */
	r = amdgpu_ras_recovery_init(adev);
	if (r)
		goto init_failed;

	if (adev->gmc.xgmi.num_physical_nodes > 1)
		amdgpu_xgmi_add_device(adev);
	amdgpu_amdkfd_device_init(adev);

	amdgpu_fru_get_product_info(adev);

init_failed:
	if (amdgpu_sriov_vf(adev))
		amdgpu_virt_release_full_gpu(adev, true);

	return r;
}

/**
 * amdgpu_device_fill_reset_magic - writes reset magic to gart pointer
 *
 * @adev: amdgpu_device pointer
 *
 * Writes a reset magic value to the gart pointer in VRAM.  The driver calls
 * this function before a GPU reset.  If the value is retained after a
 * GPU reset, VRAM has not been lost.  Some GPU resets may destry VRAM contents.
 */
static void amdgpu_device_fill_reset_magic(struct amdgpu_device *adev)
{
	memcpy(adev->reset_magic, adev->gart.ptr, AMDGPU_RESET_MAGIC_NUM);
}

/**
 * amdgpu_device_check_vram_lost - check if vram is valid
 *
 * @adev: amdgpu_device pointer
 *
 * Checks the reset magic value written to the gart pointer in VRAM.
 * The driver calls this after a GPU reset to see if the contents of
 * VRAM is lost or now.
 * returns true if vram is lost, false if not.
 */
static bool amdgpu_device_check_vram_lost(struct amdgpu_device *adev)
{
	if (memcmp(adev->gart.ptr, adev->reset_magic,
			AMDGPU_RESET_MAGIC_NUM))
		return true;

	if (!amdgpu_in_reset(adev))
		return false;

	/*
	 * For all ASICs with baco/mode1 reset, the VRAM is
	 * always assumed to be lost.
	 */
	switch (amdgpu_asic_reset_method(adev)) {
	case AMD_RESET_METHOD_BACO:
	case AMD_RESET_METHOD_MODE1:
		return true;
	default:
		return false;
	}
}

/**
 * amdgpu_device_set_cg_state - set clockgating for amdgpu device
 *
 * @adev: amdgpu_device pointer
 * @state: clockgating state (gate or ungate)
 *
 * The list of all the hardware IPs that make up the asic is walked and the
 * set_clockgating_state callbacks are run.
 * Late initialization pass enabling clockgating for hardware IPs.
 * Fini or suspend, pass disabling clockgating for hardware IPs.
 * Returns 0 on success, negative error code on failure.
 */

static int amdgpu_device_set_cg_state(struct amdgpu_device *adev,
						enum amd_clockgating_state state)
{
	int i, j, r;

	if (amdgpu_emu_mode == 1)
		return 0;

	for (j = 0; j < adev->num_ip_blocks; j++) {
		i = state == AMD_CG_STATE_GATE ? j : adev->num_ip_blocks - j - 1;
		if (!adev->ip_blocks[i].status.late_initialized)
			continue;
		/* skip CG for VCE/UVD, it's handled specially */
		if (adev->ip_blocks[i].version->type != AMD_IP_BLOCK_TYPE_UVD &&
		    adev->ip_blocks[i].version->type != AMD_IP_BLOCK_TYPE_VCE &&
		    adev->ip_blocks[i].version->type != AMD_IP_BLOCK_TYPE_VCN &&
		    adev->ip_blocks[i].version->type != AMD_IP_BLOCK_TYPE_JPEG &&
		    adev->ip_blocks[i].version->funcs->set_clockgating_state) {
			/* enable clockgating to save power */
			r = adev->ip_blocks[i].version->funcs->set_clockgating_state((void *)adev,
										     state);
			if (r) {
				DRM_ERROR("set_clockgating_state(gate) of IP block <%s> failed %d\n",
					  adev->ip_blocks[i].version->funcs->name, r);
				return r;
			}
		}
	}

	return 0;
}

static int amdgpu_device_set_pg_state(struct amdgpu_device *adev, enum amd_powergating_state state)
{
	int i, j, r;

	if (amdgpu_emu_mode == 1)
		return 0;

	for (j = 0; j < adev->num_ip_blocks; j++) {
		i = state == AMD_PG_STATE_GATE ? j : adev->num_ip_blocks - j - 1;
		if (!adev->ip_blocks[i].status.late_initialized)
			continue;
		/* skip CG for VCE/UVD, it's handled specially */
		if (adev->ip_blocks[i].version->type != AMD_IP_BLOCK_TYPE_UVD &&
		    adev->ip_blocks[i].version->type != AMD_IP_BLOCK_TYPE_VCE &&
		    adev->ip_blocks[i].version->type != AMD_IP_BLOCK_TYPE_VCN &&
		    adev->ip_blocks[i].version->type != AMD_IP_BLOCK_TYPE_JPEG &&
		    adev->ip_blocks[i].version->funcs->set_powergating_state) {
			/* enable powergating to save power */
			r = adev->ip_blocks[i].version->funcs->set_powergating_state((void *)adev,
											state);
			if (r) {
				DRM_ERROR("set_powergating_state(gate) of IP block <%s> failed %d\n",
					  adev->ip_blocks[i].version->funcs->name, r);
				return r;
			}
		}
	}
	return 0;
}

static int amdgpu_device_enable_mgpu_fan_boost(void)
{
	struct amdgpu_gpu_instance *gpu_ins;
	struct amdgpu_device *adev;
	int i, ret = 0;

	mutex_lock(&mgpu_info.mutex);

	/*
	 * MGPU fan boost feature should be enabled
	 * only when there are two or more dGPUs in
	 * the system
	 */
	if (mgpu_info.num_dgpu < 2)
		goto out;

	for (i = 0; i < mgpu_info.num_dgpu; i++) {
		gpu_ins = &(mgpu_info.gpu_ins[i]);
		adev = gpu_ins->adev;
		if (!(adev->flags & AMD_IS_APU) &&
		    !gpu_ins->mgpu_fan_enabled) {
			ret = amdgpu_dpm_enable_mgpu_fan_boost(adev);
			if (ret)
				break;

			gpu_ins->mgpu_fan_enabled = 1;
		}
	}

out:
	mutex_unlock(&mgpu_info.mutex);

	return ret;
}

/**
 * amdgpu_device_ip_late_init - run late init for hardware IPs
 *
 * @adev: amdgpu_device pointer
 *
 * Late initialization pass for hardware IPs.  The list of all the hardware
 * IPs that make up the asic is walked and the late_init callbacks are run.
 * late_init covers any special initialization that an IP requires
 * after all of the have been initialized or something that needs to happen
 * late in the init process.
 * Returns 0 on success, negative error code on failure.
 */
static int amdgpu_device_ip_late_init(struct amdgpu_device *adev)
{
	struct amdgpu_gpu_instance *gpu_instance;
	int i = 0, r;

	for (i = 0; i < adev->num_ip_blocks; i++) {
		if (!adev->ip_blocks[i].status.hw)
			continue;
		if (adev->ip_blocks[i].version->funcs->late_init) {
			r = adev->ip_blocks[i].version->funcs->late_init((void *)adev);
			if (r) {
				DRM_ERROR("late_init of IP block <%s> failed %d\n",
					  adev->ip_blocks[i].version->funcs->name, r);
				return r;
			}
		}
		adev->ip_blocks[i].status.late_initialized = true;
	}

	amdgpu_ras_set_error_query_ready(adev, true);

	amdgpu_device_set_cg_state(adev, AMD_CG_STATE_GATE);
	amdgpu_device_set_pg_state(adev, AMD_PG_STATE_GATE);

	amdgpu_device_fill_reset_magic(adev);

	r = amdgpu_device_enable_mgpu_fan_boost();
	if (r)
		DRM_ERROR("enable mgpu fan boost failed (%d).\n", r);


	if (adev->gmc.xgmi.num_physical_nodes > 1) {
		mutex_lock(&mgpu_info.mutex);

		/*
		 * Reset device p-state to low as this was booted with high.
		 *
		 * This should be performed only after all devices from the same
		 * hive get initialized.
		 *
		 * However, it's unknown how many device in the hive in advance.
		 * As this is counted one by one during devices initializations.
		 *
		 * So, we wait for all XGMI interlinked devices initialized.
		 * This may bring some delays as those devices may come from
		 * different hives. But that should be OK.
		 */
		if (mgpu_info.num_dgpu == adev->gmc.xgmi.num_physical_nodes) {
			for (i = 0; i < mgpu_info.num_gpu; i++) {
				gpu_instance = &(mgpu_info.gpu_ins[i]);
				if (gpu_instance->adev->flags & AMD_IS_APU)
					continue;

				r = amdgpu_xgmi_set_pstate(gpu_instance->adev,
						AMDGPU_XGMI_PSTATE_MIN);
				if (r) {
					DRM_ERROR("pstate setting failed (%d).\n", r);
					break;
				}
			}
		}

		mutex_unlock(&mgpu_info.mutex);
	}

	return 0;
}

/**
 * amdgpu_device_ip_fini - run fini for hardware IPs
 *
 * @adev: amdgpu_device pointer
 *
 * Main teardown pass for hardware IPs.  The list of all the hardware
 * IPs that make up the asic is walked and the hw_fini and sw_fini callbacks
 * are run.  hw_fini tears down the hardware associated with each IP
 * and sw_fini tears down any software state associated with each IP.
 * Returns 0 on success, negative error code on failure.
 */
static int amdgpu_device_ip_fini(struct amdgpu_device *adev)
{
	int i, r;

	if (amdgpu_sriov_vf(adev) && adev->virt.ras_init_done)
		amdgpu_virt_release_ras_err_handler_data(adev);

	amdgpu_ras_pre_fini(adev);

	if (adev->gmc.xgmi.num_physical_nodes > 1)
		amdgpu_xgmi_remove_device(adev);

	amdgpu_device_set_pg_state(adev, AMD_PG_STATE_UNGATE);
	amdgpu_device_set_cg_state(adev, AMD_CG_STATE_UNGATE);

	amdgpu_amdkfd_device_fini(adev);

	/* need to disable SMC first */
	for (i = 0; i < adev->num_ip_blocks; i++) {
		if (!adev->ip_blocks[i].status.hw)
			continue;
		if (adev->ip_blocks[i].version->type == AMD_IP_BLOCK_TYPE_SMC) {
			r = adev->ip_blocks[i].version->funcs->hw_fini((void *)adev);
			/* XXX handle errors */
			if (r) {
				DRM_DEBUG("hw_fini of IP block <%s> failed %d\n",
					  adev->ip_blocks[i].version->funcs->name, r);
			}
			adev->ip_blocks[i].status.hw = false;
			break;
		}
	}

	for (i = adev->num_ip_blocks - 1; i >= 0; i--) {
		if (!adev->ip_blocks[i].status.hw)
			continue;

		r = adev->ip_blocks[i].version->funcs->hw_fini((void *)adev);
		/* XXX handle errors */
		if (r) {
			DRM_DEBUG("hw_fini of IP block <%s> failed %d\n",
				  adev->ip_blocks[i].version->funcs->name, r);
		}

		adev->ip_blocks[i].status.hw = false;
	}


	for (i = adev->num_ip_blocks - 1; i >= 0; i--) {
		if (!adev->ip_blocks[i].status.sw)
			continue;

		if (adev->ip_blocks[i].version->type == AMD_IP_BLOCK_TYPE_GMC) {
			amdgpu_ucode_free_bo(adev);
			amdgpu_free_static_csa(&adev->virt.csa_obj);
			amdgpu_device_wb_fini(adev);
			amdgpu_device_vram_scratch_fini(adev);
			amdgpu_ib_pool_fini(adev);
		}

		r = adev->ip_blocks[i].version->funcs->sw_fini((void *)adev);
		/* XXX handle errors */
		if (r) {
			DRM_DEBUG("sw_fini of IP block <%s> failed %d\n",
				  adev->ip_blocks[i].version->funcs->name, r);
		}
		adev->ip_blocks[i].status.sw = false;
		adev->ip_blocks[i].status.valid = false;
	}

	for (i = adev->num_ip_blocks - 1; i >= 0; i--) {
		if (!adev->ip_blocks[i].status.late_initialized)
			continue;
		if (adev->ip_blocks[i].version->funcs->late_fini)
			adev->ip_blocks[i].version->funcs->late_fini((void *)adev);
		adev->ip_blocks[i].status.late_initialized = false;
	}

	amdgpu_ras_fini(adev);

	if (amdgpu_sriov_vf(adev))
		if (amdgpu_virt_release_full_gpu(adev, false))
			DRM_ERROR("failed to release exclusive mode on fini\n");

	return 0;
}

/**
 * amdgpu_device_delayed_init_work_handler - work handler for IB tests
 *
 * @work: work_struct.
 */
static void amdgpu_device_delayed_init_work_handler(struct work_struct *work)
{
	struct amdgpu_device *adev =
		container_of(work, struct amdgpu_device, delayed_init_work.work);
	int r;

	r = amdgpu_ib_ring_tests(adev);
	if (r)
		DRM_ERROR("ib ring test failed (%d).\n", r);
}

static void amdgpu_device_delay_enable_gfx_off(struct work_struct *work)
{
	struct amdgpu_device *adev =
		container_of(work, struct amdgpu_device, gfx.gfx_off_delay_work.work);

	mutex_lock(&adev->gfx.gfx_off_mutex);
	if (!adev->gfx.gfx_off_state && !adev->gfx.gfx_off_req_count) {
		if (!amdgpu_dpm_set_powergating_by_smu(adev, AMD_IP_BLOCK_TYPE_GFX, true))
			adev->gfx.gfx_off_state = true;
	}
	mutex_unlock(&adev->gfx.gfx_off_mutex);
}

/**
 * amdgpu_device_ip_suspend_phase1 - run suspend for hardware IPs (phase 1)
 *
 * @adev: amdgpu_device pointer
 *
 * Main suspend function for hardware IPs.  The list of all the hardware
 * IPs that make up the asic is walked, clockgating is disabled and the
 * suspend callbacks are run.  suspend puts the hardware and software state
 * in each IP into a state suitable for suspend.
 * Returns 0 on success, negative error code on failure.
 */
static int amdgpu_device_ip_suspend_phase1(struct amdgpu_device *adev)
{
	int i, r;

	amdgpu_device_set_pg_state(adev, AMD_PG_STATE_UNGATE);
	amdgpu_device_set_cg_state(adev, AMD_CG_STATE_UNGATE);

	for (i = adev->num_ip_blocks - 1; i >= 0; i--) {
		if (!adev->ip_blocks[i].status.valid)
			continue;

		/* displays are handled separately */
		if (adev->ip_blocks[i].version->type != AMD_IP_BLOCK_TYPE_DCE)
			continue;

		/* XXX handle errors */
		r = adev->ip_blocks[i].version->funcs->suspend(adev);
		/* XXX handle errors */
		if (r) {
			DRM_ERROR("suspend of IP block <%s> failed %d\n",
				  adev->ip_blocks[i].version->funcs->name, r);
			return r;
		}

		adev->ip_blocks[i].status.hw = false;
	}

	return 0;
}

/**
 * amdgpu_device_ip_suspend_phase2 - run suspend for hardware IPs (phase 2)
 *
 * @adev: amdgpu_device pointer
 *
 * Main suspend function for hardware IPs.  The list of all the hardware
 * IPs that make up the asic is walked, clockgating is disabled and the
 * suspend callbacks are run.  suspend puts the hardware and software state
 * in each IP into a state suitable for suspend.
 * Returns 0 on success, negative error code on failure.
 */
static int amdgpu_device_ip_suspend_phase2(struct amdgpu_device *adev)
{
	int i, r;

	for (i = adev->num_ip_blocks - 1; i >= 0; i--) {
		if (!adev->ip_blocks[i].status.valid)
			continue;
		/* displays are handled in phase1 */
		if (adev->ip_blocks[i].version->type == AMD_IP_BLOCK_TYPE_DCE)
			continue;
		/* PSP lost connection when err_event_athub occurs */
		if (amdgpu_ras_intr_triggered() &&
		    adev->ip_blocks[i].version->type == AMD_IP_BLOCK_TYPE_PSP) {
			adev->ip_blocks[i].status.hw = false;
			continue;
		}
		/* XXX handle errors */
		r = adev->ip_blocks[i].version->funcs->suspend(adev);
		/* XXX handle errors */
		if (r) {
			DRM_ERROR("suspend of IP block <%s> failed %d\n",
				  adev->ip_blocks[i].version->funcs->name, r);
		}
		adev->ip_blocks[i].status.hw = false;
		/* handle putting the SMC in the appropriate state */
		if(!amdgpu_sriov_vf(adev)){
			if (adev->ip_blocks[i].version->type == AMD_IP_BLOCK_TYPE_SMC) {
				r = amdgpu_dpm_set_mp1_state(adev, adev->mp1_state);
				if (r) {
					DRM_ERROR("SMC failed to set mp1 state %d, %d\n",
							adev->mp1_state, r);
					return r;
				}
			}
		}
		adev->ip_blocks[i].status.hw = false;
	}

	return 0;
}

/**
 * amdgpu_device_ip_suspend - run suspend for hardware IPs
 *
 * @adev: amdgpu_device pointer
 *
 * Main suspend function for hardware IPs.  The list of all the hardware
 * IPs that make up the asic is walked, clockgating is disabled and the
 * suspend callbacks are run.  suspend puts the hardware and software state
 * in each IP into a state suitable for suspend.
 * Returns 0 on success, negative error code on failure.
 */
int amdgpu_device_ip_suspend(struct amdgpu_device *adev)
{
	int r;

	if (amdgpu_sriov_vf(adev))
		amdgpu_virt_request_full_gpu(adev, false);

	r = amdgpu_device_ip_suspend_phase1(adev);
	if (r)
		return r;
	r = amdgpu_device_ip_suspend_phase2(adev);

	if (amdgpu_sriov_vf(adev))
		amdgpu_virt_release_full_gpu(adev, false);

	return r;
}

static int amdgpu_device_ip_reinit_early_sriov(struct amdgpu_device *adev)
{
	int i, r;

	static enum amd_ip_block_type ip_order[] = {
		AMD_IP_BLOCK_TYPE_GMC,
		AMD_IP_BLOCK_TYPE_COMMON,
		AMD_IP_BLOCK_TYPE_PSP,
		AMD_IP_BLOCK_TYPE_IH,
	};

	for (i = 0; i < ARRAY_SIZE(ip_order); i++) {
		int j;
		struct amdgpu_ip_block *block;

		block = &adev->ip_blocks[i];
		block->status.hw = false;

		for (j = 0; j < ARRAY_SIZE(ip_order); j++) {

			if (block->version->type != ip_order[j] ||
				!block->status.valid)
				continue;

			r = block->version->funcs->hw_init(adev);
			DRM_INFO("RE-INIT-early: %s %s\n", block->version->funcs->name, r?"failed":"succeeded");
			if (r)
				return r;
			block->status.hw = true;
		}
	}

	return 0;
}

static int amdgpu_device_ip_reinit_late_sriov(struct amdgpu_device *adev)
{
	int i, r;

	static enum amd_ip_block_type ip_order[] = {
		AMD_IP_BLOCK_TYPE_SMC,
		AMD_IP_BLOCK_TYPE_DCE,
		AMD_IP_BLOCK_TYPE_GFX,
		AMD_IP_BLOCK_TYPE_SDMA,
		AMD_IP_BLOCK_TYPE_UVD,
		AMD_IP_BLOCK_TYPE_VCE,
		AMD_IP_BLOCK_TYPE_VCN
	};

	for (i = 0; i < ARRAY_SIZE(ip_order); i++) {
		int j;
		struct amdgpu_ip_block *block;

		for (j = 0; j < adev->num_ip_blocks; j++) {
			block = &adev->ip_blocks[j];

			if (block->version->type != ip_order[i] ||
				!block->status.valid ||
				block->status.hw)
				continue;

			if (block->version->type == AMD_IP_BLOCK_TYPE_SMC)
				r = block->version->funcs->resume(adev);
			else
				r = block->version->funcs->hw_init(adev);

			DRM_INFO("RE-INIT-late: %s %s\n", block->version->funcs->name, r?"failed":"succeeded");
			if (r)
				return r;
			block->status.hw = true;
		}
	}

	return 0;
}

/**
 * amdgpu_device_ip_resume_phase1 - run resume for hardware IPs
 *
 * @adev: amdgpu_device pointer
 *
 * First resume function for hardware IPs.  The list of all the hardware
 * IPs that make up the asic is walked and the resume callbacks are run for
 * COMMON, GMC, and IH.  resume puts the hardware into a functional state
 * after a suspend and updates the software state as necessary.  This
 * function is also used for restoring the GPU after a GPU reset.
 * Returns 0 on success, negative error code on failure.
 */
static int amdgpu_device_ip_resume_phase1(struct amdgpu_device *adev)
{
	int i, r;

	for (i = 0; i < adev->num_ip_blocks; i++) {
		if (!adev->ip_blocks[i].status.valid || adev->ip_blocks[i].status.hw)
			continue;
		if (adev->ip_blocks[i].version->type == AMD_IP_BLOCK_TYPE_COMMON ||
		    adev->ip_blocks[i].version->type == AMD_IP_BLOCK_TYPE_GMC ||
		    adev->ip_blocks[i].version->type == AMD_IP_BLOCK_TYPE_IH) {

			r = adev->ip_blocks[i].version->funcs->resume(adev);
			if (r) {
				DRM_ERROR("resume of IP block <%s> failed %d\n",
					  adev->ip_blocks[i].version->funcs->name, r);
				return r;
			}
			adev->ip_blocks[i].status.hw = true;
		}
	}

	return 0;
}

/**
 * amdgpu_device_ip_resume_phase2 - run resume for hardware IPs
 *
 * @adev: amdgpu_device pointer
 *
 * First resume function for hardware IPs.  The list of all the hardware
 * IPs that make up the asic is walked and the resume callbacks are run for
 * all blocks except COMMON, GMC, and IH.  resume puts the hardware into a
 * functional state after a suspend and updates the software state as
 * necessary.  This function is also used for restoring the GPU after a GPU
 * reset.
 * Returns 0 on success, negative error code on failure.
 */
static int amdgpu_device_ip_resume_phase2(struct amdgpu_device *adev)
{
	int i, r;

	for (i = 0; i < adev->num_ip_blocks; i++) {
		if (!adev->ip_blocks[i].status.valid || adev->ip_blocks[i].status.hw)
			continue;
		if (adev->ip_blocks[i].version->type == AMD_IP_BLOCK_TYPE_COMMON ||
		    adev->ip_blocks[i].version->type == AMD_IP_BLOCK_TYPE_GMC ||
		    adev->ip_blocks[i].version->type == AMD_IP_BLOCK_TYPE_IH ||
		    adev->ip_blocks[i].version->type == AMD_IP_BLOCK_TYPE_PSP)
			continue;
		r = adev->ip_blocks[i].version->funcs->resume(adev);
		if (r) {
			DRM_ERROR("resume of IP block <%s> failed %d\n",
				  adev->ip_blocks[i].version->funcs->name, r);
			return r;
		}
		adev->ip_blocks[i].status.hw = true;
	}

	return 0;
}

/**
 * amdgpu_device_ip_resume - run resume for hardware IPs
 *
 * @adev: amdgpu_device pointer
 *
 * Main resume function for hardware IPs.  The hardware IPs
 * are split into two resume functions because they are
 * are also used in in recovering from a GPU reset and some additional
 * steps need to be take between them.  In this case (S3/S4) they are
 * run sequentially.
 * Returns 0 on success, negative error code on failure.
 */
static int amdgpu_device_ip_resume(struct amdgpu_device *adev)
{
	int r;

	r = amdgpu_device_ip_resume_phase1(adev);
	if (r)
		return r;

	r = amdgpu_device_fw_loading(adev);
	if (r)
		return r;

	r = amdgpu_device_ip_resume_phase2(adev);

	return r;
}

/**
 * amdgpu_device_detect_sriov_bios - determine if the board supports SR-IOV
 *
 * @adev: amdgpu_device pointer
 *
 * Query the VBIOS data tables to determine if the board supports SR-IOV.
 */
static void amdgpu_device_detect_sriov_bios(struct amdgpu_device *adev)
{
	if (amdgpu_sriov_vf(adev)) {
		if (adev->is_atom_fw) {
			if (amdgpu_atomfirmware_gpu_supports_virtualization(adev))
				adev->virt.caps |= AMDGPU_SRIOV_CAPS_SRIOV_VBIOS;
		} else {
			if (amdgpu_atombios_has_gpu_virtualization_table(adev))
				adev->virt.caps |= AMDGPU_SRIOV_CAPS_SRIOV_VBIOS;
		}

		if (!(adev->virt.caps & AMDGPU_SRIOV_CAPS_SRIOV_VBIOS))
			amdgpu_vf_error_put(adev, AMDGIM_ERROR_VF_NO_VBIOS, 0, 0);
	}
}

/**
 * amdgpu_device_asic_has_dc_support - determine if DC supports the asic
 *
 * @asic_type: AMD asic type
 *
 * Check if there is DC (new modesetting infrastructre) support for an asic.
 * returns true if DC has support, false if not.
 */
bool amdgpu_device_asic_has_dc_support(enum amd_asic_type asic_type)
{
	switch (asic_type) {
#if defined(CONFIG_DRM_AMD_DC)
#if defined(CONFIG_DRM_AMD_DC_SI)
	case CHIP_TAHITI:
	case CHIP_PITCAIRN:
	case CHIP_VERDE:
	case CHIP_OLAND:
#endif
	case CHIP_BONAIRE:
	case CHIP_KAVERI:
	case CHIP_KABINI:
	case CHIP_MULLINS:
		/*
		 * We have systems in the wild with these ASICs that require
		 * LVDS and VGA support which is not supported with DC.
		 *
		 * Fallback to the non-DC driver here by default so as not to
		 * cause regressions.
		 */
		return amdgpu_dc > 0;
	case CHIP_HAWAII:
	case CHIP_CARRIZO:
	case CHIP_STONEY:
	case CHIP_POLARIS10:
	case CHIP_POLARIS11:
	case CHIP_POLARIS12:
	case CHIP_VEGAM:
	case CHIP_TONGA:
	case CHIP_FIJI:
	case CHIP_VEGA10:
	case CHIP_VEGA12:
	case CHIP_VEGA20:
#if defined(CONFIG_DRM_AMD_DC_DCN)
	case CHIP_RAVEN:
	case CHIP_NAVI10:
	case CHIP_NAVI14:
	case CHIP_NAVI12:
	case CHIP_RENOIR:
#endif
#if defined(CONFIG_DRM_AMD_DC_DCN3_0)
	case CHIP_SIENNA_CICHLID:
	case CHIP_NAVY_FLOUNDER:
#endif
		return amdgpu_dc != 0;
#endif
	default:
		if (amdgpu_dc > 0)
			DRM_INFO_ONCE("Display Core has been requested via kernel parameter "
					 "but isn't supported by ASIC, ignoring\n");
		return false;
	}
}

/**
 * amdgpu_device_has_dc_support - check if dc is supported
 *
 * @adev: amdgpu_device pointer
 *
 * Returns true for supported, false for not supported
 */
bool amdgpu_device_has_dc_support(struct amdgpu_device *adev)
{
	if (amdgpu_sriov_vf(adev) || adev->enable_virtual_display)
		return false;

	return amdgpu_device_asic_has_dc_support(adev->asic_type);
}


static void amdgpu_device_xgmi_reset_func(struct work_struct *__work)
{
	struct amdgpu_device *adev =
		container_of(__work, struct amdgpu_device, xgmi_reset_work);
	struct amdgpu_hive_info *hive = amdgpu_get_xgmi_hive(adev);

	/* It's a bug to not have a hive within this function */
	if (WARN_ON(!hive))
		return;

	/*
	 * Use task barrier to synchronize all xgmi reset works across the
	 * hive. task_barrier_enter and task_barrier_exit will block
	 * until all the threads running the xgmi reset works reach
	 * those points. task_barrier_full will do both blocks.
	 */
	if (amdgpu_asic_reset_method(adev) == AMD_RESET_METHOD_BACO) {

		task_barrier_enter(&hive->tb);
		adev->asic_reset_res = amdgpu_device_baco_enter(adev_to_drm(adev));

		if (adev->asic_reset_res)
			goto fail;

		task_barrier_exit(&hive->tb);
		adev->asic_reset_res = amdgpu_device_baco_exit(adev_to_drm(adev));

		if (adev->asic_reset_res)
			goto fail;

		if (adev->mmhub.funcs && adev->mmhub.funcs->reset_ras_error_count)
			adev->mmhub.funcs->reset_ras_error_count(adev);
	} else {

		task_barrier_full(&hive->tb);
		adev->asic_reset_res =  amdgpu_asic_reset(adev);
	}

fail:
	if (adev->asic_reset_res)
		DRM_WARN("ASIC reset failed with error, %d for drm dev, %s",
			 adev->asic_reset_res, adev_to_drm(adev)->unique);
	amdgpu_put_xgmi_hive(hive);
}

static int amdgpu_device_get_job_timeout_settings(struct amdgpu_device *adev)
{
	char *input = amdgpu_lockup_timeout;
	char *timeout_setting = NULL;
	int index = 0;
	long timeout;
	int ret = 0;

	/*
	 * By default timeout for non compute jobs is 10000.
	 * And there is no timeout enforced on compute jobs.
	 * In SR-IOV or passthrough mode, timeout for compute
	 * jobs are 60000 by default.
	 */
	adev->gfx_timeout = msecs_to_jiffies(10000);
	adev->sdma_timeout = adev->video_timeout = adev->gfx_timeout;
	if (amdgpu_sriov_vf(adev) || amdgpu_passthrough(adev))
		adev->compute_timeout =  msecs_to_jiffies(60000);
	else
		adev->compute_timeout = MAX_SCHEDULE_TIMEOUT;

	if (strnlen(input, AMDGPU_MAX_TIMEOUT_PARAM_LENGTH)) {
		while ((timeout_setting = strsep(&input, ",")) &&
				strnlen(timeout_setting, AMDGPU_MAX_TIMEOUT_PARAM_LENGTH)) {
			ret = kstrtol(timeout_setting, 0, &timeout);
			if (ret)
				return ret;

			if (timeout == 0) {
				index++;
				continue;
			} else if (timeout < 0) {
				timeout = MAX_SCHEDULE_TIMEOUT;
			} else {
				timeout = msecs_to_jiffies(timeout);
			}

			switch (index++) {
			case 0:
				adev->gfx_timeout = timeout;
				break;
			case 1:
				adev->compute_timeout = timeout;
				break;
			case 2:
				adev->sdma_timeout = timeout;
				break;
			case 3:
				adev->video_timeout = timeout;
				break;
			default:
				break;
			}
		}
		/*
		 * There is only one value specified and
		 * it should apply to all non-compute jobs.
		 */
		if (index == 1) {
			adev->sdma_timeout = adev->video_timeout = adev->gfx_timeout;
			if (amdgpu_sriov_vf(adev) || amdgpu_passthrough(adev))
				adev->compute_timeout = adev->gfx_timeout;
		}
	}

	return ret;
}

static const struct attribute *amdgpu_dev_attributes[] = {
	&dev_attr_product_name.attr,
	&dev_attr_product_number.attr,
	&dev_attr_serial_number.attr,
	&dev_attr_pcie_replay_count.attr,
	NULL
};


/**
 * amdgpu_device_init - initialize the driver
 *
 * @adev: amdgpu_device pointer
 * @flags: driver flags
 *
 * Initializes the driver info and hw (all asics).
 * Returns 0 for success or an error on failure.
 * Called at driver startup.
 */
int amdgpu_device_init(struct amdgpu_device *adev,
		       uint32_t flags)
{
	struct drm_device *ddev = adev_to_drm(adev);
	struct pci_dev *pdev = adev->pdev;
	int r, i;
	bool boco = false;
	u32 max_MBps;

	adev->shutdown = false;
	adev->flags = flags;

	if (amdgpu_force_asic_type >= 0 && amdgpu_force_asic_type < CHIP_LAST)
		adev->asic_type = amdgpu_force_asic_type;
	else
		adev->asic_type = flags & AMD_ASIC_MASK;

	adev->usec_timeout = AMDGPU_MAX_USEC_TIMEOUT;
	if (amdgpu_emu_mode == 1)
		adev->usec_timeout *= 10;
	adev->gmc.gart_size = 512 * 1024 * 1024;
	adev->accel_working = false;
	adev->num_rings = 0;
	adev->mman.buffer_funcs = NULL;
	adev->mman.buffer_funcs_ring = NULL;
	adev->vm_manager.vm_pte_funcs = NULL;
	adev->vm_manager.vm_pte_num_scheds = 0;
	adev->gmc.gmc_funcs = NULL;
	adev->fence_context = dma_fence_context_alloc(AMDGPU_MAX_RINGS);
	bitmap_zero(adev->gfx.pipe_reserve_bitmap, AMDGPU_MAX_COMPUTE_QUEUES);

	adev->smc_rreg = &amdgpu_invalid_rreg;
	adev->smc_wreg = &amdgpu_invalid_wreg;
	adev->pcie_rreg = &amdgpu_invalid_rreg;
	adev->pcie_wreg = &amdgpu_invalid_wreg;
	adev->pciep_rreg = &amdgpu_invalid_rreg;
	adev->pciep_wreg = &amdgpu_invalid_wreg;
	adev->pcie_rreg64 = &amdgpu_invalid_rreg64;
	adev->pcie_wreg64 = &amdgpu_invalid_wreg64;
	adev->uvd_ctx_rreg = &amdgpu_invalid_rreg;
	adev->uvd_ctx_wreg = &amdgpu_invalid_wreg;
	adev->didt_rreg = &amdgpu_invalid_rreg;
	adev->didt_wreg = &amdgpu_invalid_wreg;
	adev->gc_cac_rreg = &amdgpu_invalid_rreg;
	adev->gc_cac_wreg = &amdgpu_invalid_wreg;
	adev->audio_endpt_rreg = &amdgpu_block_invalid_rreg;
	adev->audio_endpt_wreg = &amdgpu_block_invalid_wreg;

	DRM_INFO("initializing kernel modesetting (%s 0x%04X:0x%04X 0x%04X:0x%04X 0x%02X).\n",
		 amdgpu_asic_name[adev->asic_type], pdev->vendor, pdev->device,
		 pdev->subsystem_vendor, pdev->subsystem_device, pdev->revision);

	/* mutex initialization are all done here so we
	 * can recall function without having locking issues */
	atomic_set(&adev->irq.ih.lock, 0);
	mutex_init(&adev->firmware.mutex);
	mutex_init(&adev->pm.mutex);
	mutex_init(&adev->gfx.gpu_clock_mutex);
	mutex_init(&adev->srbm_mutex);
	mutex_init(&adev->gfx.pipe_reserve_mutex);
	mutex_init(&adev->gfx.gfx_off_mutex);
	mutex_init(&adev->grbm_idx_mutex);
	mutex_init(&adev->mn_lock);
	mutex_init(&adev->virt.vf_errors.lock);
	hash_init(adev->mn_hash);
	atomic_set(&adev->in_gpu_reset, 0);
	init_rwsem(&adev->reset_sem);
	mutex_init(&adev->psp.mutex);
	mutex_init(&adev->notifier_lock);

	r = amdgpu_device_check_arguments(adev);
	if (r)
		return r;

	spin_lock_init(&adev->mmio_idx_lock);
	spin_lock_init(&adev->smc_idx_lock);
	spin_lock_init(&adev->pcie_idx_lock);
	spin_lock_init(&adev->uvd_ctx_idx_lock);
	spin_lock_init(&adev->didt_idx_lock);
	spin_lock_init(&adev->gc_cac_idx_lock);
	spin_lock_init(&adev->se_cac_idx_lock);
	spin_lock_init(&adev->audio_endpt_idx_lock);
	spin_lock_init(&adev->mm_stats.lock);

	INIT_LIST_HEAD(&adev->shadow_list);
	mutex_init(&adev->shadow_list_lock);

	INIT_DELAYED_WORK(&adev->delayed_init_work,
			  amdgpu_device_delayed_init_work_handler);
	INIT_DELAYED_WORK(&adev->gfx.gfx_off_delay_work,
			  amdgpu_device_delay_enable_gfx_off);

	INIT_WORK(&adev->xgmi_reset_work, amdgpu_device_xgmi_reset_func);

	adev->gfx.gfx_off_req_count = 1;
	adev->pm.ac_power = power_supply_is_system_supplied() > 0;

	atomic_set(&adev->throttling_logging_enabled, 1);
	/*
	 * If throttling continues, logging will be performed every minute
	 * to avoid log flooding. "-1" is subtracted since the thermal
	 * throttling interrupt comes every second. Thus, the total logging
	 * interval is 59 seconds(retelimited printk interval) + 1(waiting
	 * for throttling interrupt) = 60 seconds.
	 */
	ratelimit_state_init(&adev->throttling_logging_rs, (60 - 1) * HZ, 1);
	ratelimit_set_flags(&adev->throttling_logging_rs, RATELIMIT_MSG_ON_RELEASE);

	/* Registers mapping */
	/* TODO: block userspace mapping of io register */
	if (adev->asic_type >= CHIP_BONAIRE) {
		adev->rmmio_base = pci_resource_start(adev->pdev, 5);
		adev->rmmio_size = pci_resource_len(adev->pdev, 5);
	} else {
		adev->rmmio_base = pci_resource_start(adev->pdev, 2);
		adev->rmmio_size = pci_resource_len(adev->pdev, 2);
	}

	adev->rmmio = ioremap(adev->rmmio_base, adev->rmmio_size);
	if (adev->rmmio == NULL) {
		return -ENOMEM;
	}
	DRM_INFO("register mmio base: 0x%08X\n", (uint32_t)adev->rmmio_base);
	DRM_INFO("register mmio size: %u\n", (unsigned)adev->rmmio_size);

	/* io port mapping */
	for (i = 0; i < DEVICE_COUNT_RESOURCE; i++) {
		if (pci_resource_flags(adev->pdev, i) & IORESOURCE_IO) {
			adev->rio_mem_size = pci_resource_len(adev->pdev, i);
			adev->rio_mem = pci_iomap(adev->pdev, i, adev->rio_mem_size);
			break;
		}
	}
	if (adev->rio_mem == NULL)
		DRM_INFO("PCI I/O BAR is not found.\n");

	/* enable PCIE atomic ops */
	r = pci_enable_atomic_ops_to_root(adev->pdev,
					  PCI_EXP_DEVCAP2_ATOMIC_COMP32 |
					  PCI_EXP_DEVCAP2_ATOMIC_COMP64);
	if (r) {
		adev->have_atomics_support = false;
		DRM_INFO("PCIE atomic ops is not supported\n");
	} else {
		adev->have_atomics_support = true;
	}

	amdgpu_device_get_pcie_info(adev);

	if (amdgpu_mcbp)
		DRM_INFO("MCBP is enabled\n");

	if (amdgpu_mes && adev->asic_type >= CHIP_NAVI10)
		adev->enable_mes = true;

	/* detect hw virtualization here */
	amdgpu_detect_virtualization(adev);

	r = amdgpu_device_get_job_timeout_settings(adev);
	if (r) {
		dev_err(adev->dev, "invalid lockup_timeout parameter syntax\n");
		goto failed_unmap;
	}

	/* early init functions */
	r = amdgpu_device_ip_early_init(adev);
	if (r)
		goto failed_unmap;

	/* doorbell bar mapping and doorbell index init*/
	amdgpu_device_doorbell_init(adev);

	/* if we have > 1 VGA cards, then disable the amdgpu VGA resources */
	/* this will fail for cards that aren't VGA class devices, just
	 * ignore it */
	vga_client_register(adev->pdev, adev, NULL, amdgpu_device_vga_set_decode);

	if (amdgpu_device_supports_boco(ddev))
		boco = true;
	if (amdgpu_has_atpx() &&
	    (amdgpu_is_atpx_hybrid() ||
	     amdgpu_has_atpx_dgpu_power_cntl()) &&
	    !pci_is_thunderbolt_attached(adev->pdev))
		vga_switcheroo_register_client(adev->pdev,
					       &amdgpu_switcheroo_ops, boco);
	if (boco)
		vga_switcheroo_init_domain_pm_ops(adev->dev, &adev->vga_pm_domain);

	if (amdgpu_emu_mode == 1) {
		/* post the asic on emulation mode */
		emu_soc_asic_init(adev);
		goto fence_driver_init;
	}

	/* detect if we are with an SRIOV vbios */
	amdgpu_device_detect_sriov_bios(adev);

	/* check if we need to reset the asic
	 *  E.g., driver was not cleanly unloaded previously, etc.
	 */
	if (!amdgpu_sriov_vf(adev) && amdgpu_asic_need_reset_on_init(adev)) {
		r = amdgpu_asic_reset(adev);
		if (r) {
			dev_err(adev->dev, "asic reset on init failed\n");
			goto failed;
		}
	}

	pci_enable_pcie_error_reporting(adev->ddev.pdev);

	/* Post card if necessary */
	if (amdgpu_device_need_post(adev)) {
		if (!adev->bios) {
			dev_err(adev->dev, "no vBIOS found\n");
			r = -EINVAL;
			goto failed;
		}
		DRM_INFO("GPU posting now...\n");
		r = amdgpu_device_asic_init(adev);
		if (r) {
			dev_err(adev->dev, "gpu post error!\n");
			goto failed;
		}
	}

	if (adev->is_atom_fw) {
		/* Initialize clocks */
		r = amdgpu_atomfirmware_get_clock_info(adev);
		if (r) {
			dev_err(adev->dev, "amdgpu_atomfirmware_get_clock_info failed\n");
			amdgpu_vf_error_put(adev, AMDGIM_ERROR_VF_ATOMBIOS_GET_CLOCK_FAIL, 0, 0);
			goto failed;
		}
	} else {
		/* Initialize clocks */
		r = amdgpu_atombios_get_clock_info(adev);
		if (r) {
			dev_err(adev->dev, "amdgpu_atombios_get_clock_info failed\n");
			amdgpu_vf_error_put(adev, AMDGIM_ERROR_VF_ATOMBIOS_GET_CLOCK_FAIL, 0, 0);
			goto failed;
		}
		/* init i2c buses */
		if (!amdgpu_device_has_dc_support(adev))
			amdgpu_atombios_i2c_init(adev);
	}

fence_driver_init:
	/* Fence driver */
	r = amdgpu_fence_driver_init(adev);
	if (r) {
		dev_err(adev->dev, "amdgpu_fence_driver_init failed\n");
		amdgpu_vf_error_put(adev, AMDGIM_ERROR_VF_FENCE_INIT_FAIL, 0, 0);
		goto failed;
	}

	/* init the mode config */
	drm_mode_config_init(adev_to_drm(adev));

	r = amdgpu_device_ip_init(adev);
	if (r) {
		/* failed in exclusive mode due to timeout */
		if (amdgpu_sriov_vf(adev) &&
		    !amdgpu_sriov_runtime(adev) &&
		    amdgpu_virt_mmio_blocked(adev) &&
		    !amdgpu_virt_wait_reset(adev)) {
			dev_err(adev->dev, "VF exclusive mode timeout\n");
			/* Don't send request since VF is inactive. */
			adev->virt.caps &= ~AMDGPU_SRIOV_CAPS_RUNTIME;
			adev->virt.ops = NULL;
			r = -EAGAIN;
			goto failed;
		}
		dev_err(adev->dev, "amdgpu_device_ip_init failed\n");
		amdgpu_vf_error_put(adev, AMDGIM_ERROR_VF_AMDGPU_INIT_FAIL, 0, 0);
		goto failed;
	}

	dev_info(adev->dev,
		"SE %d, SH per SE %d, CU per SH %d, active_cu_number %d\n",
			adev->gfx.config.max_shader_engines,
			adev->gfx.config.max_sh_per_se,
			adev->gfx.config.max_cu_per_sh,
			adev->gfx.cu_info.number);

	adev->accel_working = true;

	amdgpu_vm_check_compute_bug(adev);

	/* Initialize the buffer migration limit. */
	if (amdgpu_moverate >= 0)
		max_MBps = amdgpu_moverate;
	else
		max_MBps = 8; /* Allow 8 MB/s. */
	/* Get a log2 for easy divisions. */
	adev->mm_stats.log2_max_MBps = ilog2(max(1u, max_MBps));

	amdgpu_fbdev_init(adev);

	r = amdgpu_pm_sysfs_init(adev);
	if (r) {
		adev->pm_sysfs_en = false;
		DRM_ERROR("registering pm debugfs failed (%d).\n", r);
	} else
		adev->pm_sysfs_en = true;

	r = amdgpu_ucode_sysfs_init(adev);
	if (r) {
		adev->ucode_sysfs_en = false;
		DRM_ERROR("Creating firmware sysfs failed (%d).\n", r);
	} else
		adev->ucode_sysfs_en = true;

	if ((amdgpu_testing & 1)) {
		if (adev->accel_working)
			amdgpu_test_moves(adev);
		else
			DRM_INFO("amdgpu: acceleration disabled, skipping move tests\n");
	}
	if (amdgpu_benchmarking) {
		if (adev->accel_working)
			amdgpu_benchmark(adev, amdgpu_benchmarking);
		else
			DRM_INFO("amdgpu: acceleration disabled, skipping benchmarks\n");
	}

	/*
	 * Register gpu instance before amdgpu_device_enable_mgpu_fan_boost.
	 * Otherwise the mgpu fan boost feature will be skipped due to the
	 * gpu instance is counted less.
	 */
	amdgpu_register_gpu_instance(adev);

	/* enable clockgating, etc. after ib tests, etc. since some blocks require
	 * explicit gating rather than handling it automatically.
	 */
	r = amdgpu_device_ip_late_init(adev);
	if (r) {
		dev_err(adev->dev, "amdgpu_device_ip_late_init failed\n");
		amdgpu_vf_error_put(adev, AMDGIM_ERROR_VF_AMDGPU_LATE_INIT_FAIL, 0, r);
		goto failed;
	}

	/* must succeed. */
	amdgpu_ras_resume(adev);

	queue_delayed_work(system_wq, &adev->delayed_init_work,
			   msecs_to_jiffies(AMDGPU_RESUME_MS));

	if (amdgpu_sriov_vf(adev))
		flush_delayed_work(&adev->delayed_init_work);

	r = sysfs_create_files(&adev->dev->kobj, amdgpu_dev_attributes);
	if (r)
		dev_err(adev->dev, "Could not create amdgpu device attr\n");

	if (IS_ENABLED(CONFIG_PERF_EVENTS))
		r = amdgpu_pmu_init(adev);
	if (r)
		dev_err(adev->dev, "amdgpu_pmu_init failed\n");

	/* Have stored pci confspace at hand for restore in sudden PCI error */
	if (amdgpu_device_cache_pci_state(adev->pdev))
		pci_restore_state(pdev);

	return 0;

failed:
	amdgpu_vf_error_trans_all(adev);
	if (boco)
		vga_switcheroo_fini_domain_pm_ops(adev->dev);

failed_unmap:
	iounmap(adev->rmmio);
	adev->rmmio = NULL;

	return r;
}

/**
 * amdgpu_device_fini - tear down the driver
 *
 * @adev: amdgpu_device pointer
 *
 * Tear down the driver info (all asics).
 * Called at driver shutdown.
 */
void amdgpu_device_fini(struct amdgpu_device *adev)
{
	dev_info(adev->dev, "amdgpu: finishing device.\n");
	flush_delayed_work(&adev->delayed_init_work);
	adev->shutdown = true;

	kfree(adev->pci_state);

	/* make sure IB test finished before entering exclusive mode
	 * to avoid preemption on IB test
	 * */
	if (amdgpu_sriov_vf(adev)) {
		amdgpu_virt_request_full_gpu(adev, false);
		amdgpu_virt_fini_data_exchange(adev);
	}

	/* disable all interrupts */
	amdgpu_irq_disable_all(adev);
	if (adev->mode_info.mode_config_initialized){
		if (!amdgpu_device_has_dc_support(adev))
			drm_helper_force_disable_all(adev_to_drm(adev));
		else
			drm_atomic_helper_shutdown(adev_to_drm(adev));
	}
	amdgpu_fence_driver_fini(adev);
	if (adev->pm_sysfs_en)
		amdgpu_pm_sysfs_fini(adev);
	amdgpu_fbdev_fini(adev);
	amdgpu_device_ip_fini(adev);
	release_firmware(adev->firmware.gpu_info_fw);
	adev->firmware.gpu_info_fw = NULL;
	adev->accel_working = false;
	/* free i2c buses */
	if (!amdgpu_device_has_dc_support(adev))
		amdgpu_i2c_fini(adev);

	if (amdgpu_emu_mode != 1)
		amdgpu_atombios_fini(adev);

	kfree(adev->bios);
	adev->bios = NULL;
	if (amdgpu_has_atpx() &&
	    (amdgpu_is_atpx_hybrid() ||
	     amdgpu_has_atpx_dgpu_power_cntl()) &&
	    !pci_is_thunderbolt_attached(adev->pdev))
		vga_switcheroo_unregister_client(adev->pdev);
	if (amdgpu_device_supports_boco(adev_to_drm(adev)))
		vga_switcheroo_fini_domain_pm_ops(adev->dev);
	vga_client_register(adev->pdev, NULL, NULL, NULL);
	if (adev->rio_mem)
		pci_iounmap(adev->pdev, adev->rio_mem);
	adev->rio_mem = NULL;
	iounmap(adev->rmmio);
	adev->rmmio = NULL;
	amdgpu_device_doorbell_fini(adev);

	if (adev->ucode_sysfs_en)
		amdgpu_ucode_sysfs_fini(adev);

	sysfs_remove_files(&adev->dev->kobj, amdgpu_dev_attributes);
	if (IS_ENABLED(CONFIG_PERF_EVENTS))
		amdgpu_pmu_fini(adev);
	if (adev->mman.discovery_bin)
		amdgpu_discovery_fini(adev);
}


/*
 * Suspend & resume.
 */
/**
 * amdgpu_device_suspend - initiate device suspend
 *
 * @dev: drm dev pointer
 * @fbcon : notify the fbdev of suspend
 *
 * Puts the hw in the suspend state (all asics).
 * Returns 0 for success or an error on failure.
 * Called at driver suspend.
 */
int amdgpu_device_suspend(struct drm_device *dev, bool fbcon)
{
	struct amdgpu_device *adev;
	struct drm_crtc *crtc;
	struct drm_connector *connector;
	struct drm_connector_list_iter iter;
	int r;

	adev = drm_to_adev(dev);

	if (dev->switch_power_state == DRM_SWITCH_POWER_OFF)
		return 0;

	adev->in_suspend = true;
	drm_kms_helper_poll_disable(dev);

	if (fbcon)
		amdgpu_fbdev_set_suspend(adev, 1);

	cancel_delayed_work_sync(&adev->delayed_init_work);

	if (!amdgpu_device_has_dc_support(adev)) {
		/* turn off display hw */
		drm_modeset_lock_all(dev);
		drm_connector_list_iter_begin(dev, &iter);
		drm_for_each_connector_iter(connector, &iter)
			drm_helper_connector_dpms(connector,
						  DRM_MODE_DPMS_OFF);
		drm_connector_list_iter_end(&iter);
		drm_modeset_unlock_all(dev);
			/* unpin the front buffers and cursors */
		list_for_each_entry(crtc, &dev->mode_config.crtc_list, head) {
			struct amdgpu_crtc *amdgpu_crtc = to_amdgpu_crtc(crtc);
			struct drm_framebuffer *fb = crtc->primary->fb;
			struct amdgpu_bo *robj;

			if (amdgpu_crtc->cursor_bo && !adev->enable_virtual_display) {
				struct amdgpu_bo *aobj = gem_to_amdgpu_bo(amdgpu_crtc->cursor_bo);
				r = amdgpu_bo_reserve(aobj, true);
				if (r == 0) {
					amdgpu_bo_unpin(aobj);
					amdgpu_bo_unreserve(aobj);
				}
			}

			if (fb == NULL || fb->obj[0] == NULL) {
				continue;
			}
			robj = gem_to_amdgpu_bo(fb->obj[0]);
			/* don't unpin kernel fb objects */
			if (!amdgpu_fbdev_robj_is_fb(adev, robj)) {
				r = amdgpu_bo_reserve(robj, true);
				if (r == 0) {
					amdgpu_bo_unpin(robj);
					amdgpu_bo_unreserve(robj);
				}
			}
		}
	}

	amdgpu_ras_suspend(adev);

	r = amdgpu_device_ip_suspend_phase1(adev);

	amdgpu_amdkfd_suspend(adev, !fbcon);

	/* evict vram memory */
	amdgpu_bo_evict_vram(adev);

	amdgpu_fence_driver_suspend(adev);

	r = amdgpu_device_ip_suspend_phase2(adev);

	/* evict remaining vram memory
	 * This second call to evict vram is to evict the gart page table
	 * using the CPU.
	 */
	amdgpu_bo_evict_vram(adev);

	return 0;
}

/**
 * amdgpu_device_resume - initiate device resume
 *
 * @dev: drm dev pointer
 * @fbcon : notify the fbdev of resume
 *
 * Bring the hw back to operating state (all asics).
 * Returns 0 for success or an error on failure.
 * Called at driver resume.
 */
int amdgpu_device_resume(struct drm_device *dev, bool fbcon)
{
	struct drm_connector *connector;
	struct drm_connector_list_iter iter;
	struct amdgpu_device *adev = drm_to_adev(dev);
	struct drm_crtc *crtc;
	int r = 0;

	if (dev->switch_power_state == DRM_SWITCH_POWER_OFF)
		return 0;

	/* post card */
	if (amdgpu_device_need_post(adev)) {
		r = amdgpu_device_asic_init(adev);
		if (r)
			dev_err(adev->dev, "amdgpu asic init failed\n");
	}

	r = amdgpu_device_ip_resume(adev);
	if (r) {
		dev_err(adev->dev, "amdgpu_device_ip_resume failed (%d).\n", r);
		return r;
	}
	amdgpu_fence_driver_resume(adev);


	r = amdgpu_device_ip_late_init(adev);
	if (r)
		return r;

	queue_delayed_work(system_wq, &adev->delayed_init_work,
			   msecs_to_jiffies(AMDGPU_RESUME_MS));

	if (!amdgpu_device_has_dc_support(adev)) {
		/* pin cursors */
		list_for_each_entry(crtc, &dev->mode_config.crtc_list, head) {
			struct amdgpu_crtc *amdgpu_crtc = to_amdgpu_crtc(crtc);

			if (amdgpu_crtc->cursor_bo && !adev->enable_virtual_display) {
				struct amdgpu_bo *aobj = gem_to_amdgpu_bo(amdgpu_crtc->cursor_bo);
				r = amdgpu_bo_reserve(aobj, true);
				if (r == 0) {
					r = amdgpu_bo_pin(aobj, AMDGPU_GEM_DOMAIN_VRAM);
					if (r != 0)
						dev_err(adev->dev, "Failed to pin cursor BO (%d)\n", r);
					amdgpu_crtc->cursor_addr = amdgpu_bo_gpu_offset(aobj);
					amdgpu_bo_unreserve(aobj);
				}
			}
		}
	}
	r = amdgpu_amdkfd_resume(adev, !fbcon);
	if (r)
		return r;

	/* Make sure IB tests flushed */
	flush_delayed_work(&adev->delayed_init_work);

	/* blat the mode back in */
	if (fbcon) {
		if (!amdgpu_device_has_dc_support(adev)) {
			/* pre DCE11 */
			drm_helper_resume_force_mode(dev);

			/* turn on display hw */
			drm_modeset_lock_all(dev);

			drm_connector_list_iter_begin(dev, &iter);
			drm_for_each_connector_iter(connector, &iter)
				drm_helper_connector_dpms(connector,
							  DRM_MODE_DPMS_ON);
			drm_connector_list_iter_end(&iter);

			drm_modeset_unlock_all(dev);
		}
		amdgpu_fbdev_set_suspend(adev, 0);
	}

	drm_kms_helper_poll_enable(dev);

	amdgpu_ras_resume(adev);

	/*
	 * Most of the connector probing functions try to acquire runtime pm
	 * refs to ensure that the GPU is powered on when connector polling is
	 * performed. Since we're calling this from a runtime PM callback,
	 * trying to acquire rpm refs will cause us to deadlock.
	 *
	 * Since we're guaranteed to be holding the rpm lock, it's safe to
	 * temporarily disable the rpm helpers so this doesn't deadlock us.
	 */
#ifdef CONFIG_PM
	dev->dev->power.disable_depth++;
#endif
	if (!amdgpu_device_has_dc_support(adev))
		drm_helper_hpd_irq_event(dev);
	else
		drm_kms_helper_hotplug_event(dev);
#ifdef CONFIG_PM
	dev->dev->power.disable_depth--;
#endif
	adev->in_suspend = false;

	return 0;
}

/**
 * amdgpu_device_ip_check_soft_reset - did soft reset succeed
 *
 * @adev: amdgpu_device pointer
 *
 * The list of all the hardware IPs that make up the asic is walked and
 * the check_soft_reset callbacks are run.  check_soft_reset determines
 * if the asic is still hung or not.
 * Returns true if any of the IPs are still in a hung state, false if not.
 */
static bool amdgpu_device_ip_check_soft_reset(struct amdgpu_device *adev)
{
	int i;
	bool asic_hang = false;

	if (amdgpu_sriov_vf(adev))
		return true;

	if (amdgpu_asic_need_full_reset(adev))
		return true;

	for (i = 0; i < adev->num_ip_blocks; i++) {
		if (!adev->ip_blocks[i].status.valid)
			continue;
		if (adev->ip_blocks[i].version->funcs->check_soft_reset)
			adev->ip_blocks[i].status.hang =
				adev->ip_blocks[i].version->funcs->check_soft_reset(adev);
		if (adev->ip_blocks[i].status.hang) {
			dev_info(adev->dev, "IP block:%s is hung!\n", adev->ip_blocks[i].version->funcs->name);
			asic_hang = true;
		}
	}
	return asic_hang;
}

/**
 * amdgpu_device_ip_pre_soft_reset - prepare for soft reset
 *
 * @adev: amdgpu_device pointer
 *
 * The list of all the hardware IPs that make up the asic is walked and the
 * pre_soft_reset callbacks are run if the block is hung.  pre_soft_reset
 * handles any IP specific hardware or software state changes that are
 * necessary for a soft reset to succeed.
 * Returns 0 on success, negative error code on failure.
 */
static int amdgpu_device_ip_pre_soft_reset(struct amdgpu_device *adev)
{
	int i, r = 0;

	for (i = 0; i < adev->num_ip_blocks; i++) {
		if (!adev->ip_blocks[i].status.valid)
			continue;
		if (adev->ip_blocks[i].status.hang &&
		    adev->ip_blocks[i].version->funcs->pre_soft_reset) {
			r = adev->ip_blocks[i].version->funcs->pre_soft_reset(adev);
			if (r)
				return r;
		}
	}

	return 0;
}

/**
 * amdgpu_device_ip_need_full_reset - check if a full asic reset is needed
 *
 * @adev: amdgpu_device pointer
 *
 * Some hardware IPs cannot be soft reset.  If they are hung, a full gpu
 * reset is necessary to recover.
 * Returns true if a full asic reset is required, false if not.
 */
static bool amdgpu_device_ip_need_full_reset(struct amdgpu_device *adev)
{
	int i;

	if (amdgpu_asic_need_full_reset(adev))
		return true;

	for (i = 0; i < adev->num_ip_blocks; i++) {
		if (!adev->ip_blocks[i].status.valid)
			continue;
		if ((adev->ip_blocks[i].version->type == AMD_IP_BLOCK_TYPE_GMC) ||
		    (adev->ip_blocks[i].version->type == AMD_IP_BLOCK_TYPE_SMC) ||
		    (adev->ip_blocks[i].version->type == AMD_IP_BLOCK_TYPE_ACP) ||
		    (adev->ip_blocks[i].version->type == AMD_IP_BLOCK_TYPE_DCE) ||
		     adev->ip_blocks[i].version->type == AMD_IP_BLOCK_TYPE_PSP) {
			if (adev->ip_blocks[i].status.hang) {
				dev_info(adev->dev, "Some block need full reset!\n");
				return true;
			}
		}
	}
	return false;
}

/**
 * amdgpu_device_ip_soft_reset - do a soft reset
 *
 * @adev: amdgpu_device pointer
 *
 * The list of all the hardware IPs that make up the asic is walked and the
 * soft_reset callbacks are run if the block is hung.  soft_reset handles any
 * IP specific hardware or software state changes that are necessary to soft
 * reset the IP.
 * Returns 0 on success, negative error code on failure.
 */
static int amdgpu_device_ip_soft_reset(struct amdgpu_device *adev)
{
	int i, r = 0;

	for (i = 0; i < adev->num_ip_blocks; i++) {
		if (!adev->ip_blocks[i].status.valid)
			continue;
		if (adev->ip_blocks[i].status.hang &&
		    adev->ip_blocks[i].version->funcs->soft_reset) {
			r = adev->ip_blocks[i].version->funcs->soft_reset(adev);
			if (r)
				return r;
		}
	}

	return 0;
}

/**
 * amdgpu_device_ip_post_soft_reset - clean up from soft reset
 *
 * @adev: amdgpu_device pointer
 *
 * The list of all the hardware IPs that make up the asic is walked and the
 * post_soft_reset callbacks are run if the asic was hung.  post_soft_reset
 * handles any IP specific hardware or software state changes that are
 * necessary after the IP has been soft reset.
 * Returns 0 on success, negative error code on failure.
 */
static int amdgpu_device_ip_post_soft_reset(struct amdgpu_device *adev)
{
	int i, r = 0;

	for (i = 0; i < adev->num_ip_blocks; i++) {
		if (!adev->ip_blocks[i].status.valid)
			continue;
		if (adev->ip_blocks[i].status.hang &&
		    adev->ip_blocks[i].version->funcs->post_soft_reset)
			r = adev->ip_blocks[i].version->funcs->post_soft_reset(adev);
		if (r)
			return r;
	}

	return 0;
}

/**
 * amdgpu_device_recover_vram - Recover some VRAM contents
 *
 * @adev: amdgpu_device pointer
 *
 * Restores the contents of VRAM buffers from the shadows in GTT.  Used to
 * restore things like GPUVM page tables after a GPU reset where
 * the contents of VRAM might be lost.
 *
 * Returns:
 * 0 on success, negative error code on failure.
 */
static int amdgpu_device_recover_vram(struct amdgpu_device *adev)
{
	struct dma_fence *fence = NULL, *next = NULL;
	struct amdgpu_bo *shadow;
	long r = 1, tmo;

	if (amdgpu_sriov_runtime(adev))
		tmo = msecs_to_jiffies(8000);
	else
		tmo = msecs_to_jiffies(100);

	dev_info(adev->dev, "recover vram bo from shadow start\n");
	mutex_lock(&adev->shadow_list_lock);
	list_for_each_entry(shadow, &adev->shadow_list, shadow_list) {

		/* No need to recover an evicted BO */
		if (shadow->tbo.mem.mem_type != TTM_PL_TT ||
		    shadow->tbo.mem.start == AMDGPU_BO_INVALID_OFFSET ||
		    shadow->parent->tbo.mem.mem_type != TTM_PL_VRAM)
			continue;

		r = amdgpu_bo_restore_shadow(shadow, &next);
		if (r)
			break;

		if (fence) {
			tmo = dma_fence_wait_timeout(fence, false, tmo);
			dma_fence_put(fence);
			fence = next;
			if (tmo == 0) {
				r = -ETIMEDOUT;
				break;
			} else if (tmo < 0) {
				r = tmo;
				break;
			}
		} else {
			fence = next;
		}
	}
	mutex_unlock(&adev->shadow_list_lock);

	if (fence)
		tmo = dma_fence_wait_timeout(fence, false, tmo);
	dma_fence_put(fence);

	if (r < 0 || tmo <= 0) {
		dev_err(adev->dev, "recover vram bo from shadow failed, r is %ld, tmo is %ld\n", r, tmo);
		return -EIO;
	}

	dev_info(adev->dev, "recover vram bo from shadow done\n");
	return 0;
}


/**
 * amdgpu_device_reset_sriov - reset ASIC for SR-IOV vf
 *
 * @adev: amdgpu_device pointer
 * @from_hypervisor: request from hypervisor
 *
 * do VF FLR and reinitialize Asic
 * return 0 means succeeded otherwise failed
 */
static int amdgpu_device_reset_sriov(struct amdgpu_device *adev,
				     bool from_hypervisor)
{
	int r;

	if (from_hypervisor)
		r = amdgpu_virt_request_full_gpu(adev, true);
	else
		r = amdgpu_virt_reset_gpu(adev);
	if (r)
		return r;

	amdgpu_amdkfd_pre_reset(adev);

	/* Resume IP prior to SMC */
	r = amdgpu_device_ip_reinit_early_sriov(adev);
	if (r)
		goto error;

	amdgpu_virt_init_data_exchange(adev);
	/* we need recover gart prior to run SMC/CP/SDMA resume */
	amdgpu_gtt_mgr_recover(ttm_manager_type(&adev->mman.bdev, TTM_PL_TT));

	r = amdgpu_device_fw_loading(adev);
	if (r)
		return r;

	/* now we are okay to resume SMC/CP/SDMA */
	r = amdgpu_device_ip_reinit_late_sriov(adev);
	if (r)
		goto error;

	amdgpu_irq_gpu_reset_resume_helper(adev);
	r = amdgpu_ib_ring_tests(adev);
	amdgpu_amdkfd_post_reset(adev);

error:
	amdgpu_virt_release_full_gpu(adev, true);
	if (!r && adev->virt.gim_feature & AMDGIM_FEATURE_GIM_FLR_VRAMLOST) {
		amdgpu_inc_vram_lost(adev);
		r = amdgpu_device_recover_vram(adev);
	}

	return r;
}

/**
 * amdgpu_device_has_job_running - check if there is any job in mirror list
 *
 * @adev: amdgpu_device pointer
 *
 * check if there is any job in mirror list
 */
bool amdgpu_device_has_job_running(struct amdgpu_device *adev)
{
	int i;
	struct drm_sched_job *job;

	for (i = 0; i < AMDGPU_MAX_RINGS; ++i) {
		struct amdgpu_ring *ring = adev->rings[i];

		if (!ring || !ring->sched.thread)
			continue;

		spin_lock(&ring->sched.job_list_lock);
		job = list_first_entry_or_null(&ring->sched.ring_mirror_list,
				struct drm_sched_job, node);
		spin_unlock(&ring->sched.job_list_lock);
		if (job)
			return true;
	}
	return false;
}

/**
 * amdgpu_device_should_recover_gpu - check if we should try GPU recovery
 *
 * @adev: amdgpu_device pointer
 *
 * Check amdgpu_gpu_recovery and SRIOV status to see if we should try to recover
 * a hung GPU.
 */
bool amdgpu_device_should_recover_gpu(struct amdgpu_device *adev)
{
	if (!amdgpu_device_ip_check_soft_reset(adev)) {
		dev_info(adev->dev, "Timeout, but no hardware hang detected.\n");
		return false;
	}

	if (amdgpu_gpu_recovery == 0)
		goto disabled;

	if (amdgpu_sriov_vf(adev))
		return true;

	if (amdgpu_gpu_recovery == -1) {
		switch (adev->asic_type) {
		case CHIP_BONAIRE:
		case CHIP_HAWAII:
		case CHIP_TOPAZ:
		case CHIP_TONGA:
		case CHIP_FIJI:
		case CHIP_POLARIS10:
		case CHIP_POLARIS11:
		case CHIP_POLARIS12:
		case CHIP_VEGAM:
		case CHIP_VEGA20:
		case CHIP_VEGA10:
		case CHIP_VEGA12:
		case CHIP_RAVEN:
		case CHIP_ARCTURUS:
		case CHIP_RENOIR:
		case CHIP_NAVI10:
		case CHIP_NAVI14:
		case CHIP_NAVI12:
		case CHIP_SIENNA_CICHLID:
			break;
		default:
			goto disabled;
		}
	}

	return true;

disabled:
		dev_info(adev->dev, "GPU recovery disabled.\n");
		return false;
}


static int amdgpu_device_pre_asic_reset(struct amdgpu_device *adev,
					struct amdgpu_job *job,
					bool *need_full_reset_arg)
{
	int i, r = 0;
	bool need_full_reset  = *need_full_reset_arg;

	amdgpu_debugfs_wait_dump(adev);

	if (amdgpu_sriov_vf(adev)) {
		/* stop the data exchange thread */
		amdgpu_virt_fini_data_exchange(adev);
	}

	/* block all schedulers and reset given job's ring */
	for (i = 0; i < AMDGPU_MAX_RINGS; ++i) {
		struct amdgpu_ring *ring = adev->rings[i];

		if (!ring || !ring->sched.thread)
			continue;

		/* after all hw jobs are reset, hw fence is meaningless, so force_completion */
		amdgpu_fence_driver_force_completion(ring);
	}

	if(job)
		drm_sched_increase_karma(&job->base);

	/* Don't suspend on bare metal if we are not going to HW reset the ASIC */
	if (!amdgpu_sriov_vf(adev)) {

		if (!need_full_reset)
			need_full_reset = amdgpu_device_ip_need_full_reset(adev);

		if (!need_full_reset) {
			amdgpu_device_ip_pre_soft_reset(adev);
			r = amdgpu_device_ip_soft_reset(adev);
			amdgpu_device_ip_post_soft_reset(adev);
			if (r || amdgpu_device_ip_check_soft_reset(adev)) {
				dev_info(adev->dev, "soft reset failed, will fallback to full reset!\n");
				need_full_reset = true;
			}
		}

		if (need_full_reset)
			r = amdgpu_device_ip_suspend(adev);

		*need_full_reset_arg = need_full_reset;
	}

	return r;
}

static int amdgpu_do_asic_reset(struct amdgpu_hive_info *hive,
			       struct list_head *device_list_handle,
			       bool *need_full_reset_arg,
			       bool skip_hw_reset)
{
	struct amdgpu_device *tmp_adev = NULL;
	bool need_full_reset = *need_full_reset_arg, vram_lost = false;
	int r = 0;

	/*
	 * ASIC reset has to be done on all HGMI hive nodes ASAP
	 * to allow proper links negotiation in FW (within 1 sec)
	 */
	if (!skip_hw_reset && need_full_reset) {
		list_for_each_entry(tmp_adev, device_list_handle, gmc.xgmi.head) {
			/* For XGMI run all resets in parallel to speed up the process */
			if (tmp_adev->gmc.xgmi.num_physical_nodes > 1) {
				if (!queue_work(system_unbound_wq, &tmp_adev->xgmi_reset_work))
					r = -EALREADY;
			} else
				r = amdgpu_asic_reset(tmp_adev);

			if (r) {
				dev_err(tmp_adev->dev, "ASIC reset failed with error, %d for drm dev, %s",
					 r, adev_to_drm(tmp_adev)->unique);
				break;
			}
		}

		/* For XGMI wait for all resets to complete before proceed */
		if (!r) {
			list_for_each_entry(tmp_adev, device_list_handle,
					    gmc.xgmi.head) {
				if (tmp_adev->gmc.xgmi.num_physical_nodes > 1) {
					flush_work(&tmp_adev->xgmi_reset_work);
					r = tmp_adev->asic_reset_res;
					if (r)
						break;
				}
			}
		}
	}

	if (!r && amdgpu_ras_intr_triggered()) {
		list_for_each_entry(tmp_adev, device_list_handle, gmc.xgmi.head) {
			if (tmp_adev->mmhub.funcs &&
			    tmp_adev->mmhub.funcs->reset_ras_error_count)
				tmp_adev->mmhub.funcs->reset_ras_error_count(tmp_adev);
		}

		amdgpu_ras_intr_cleared();
	}

	list_for_each_entry(tmp_adev, device_list_handle, gmc.xgmi.head) {
		if (need_full_reset) {
			/* post card */
			if (amdgpu_device_asic_init(tmp_adev))
				dev_warn(tmp_adev->dev, "asic atom init failed!");

			if (!r) {
				dev_info(tmp_adev->dev, "GPU reset succeeded, trying to resume\n");
				r = amdgpu_device_ip_resume_phase1(tmp_adev);
				if (r)
					goto out;

				vram_lost = amdgpu_device_check_vram_lost(tmp_adev);
				if (vram_lost) {
					DRM_INFO("VRAM is lost due to GPU reset!\n");
					amdgpu_inc_vram_lost(tmp_adev);
				}

				r = amdgpu_gtt_mgr_recover(ttm_manager_type(&tmp_adev->mman.bdev, TTM_PL_TT));
				if (r)
					goto out;

				r = amdgpu_device_fw_loading(tmp_adev);
				if (r)
					return r;

				r = amdgpu_device_ip_resume_phase2(tmp_adev);
				if (r)
					goto out;

				if (vram_lost)
					amdgpu_device_fill_reset_magic(tmp_adev);

				/*
				 * Add this ASIC as tracked as reset was already
				 * complete successfully.
				 */
				amdgpu_register_gpu_instance(tmp_adev);

				r = amdgpu_device_ip_late_init(tmp_adev);
				if (r)
					goto out;

				amdgpu_fbdev_set_suspend(tmp_adev, 0);

				/*
				 * The GPU enters bad state once faulty pages
				 * by ECC has reached the threshold, and ras
				 * recovery is scheduled next. So add one check
				 * here to break recovery if it indeed exceeds
				 * bad page threshold, and remind user to
				 * retire this GPU or setting one bigger
				 * bad_page_threshold value to fix this once
				 * probing driver again.
				 */
				if (!amdgpu_ras_check_err_threshold(tmp_adev)) {
					/* must succeed. */
					amdgpu_ras_resume(tmp_adev);
				} else {
					r = -EINVAL;
					goto out;
				}

				/* Update PSP FW topology after reset */
				if (hive && tmp_adev->gmc.xgmi.num_physical_nodes > 1)
					r = amdgpu_xgmi_update_topology(hive, tmp_adev);
			}
		}

out:
		if (!r) {
			amdgpu_irq_gpu_reset_resume_helper(tmp_adev);
			r = amdgpu_ib_ring_tests(tmp_adev);
			if (r) {
				dev_err(tmp_adev->dev, "ib ring test failed (%d).\n", r);
				r = amdgpu_device_ip_suspend(tmp_adev);
				need_full_reset = true;
				r = -EAGAIN;
				goto end;
			}
		}

		if (!r)
			r = amdgpu_device_recover_vram(tmp_adev);
		else
			tmp_adev->asic_reset_res = r;
	}

end:
	*need_full_reset_arg = need_full_reset;
	return r;
}

static bool amdgpu_device_lock_adev(struct amdgpu_device *adev,
				struct amdgpu_hive_info *hive)
{
	if (atomic_cmpxchg(&adev->in_gpu_reset, 0, 1) != 0)
		return false;

	if (hive) {
		down_write_nest_lock(&adev->reset_sem, &hive->hive_lock);
	} else {
		down_write(&adev->reset_sem);
	}

	atomic_inc(&adev->gpu_reset_counter);
	switch (amdgpu_asic_reset_method(adev)) {
	case AMD_RESET_METHOD_MODE1:
		adev->mp1_state = PP_MP1_STATE_SHUTDOWN;
		break;
	case AMD_RESET_METHOD_MODE2:
		adev->mp1_state = PP_MP1_STATE_RESET;
		break;
	default:
		adev->mp1_state = PP_MP1_STATE_NONE;
		break;
	}

	return true;
}

static void amdgpu_device_unlock_adev(struct amdgpu_device *adev)
{
	amdgpu_vf_error_trans_all(adev);
	adev->mp1_state = PP_MP1_STATE_NONE;
	atomic_set(&adev->in_gpu_reset, 0);
	up_write(&adev->reset_sem);
}

static void amdgpu_device_resume_display_audio(struct amdgpu_device *adev)
{
	struct pci_dev *p = NULL;

	p = pci_get_domain_bus_and_slot(pci_domain_nr(adev->pdev->bus),
			adev->pdev->bus->number, 1);
	if (p) {
		pm_runtime_enable(&(p->dev));
		pm_runtime_resume(&(p->dev));
	}
}

static int amdgpu_device_suspend_display_audio(struct amdgpu_device *adev)
{
	enum amd_reset_method reset_method;
	struct pci_dev *p = NULL;
	u64 expires;

	/*
	 * For now, only BACO and mode1 reset are confirmed
	 * to suffer the audio issue without proper suspended.
	 */
	reset_method = amdgpu_asic_reset_method(adev);
	if ((reset_method != AMD_RESET_METHOD_BACO) &&
	     (reset_method != AMD_RESET_METHOD_MODE1))
		return -EINVAL;

	p = pci_get_domain_bus_and_slot(pci_domain_nr(adev->pdev->bus),
			adev->pdev->bus->number, 1);
	if (!p)
		return -ENODEV;

	expires = pm_runtime_autosuspend_expiration(&(p->dev));
	if (!expires)
		/*
		 * If we cannot get the audio device autosuspend delay,
		 * a fixed 4S interval will be used. Considering 3S is
		 * the audio controller default autosuspend delay setting.
		 * 4S used here is guaranteed to cover that.
		 */
		expires = ktime_get_mono_fast_ns() + NSEC_PER_SEC * 4ULL;

	while (!pm_runtime_status_suspended(&(p->dev))) {
		if (!pm_runtime_suspend(&(p->dev)))
			break;

		if (expires < ktime_get_mono_fast_ns()) {
			dev_warn(adev->dev, "failed to suspend display audio\n");
			/* TODO: abort the succeeding gpu reset? */
			return -ETIMEDOUT;
		}
	}

	pm_runtime_disable(&(p->dev));

	return 0;
}

/**
 * amdgpu_device_gpu_recover - reset the asic and recover scheduler
 *
 * @adev: amdgpu_device pointer
 * @job: which job trigger hang
 *
 * Attempt to reset the GPU if it has hung (all asics).
 * Attempt to do soft-reset or full-reset and reinitialize Asic
 * Returns 0 for success or an error on failure.
 */

int amdgpu_device_gpu_recover(struct amdgpu_device *adev,
			      struct amdgpu_job *job)
{
	struct list_head device_list, *device_list_handle =  NULL;
	bool need_full_reset = false;
	bool job_signaled = false;
	struct amdgpu_hive_info *hive = NULL;
	struct amdgpu_device *tmp_adev = NULL;
	int i, r = 0;
	bool need_emergency_restart = false;
	bool audio_suspended = false;

	/*
	 * Special case: RAS triggered and full reset isn't supported
	 */
	need_emergency_restart = amdgpu_ras_need_emergency_restart(adev);

	/*
	 * Flush RAM to disk so that after reboot
	 * the user can read log and see why the system rebooted.
	 */
	if (need_emergency_restart && amdgpu_ras_get_context(adev)->reboot) {
		DRM_WARN("Emergency reboot.");

		ksys_sync_helper();
		emergency_restart();
	}

	dev_info(adev->dev, "GPU %s begin!\n",
		need_emergency_restart ? "jobs stop":"reset");

	/*
	 * Here we trylock to avoid chain of resets executing from
	 * either trigger by jobs on different adevs in XGMI hive or jobs on
	 * different schedulers for same device while this TO handler is running.
	 * We always reset all schedulers for device and all devices for XGMI
	 * hive so that should take care of them too.
	 */
	hive = amdgpu_get_xgmi_hive(adev);
	if (hive) {
		if (atomic_cmpxchg(&hive->in_reset, 0, 1) != 0) {
			DRM_INFO("Bailing on TDR for s_job:%llx, hive: %llx as another already in progress",
				job ? job->base.id : -1, hive->hive_id);
			amdgpu_put_xgmi_hive(hive);
			return 0;
		}
		mutex_lock(&hive->hive_lock);
	}

	/*
	 * Build list of devices to reset.
	 * In case we are in XGMI hive mode, resort the device list
	 * to put adev in the 1st position.
	 */
	INIT_LIST_HEAD(&device_list);
	if (adev->gmc.xgmi.num_physical_nodes > 1) {
		if (!hive)
			return -ENODEV;
		if (!list_is_first(&adev->gmc.xgmi.head, &hive->device_list))
			list_rotate_to_front(&adev->gmc.xgmi.head, &hive->device_list);
		device_list_handle = &hive->device_list;
	} else {
		list_add_tail(&adev->gmc.xgmi.head, &device_list);
		device_list_handle = &device_list;
	}

	/* block all schedulers and reset given job's ring */
	list_for_each_entry(tmp_adev, device_list_handle, gmc.xgmi.head) {
		if (!amdgpu_device_lock_adev(tmp_adev, hive)) {
			dev_info(tmp_adev->dev, "Bailing on TDR for s_job:%llx, as another already in progress",
				  job ? job->base.id : -1);
			r = 0;
			goto skip_recovery;
		}

		/*
		 * Try to put the audio codec into suspend state
		 * before gpu reset started.
		 *
		 * Due to the power domain of the graphics device
		 * is shared with AZ power domain. Without this,
		 * we may change the audio hardware from behind
		 * the audio driver's back. That will trigger
		 * some audio codec errors.
		 */
		if (!amdgpu_device_suspend_display_audio(tmp_adev))
			audio_suspended = true;

		amdgpu_ras_set_error_query_ready(tmp_adev, false);

		cancel_delayed_work_sync(&tmp_adev->delayed_init_work);

		if (!amdgpu_sriov_vf(tmp_adev))
			amdgpu_amdkfd_pre_reset(tmp_adev);

		/*
		 * Mark these ASICs to be reseted as untracked first
		 * And add them back after reset completed
		 */
		amdgpu_unregister_gpu_instance(tmp_adev);

		amdgpu_fbdev_set_suspend(tmp_adev, 1);

		/* disable ras on ALL IPs */
		if (!need_emergency_restart &&
		      amdgpu_device_ip_need_full_reset(tmp_adev))
			amdgpu_ras_suspend(tmp_adev);

		for (i = 0; i < AMDGPU_MAX_RINGS; ++i) {
			struct amdgpu_ring *ring = tmp_adev->rings[i];

			if (!ring || !ring->sched.thread)
				continue;

			drm_sched_stop(&ring->sched, job ? &job->base : NULL);

			if (need_emergency_restart)
				amdgpu_job_stop_all_jobs_on_sched(&ring->sched);
		}
	}

	if (need_emergency_restart)
		goto skip_sched_resume;

	/*
	 * Must check guilty signal here since after this point all old
	 * HW fences are force signaled.
	 *
	 * job->base holds a reference to parent fence
	 */
	if (job && job->base.s_fence->parent &&
	    dma_fence_is_signaled(job->base.s_fence->parent)) {
		job_signaled = true;
		dev_info(adev->dev, "Guilty job already signaled, skipping HW reset");
		goto skip_hw_reset;
	}

retry:	/* Rest of adevs pre asic reset from XGMI hive. */
	list_for_each_entry(tmp_adev, device_list_handle, gmc.xgmi.head) {
		r = amdgpu_device_pre_asic_reset(tmp_adev,
						 (tmp_adev == adev) ? job : NULL,
						 &need_full_reset);
		/*TODO Should we stop ?*/
		if (r) {
			dev_err(tmp_adev->dev, "GPU pre asic reset failed with err, %d for drm dev, %s ",
				  r, adev_to_drm(tmp_adev)->unique);
			tmp_adev->asic_reset_res = r;
		}
	}

	/* Actual ASIC resets if needed.*/
	/* TODO Implement XGMI hive reset logic for SRIOV */
	if (amdgpu_sriov_vf(adev)) {
		r = amdgpu_device_reset_sriov(adev, job ? false : true);
		if (r)
			adev->asic_reset_res = r;
	} else {
		r  = amdgpu_do_asic_reset(hive, device_list_handle, &need_full_reset, false);
		if (r && r == -EAGAIN)
			goto retry;
	}

skip_hw_reset:

	/* Post ASIC reset for all devs .*/
	list_for_each_entry(tmp_adev, device_list_handle, gmc.xgmi.head) {

		for (i = 0; i < AMDGPU_MAX_RINGS; ++i) {
			struct amdgpu_ring *ring = tmp_adev->rings[i];

			if (!ring || !ring->sched.thread)
				continue;

			/* No point to resubmit jobs if we didn't HW reset*/
			if (!tmp_adev->asic_reset_res && !job_signaled)
				drm_sched_resubmit_jobs(&ring->sched);

			drm_sched_start(&ring->sched, !tmp_adev->asic_reset_res);
		}

		if (!amdgpu_device_has_dc_support(tmp_adev) && !job_signaled) {
			drm_helper_resume_force_mode(adev_to_drm(tmp_adev));
		}

		tmp_adev->asic_reset_res = 0;

		if (r) {
			/* bad news, how to tell it to userspace ? */
			dev_info(tmp_adev->dev, "GPU reset(%d) failed\n", atomic_read(&tmp_adev->gpu_reset_counter));
			amdgpu_vf_error_put(tmp_adev, AMDGIM_ERROR_VF_GPU_RESET_FAIL, 0, r);
		} else {
			dev_info(tmp_adev->dev, "GPU reset(%d) succeeded!\n", atomic_read(&tmp_adev->gpu_reset_counter));
		}
	}

skip_sched_resume:
	list_for_each_entry(tmp_adev, device_list_handle, gmc.xgmi.head) {
		/*unlock kfd: SRIOV would do it separately */
		if (!need_emergency_restart && !amdgpu_sriov_vf(tmp_adev))
	                amdgpu_amdkfd_post_reset(tmp_adev);
		if (audio_suspended)
			amdgpu_device_resume_display_audio(tmp_adev);
		amdgpu_device_unlock_adev(tmp_adev);
	}

skip_recovery:
	if (hive) {
		atomic_set(&hive->in_reset, 0);
		mutex_unlock(&hive->hive_lock);
		amdgpu_put_xgmi_hive(hive);
	}

	if (r)
		dev_info(adev->dev, "GPU reset end with ret = %d\n", r);
	return r;
}

/**
 * amdgpu_device_get_pcie_info - fence pcie info about the PCIE slot
 *
 * @adev: amdgpu_device pointer
 *
 * Fetchs and stores in the driver the PCIE capabilities (gen speed
 * and lanes) of the slot the device is in. Handles APUs and
 * virtualized environments where PCIE config space may not be available.
 */
static void amdgpu_device_get_pcie_info(struct amdgpu_device *adev)
{
	struct pci_dev *pdev;
	enum pci_bus_speed speed_cap, platform_speed_cap;
	enum pcie_link_width platform_link_width;

	if (amdgpu_pcie_gen_cap)
		adev->pm.pcie_gen_mask = amdgpu_pcie_gen_cap;

	if (amdgpu_pcie_lane_cap)
		adev->pm.pcie_mlw_mask = amdgpu_pcie_lane_cap;

	/* covers APUs as well */
	if (pci_is_root_bus(adev->pdev->bus)) {
		if (adev->pm.pcie_gen_mask == 0)
			adev->pm.pcie_gen_mask = AMDGPU_DEFAULT_PCIE_GEN_MASK;
		if (adev->pm.pcie_mlw_mask == 0)
			adev->pm.pcie_mlw_mask = AMDGPU_DEFAULT_PCIE_MLW_MASK;
		return;
	}

	if (adev->pm.pcie_gen_mask && adev->pm.pcie_mlw_mask)
		return;

	pcie_bandwidth_available(adev->pdev, NULL,
				 &platform_speed_cap, &platform_link_width);

	if (adev->pm.pcie_gen_mask == 0) {
		/* asic caps */
		pdev = adev->pdev;
		speed_cap = pcie_get_speed_cap(pdev);
		if (speed_cap == PCI_SPEED_UNKNOWN) {
			adev->pm.pcie_gen_mask |= (CAIL_ASIC_PCIE_LINK_SPEED_SUPPORT_GEN1 |
						  CAIL_ASIC_PCIE_LINK_SPEED_SUPPORT_GEN2 |
						  CAIL_ASIC_PCIE_LINK_SPEED_SUPPORT_GEN3);
		} else {
			if (speed_cap == PCIE_SPEED_16_0GT)
				adev->pm.pcie_gen_mask |= (CAIL_ASIC_PCIE_LINK_SPEED_SUPPORT_GEN1 |
							  CAIL_ASIC_PCIE_LINK_SPEED_SUPPORT_GEN2 |
							  CAIL_ASIC_PCIE_LINK_SPEED_SUPPORT_GEN3 |
							  CAIL_ASIC_PCIE_LINK_SPEED_SUPPORT_GEN4);
			else if (speed_cap == PCIE_SPEED_8_0GT)
				adev->pm.pcie_gen_mask |= (CAIL_ASIC_PCIE_LINK_SPEED_SUPPORT_GEN1 |
							  CAIL_ASIC_PCIE_LINK_SPEED_SUPPORT_GEN2 |
							  CAIL_ASIC_PCIE_LINK_SPEED_SUPPORT_GEN3);
			else if (speed_cap == PCIE_SPEED_5_0GT)
				adev->pm.pcie_gen_mask |= (CAIL_ASIC_PCIE_LINK_SPEED_SUPPORT_GEN1 |
							  CAIL_ASIC_PCIE_LINK_SPEED_SUPPORT_GEN2);
			else
				adev->pm.pcie_gen_mask |= CAIL_ASIC_PCIE_LINK_SPEED_SUPPORT_GEN1;
		}
		/* platform caps */
		if (platform_speed_cap == PCI_SPEED_UNKNOWN) {
			adev->pm.pcie_gen_mask |= (CAIL_PCIE_LINK_SPEED_SUPPORT_GEN1 |
						   CAIL_PCIE_LINK_SPEED_SUPPORT_GEN2);
		} else {
			if (platform_speed_cap == PCIE_SPEED_16_0GT)
				adev->pm.pcie_gen_mask |= (CAIL_PCIE_LINK_SPEED_SUPPORT_GEN1 |
							   CAIL_PCIE_LINK_SPEED_SUPPORT_GEN2 |
							   CAIL_PCIE_LINK_SPEED_SUPPORT_GEN3 |
							   CAIL_PCIE_LINK_SPEED_SUPPORT_GEN4);
			else if (platform_speed_cap == PCIE_SPEED_8_0GT)
				adev->pm.pcie_gen_mask |= (CAIL_PCIE_LINK_SPEED_SUPPORT_GEN1 |
							   CAIL_PCIE_LINK_SPEED_SUPPORT_GEN2 |
							   CAIL_PCIE_LINK_SPEED_SUPPORT_GEN3);
			else if (platform_speed_cap == PCIE_SPEED_5_0GT)
				adev->pm.pcie_gen_mask |= (CAIL_PCIE_LINK_SPEED_SUPPORT_GEN1 |
							   CAIL_PCIE_LINK_SPEED_SUPPORT_GEN2);
			else
				adev->pm.pcie_gen_mask |= CAIL_PCIE_LINK_SPEED_SUPPORT_GEN1;

		}
	}
	if (adev->pm.pcie_mlw_mask == 0) {
		if (platform_link_width == PCIE_LNK_WIDTH_UNKNOWN) {
			adev->pm.pcie_mlw_mask |= AMDGPU_DEFAULT_PCIE_MLW_MASK;
		} else {
			switch (platform_link_width) {
			case PCIE_LNK_X32:
				adev->pm.pcie_mlw_mask = (CAIL_PCIE_LINK_WIDTH_SUPPORT_X32 |
							  CAIL_PCIE_LINK_WIDTH_SUPPORT_X16 |
							  CAIL_PCIE_LINK_WIDTH_SUPPORT_X12 |
							  CAIL_PCIE_LINK_WIDTH_SUPPORT_X8 |
							  CAIL_PCIE_LINK_WIDTH_SUPPORT_X4 |
							  CAIL_PCIE_LINK_WIDTH_SUPPORT_X2 |
							  CAIL_PCIE_LINK_WIDTH_SUPPORT_X1);
				break;
			case PCIE_LNK_X16:
				adev->pm.pcie_mlw_mask = (CAIL_PCIE_LINK_WIDTH_SUPPORT_X16 |
							  CAIL_PCIE_LINK_WIDTH_SUPPORT_X12 |
							  CAIL_PCIE_LINK_WIDTH_SUPPORT_X8 |
							  CAIL_PCIE_LINK_WIDTH_SUPPORT_X4 |
							  CAIL_PCIE_LINK_WIDTH_SUPPORT_X2 |
							  CAIL_PCIE_LINK_WIDTH_SUPPORT_X1);
				break;
			case PCIE_LNK_X12:
				adev->pm.pcie_mlw_mask = (CAIL_PCIE_LINK_WIDTH_SUPPORT_X12 |
							  CAIL_PCIE_LINK_WIDTH_SUPPORT_X8 |
							  CAIL_PCIE_LINK_WIDTH_SUPPORT_X4 |
							  CAIL_PCIE_LINK_WIDTH_SUPPORT_X2 |
							  CAIL_PCIE_LINK_WIDTH_SUPPORT_X1);
				break;
			case PCIE_LNK_X8:
				adev->pm.pcie_mlw_mask = (CAIL_PCIE_LINK_WIDTH_SUPPORT_X8 |
							  CAIL_PCIE_LINK_WIDTH_SUPPORT_X4 |
							  CAIL_PCIE_LINK_WIDTH_SUPPORT_X2 |
							  CAIL_PCIE_LINK_WIDTH_SUPPORT_X1);
				break;
			case PCIE_LNK_X4:
				adev->pm.pcie_mlw_mask = (CAIL_PCIE_LINK_WIDTH_SUPPORT_X4 |
							  CAIL_PCIE_LINK_WIDTH_SUPPORT_X2 |
							  CAIL_PCIE_LINK_WIDTH_SUPPORT_X1);
				break;
			case PCIE_LNK_X2:
				adev->pm.pcie_mlw_mask = (CAIL_PCIE_LINK_WIDTH_SUPPORT_X2 |
							  CAIL_PCIE_LINK_WIDTH_SUPPORT_X1);
				break;
			case PCIE_LNK_X1:
				adev->pm.pcie_mlw_mask = CAIL_PCIE_LINK_WIDTH_SUPPORT_X1;
				break;
			default:
				break;
			}
		}
	}
}

int amdgpu_device_baco_enter(struct drm_device *dev)
{
	struct amdgpu_device *adev = drm_to_adev(dev);
	struct amdgpu_ras *ras = amdgpu_ras_get_context(adev);

	if (!amdgpu_device_supports_baco(adev_to_drm(adev)))
		return -ENOTSUPP;

	if (ras && ras->supported && adev->nbio.funcs->enable_doorbell_interrupt)
		adev->nbio.funcs->enable_doorbell_interrupt(adev, false);

	return amdgpu_dpm_baco_enter(adev);
}

int amdgpu_device_baco_exit(struct drm_device *dev)
{
	struct amdgpu_device *adev = drm_to_adev(dev);
	struct amdgpu_ras *ras = amdgpu_ras_get_context(adev);
	int ret = 0;

	if (!amdgpu_device_supports_baco(adev_to_drm(adev)))
		return -ENOTSUPP;

	ret = amdgpu_dpm_baco_exit(adev);
	if (ret)
		return ret;

	if (ras && ras->supported && adev->nbio.funcs->enable_doorbell_interrupt)
		adev->nbio.funcs->enable_doorbell_interrupt(adev, true);

	return 0;
}

static void amdgpu_cancel_all_tdr(struct amdgpu_device *adev)
{
	int i;

	for (i = 0; i < AMDGPU_MAX_RINGS; ++i) {
		struct amdgpu_ring *ring = adev->rings[i];

		if (!ring || !ring->sched.thread)
			continue;

		cancel_delayed_work_sync(&ring->sched.work_tdr);
	}
}

/**
 * amdgpu_pci_error_detected - Called when a PCI error is detected.
 * @pdev: PCI device struct
 * @state: PCI channel state
 *
 * Description: Called when a PCI error is detected.
 *
 * Return: PCI_ERS_RESULT_NEED_RESET or PCI_ERS_RESULT_DISCONNECT.
 */
pci_ers_result_t amdgpu_pci_error_detected(struct pci_dev *pdev, pci_channel_state_t state)
{
	struct drm_device *dev = pci_get_drvdata(pdev);
	struct amdgpu_device *adev = drm_to_adev(dev);
	int i;

	DRM_INFO("PCI error: detected callback, state(%d)!!\n", state);

	if (adev->gmc.xgmi.num_physical_nodes > 1) {
		DRM_WARN("No support for XGMI hive yet...");
		return PCI_ERS_RESULT_DISCONNECT;
	}

	switch (state) {
	case pci_channel_io_normal:
		return PCI_ERS_RESULT_CAN_RECOVER;
	/* Fatal error, prepare for slot reset */
	case pci_channel_io_frozen:		
		/*		
		 * Cancel and wait for all TDRs in progress if failing to
		 * set  adev->in_gpu_reset in amdgpu_device_lock_adev
		 *
		 * Locking adev->reset_sem will prevent any external access
		 * to GPU during PCI error recovery
		 */
		while (!amdgpu_device_lock_adev(adev, NULL))
			amdgpu_cancel_all_tdr(adev);

		/*
		 * Block any work scheduling as we do for regular GPU reset
		 * for the duration of the recovery
		 */
		for (i = 0; i < AMDGPU_MAX_RINGS; ++i) {
			struct amdgpu_ring *ring = adev->rings[i];

			if (!ring || !ring->sched.thread)
				continue;

			drm_sched_stop(&ring->sched, NULL);
		}
		return PCI_ERS_RESULT_NEED_RESET;
	case pci_channel_io_perm_failure:
		/* Permanent error, prepare for device removal */
		return PCI_ERS_RESULT_DISCONNECT;
	}

	return PCI_ERS_RESULT_NEED_RESET;
}

/**
 * amdgpu_pci_mmio_enabled - Enable MMIO and dump debug registers
 * @pdev: pointer to PCI device
 */
pci_ers_result_t amdgpu_pci_mmio_enabled(struct pci_dev *pdev)
{

	DRM_INFO("PCI error: mmio enabled callback!!\n");

	/* TODO - dump whatever for debugging purposes */

	/* This called only if amdgpu_pci_error_detected returns
	 * PCI_ERS_RESULT_CAN_RECOVER. Read/write to the device still
	 * works, no need to reset slot.
	 */

	return PCI_ERS_RESULT_RECOVERED;
}

/**
 * amdgpu_pci_slot_reset - Called when PCI slot has been reset.
 * @pdev: PCI device struct
 *
 * Description: This routine is called by the pci error recovery
 * code after the PCI slot has been reset, just before we
 * should resume normal operations.
 */
pci_ers_result_t amdgpu_pci_slot_reset(struct pci_dev *pdev)
{
	struct drm_device *dev = pci_get_drvdata(pdev);
	struct amdgpu_device *adev = drm_to_adev(dev);
	int r, i;
	bool need_full_reset = true;
	u32 memsize;
	struct list_head device_list;

	DRM_INFO("PCI error: slot reset callback!!\n");

	INIT_LIST_HEAD(&device_list);
	list_add_tail(&adev->gmc.xgmi.head, &device_list);

	/* wait for asic to come out of reset */
	msleep(500);

	/* Restore PCI confspace */
	amdgpu_device_load_pci_state(pdev);

	/* confirm  ASIC came out of reset */
	for (i = 0; i < adev->usec_timeout; i++) {
		memsize = amdgpu_asic_get_config_memsize(adev);

		if (memsize != 0xffffffff)
			break;
		udelay(1);
	}
	if (memsize == 0xffffffff) {
		r = -ETIME;
		goto out;
	}

	adev->in_pci_err_recovery = true;	
	r = amdgpu_device_pre_asic_reset(adev, NULL, &need_full_reset);
	adev->in_pci_err_recovery = false;
	if (r)
		goto out;

	r = amdgpu_do_asic_reset(NULL, &device_list, &need_full_reset, true);

out:
	if (!r) {
		if (amdgpu_device_cache_pci_state(adev->pdev))
			pci_restore_state(adev->pdev);

		DRM_INFO("PCIe error recovery succeeded\n");
	} else {
		DRM_ERROR("PCIe error recovery failed, err:%d", r);
		amdgpu_device_unlock_adev(adev);
	}

	return r ? PCI_ERS_RESULT_DISCONNECT : PCI_ERS_RESULT_RECOVERED;
}

/**
 * amdgpu_pci_resume() - resume normal ops after PCI reset
 * @pdev: pointer to PCI device
 *
 * Called when the error recovery driver tells us that its
 * OK to resume normal operation. Use completion to allow
 * halted scsi ops to resume.
 */
void amdgpu_pci_resume(struct pci_dev *pdev)
{
	struct drm_device *dev = pci_get_drvdata(pdev);
	struct amdgpu_device *adev = drm_to_adev(dev);
	int i;


	DRM_INFO("PCI error: resume callback!!\n");

	for (i = 0; i < AMDGPU_MAX_RINGS; ++i) {
		struct amdgpu_ring *ring = adev->rings[i];

		if (!ring || !ring->sched.thread)
			continue;


		drm_sched_resubmit_jobs(&ring->sched);
		drm_sched_start(&ring->sched, true);
	}

	amdgpu_device_unlock_adev(adev);
}

bool amdgpu_device_cache_pci_state(struct pci_dev *pdev)
{
	struct drm_device *dev = pci_get_drvdata(pdev);
	struct amdgpu_device *adev = drm_to_adev(dev);
	int r;

	r = pci_save_state(pdev);
	if (!r) {
		kfree(adev->pci_state);

		adev->pci_state = pci_store_saved_state(pdev);

		if (!adev->pci_state) {
			DRM_ERROR("Failed to store PCI saved state");
			return false;
		}
	} else {
		DRM_WARN("Failed to save PCI state, err:%d\n", r);
		return false;
	}

	return true;
}

bool amdgpu_device_load_pci_state(struct pci_dev *pdev)
{
	struct drm_device *dev = pci_get_drvdata(pdev);
	struct amdgpu_device *adev = drm_to_adev(dev);
	int r;

	if (!adev->pci_state)
		return false;

	r = pci_load_saved_state(pdev, adev->pci_state);

	if (!r) {
		pci_restore_state(pdev);
	} else {
		DRM_WARN("Failed to load PCI state, err:%d\n", r);
		return false;
	}

	return true;
}

<|MERGE_RESOLUTION|>--- conflicted
+++ resolved
@@ -80,7 +80,6 @@
 MODULE_FIRMWARE("amdgpu/navi10_gpu_info.bin");
 MODULE_FIRMWARE("amdgpu/navi14_gpu_info.bin");
 MODULE_FIRMWARE("amdgpu/navi12_gpu_info.bin");
-MODULE_FIRMWARE("amdgpu/green_sardine_gpu_info.bin");
 
 #define AMDGPU_RESUME_MS		2000
 
@@ -407,7 +406,6 @@
 {
 	if (adev->in_pci_err_recovery)
 		return;
-<<<<<<< HEAD
 
 	if ((reg * 4) < adev->rmmio_size) {
 		if (!(acc_flags & AMDGPU_REGS_NO_KIQ) &&
@@ -422,22 +420,6 @@
 		adev->pcie_wreg(adev, reg * 4, v);
 	}
 
-=======
-
-	if ((reg * 4) < adev->rmmio_size) {
-		if (!(acc_flags & AMDGPU_REGS_NO_KIQ) &&
-		    amdgpu_sriov_runtime(adev) &&
-		    down_read_trylock(&adev->reset_sem)) {
-			amdgpu_kiq_wreg(adev, reg, v);
-			up_read(&adev->reset_sem);
-		} else {
-			writel(v, ((void __iomem *)adev->rmmio) + (reg * 4));
-		}
-	} else {
-		adev->pcie_wreg(adev, reg * 4, v);
-	}
-
->>>>>>> c70595ea
 	trace_amdgpu_device_wreg(adev->pdev->device, reg, v);
 }
 
