--- conflicted
+++ resolved
@@ -1118,7 +1118,6 @@
 	int err;
 	struct ib_device *dev = &rxe->ib_dev;
 	struct crypto_shash *tfm;
-	u64 dma_mask;
 
 	strlcpy(dev->node_desc, "rxe", sizeof(dev->node_desc));
 
@@ -1128,15 +1127,6 @@
 	dev->local_dma_lkey = 0;
 	addrconf_addr_eui48((unsigned char *)&dev->node_guid,
 			    rxe->ndev->dev_addr);
-<<<<<<< HEAD
-	dev->dev.dma_parms = &rxe->dma_parms;
-	dma_set_max_seg_size(&dev->dev, UINT_MAX);
-	dma_mask = IS_ENABLED(CONFIG_64BIT) ? DMA_BIT_MASK(64) : DMA_BIT_MASK(32);
-	err = dma_coerce_mask_and_coherent(&dev->dev, dma_mask);
-	if (err)
-		return err;
-=======
->>>>>>> c70595ea
 
 	dev->uverbs_cmd_mask = BIT_ULL(IB_USER_VERBS_CMD_GET_CONTEXT)
 	    | BIT_ULL(IB_USER_VERBS_CMD_CREATE_COMP_CHANNEL)
