// SPDX-License-Identifier: BSD-3-Clause-Clear
/*
 * Copyright (c) 2018-2019 The Linux Foundation. All rights reserved.
 */

#include <linux/elf.h>

#include "qmi.h"
#include "core.h"
#include "debug.h"
#include <linux/of.h>
#include <linux/firmware.h>

#define SLEEP_CLOCK_SELECT_INTERNAL_BIT	0x02
#define HOST_CSTATE_BIT			0x04

static struct qmi_elem_info qmi_wlanfw_host_cap_req_msg_v01_ei[] = {
	{
		.data_type	= QMI_OPT_FLAG,
		.elem_len	= 1,
		.elem_size	= sizeof(u8),
		.array_type	= NO_ARRAY,
		.tlv_type	= 0x10,
		.offset		= offsetof(struct qmi_wlanfw_host_cap_req_msg_v01,
					   num_clients_valid),
	},
	{
		.data_type	= QMI_UNSIGNED_4_BYTE,
		.elem_len	= 1,
		.elem_size	= sizeof(u32),
		.array_type	= NO_ARRAY,
		.tlv_type	= 0x10,
		.offset		= offsetof(struct qmi_wlanfw_host_cap_req_msg_v01,
					   num_clients),
	},
	{
		.data_type	= QMI_OPT_FLAG,
		.elem_len	= 1,
		.elem_size	= sizeof(u8),
		.array_type	= NO_ARRAY,
		.tlv_type	= 0x11,
		.offset		= offsetof(struct qmi_wlanfw_host_cap_req_msg_v01,
					   wake_msi_valid),
	},
	{
		.data_type	= QMI_UNSIGNED_4_BYTE,
		.elem_len	= 1,
		.elem_size	= sizeof(u32),
		.array_type	= NO_ARRAY,
		.tlv_type	= 0x11,
		.offset		= offsetof(struct qmi_wlanfw_host_cap_req_msg_v01,
					   wake_msi),
	},
	{
		.data_type	= QMI_OPT_FLAG,
		.elem_len	= 1,
		.elem_size	= sizeof(u8),
		.array_type	= NO_ARRAY,
		.tlv_type	= 0x12,
		.offset		= offsetof(struct qmi_wlanfw_host_cap_req_msg_v01,
					   gpios_valid),
	},
	{
		.data_type	= QMI_DATA_LEN,
		.elem_len	= 1,
		.elem_size	= sizeof(u8),
		.array_type	= NO_ARRAY,
		.tlv_type	= 0x12,
		.offset		= offsetof(struct qmi_wlanfw_host_cap_req_msg_v01,
					   gpios_len),
	},
	{
		.data_type	= QMI_UNSIGNED_4_BYTE,
		.elem_len	= QMI_WLFW_MAX_NUM_GPIO_V01,
		.elem_size	= sizeof(u32),
		.array_type	= VAR_LEN_ARRAY,
		.tlv_type	= 0x12,
		.offset		= offsetof(struct qmi_wlanfw_host_cap_req_msg_v01,
					   gpios),
	},
	{
		.data_type	= QMI_OPT_FLAG,
		.elem_len	= 1,
		.elem_size	= sizeof(u8),
		.array_type	= NO_ARRAY,
		.tlv_type	= 0x13,
		.offset		= offsetof(struct qmi_wlanfw_host_cap_req_msg_v01,
					   nm_modem_valid),
	},
	{
		.data_type	= QMI_UNSIGNED_1_BYTE,
		.elem_len	= 1,
		.elem_size	= sizeof(u8),
		.array_type	= NO_ARRAY,
		.tlv_type	= 0x13,
		.offset		= offsetof(struct qmi_wlanfw_host_cap_req_msg_v01,
					   nm_modem),
	},
	{
		.data_type	= QMI_OPT_FLAG,
		.elem_len	= 1,
		.elem_size	= sizeof(u8),
		.array_type	= NO_ARRAY,
		.tlv_type	= 0x14,
		.offset		= offsetof(struct qmi_wlanfw_host_cap_req_msg_v01,
					   bdf_support_valid),
	},
	{
		.data_type	= QMI_UNSIGNED_1_BYTE,
		.elem_len	= 1,
		.elem_size	= sizeof(u8),
		.array_type	= NO_ARRAY,
		.tlv_type	= 0x14,
		.offset		= offsetof(struct qmi_wlanfw_host_cap_req_msg_v01,
					   bdf_support),
	},
	{
		.data_type	= QMI_OPT_FLAG,
		.elem_len	= 1,
		.elem_size	= sizeof(u8),
		.array_type	= NO_ARRAY,
		.tlv_type	= 0x15,
		.offset		= offsetof(struct qmi_wlanfw_host_cap_req_msg_v01,
					   bdf_cache_support_valid),
	},
	{
		.data_type	= QMI_UNSIGNED_1_BYTE,
		.elem_len	= 1,
		.elem_size	= sizeof(u8),
		.array_type	= NO_ARRAY,
		.tlv_type	= 0x15,
		.offset		= offsetof(struct qmi_wlanfw_host_cap_req_msg_v01,
					   bdf_cache_support),
	},
	{
		.data_type	= QMI_OPT_FLAG,
		.elem_len	= 1,
		.elem_size	= sizeof(u8),
		.array_type	= NO_ARRAY,
		.tlv_type	= 0x16,
		.offset		= offsetof(struct qmi_wlanfw_host_cap_req_msg_v01,
					   m3_support_valid),
	},
	{
		.data_type	= QMI_UNSIGNED_1_BYTE,
		.elem_len	= 1,
		.elem_size	= sizeof(u8),
		.array_type	= NO_ARRAY,
		.tlv_type	= 0x16,
		.offset		= offsetof(struct qmi_wlanfw_host_cap_req_msg_v01,
					   m3_support),
	},
	{
		.data_type	= QMI_OPT_FLAG,
		.elem_len	= 1,
		.elem_size	= sizeof(u8),
		.array_type	= NO_ARRAY,
		.tlv_type	= 0x17,
		.offset		= offsetof(struct qmi_wlanfw_host_cap_req_msg_v01,
					   m3_cache_support_valid),
	},
	{
		.data_type	= QMI_UNSIGNED_1_BYTE,
		.elem_len	= 1,
		.elem_size	= sizeof(u8),
		.array_type	= NO_ARRAY,
		.tlv_type	= 0x17,
		.offset		= offsetof(struct qmi_wlanfw_host_cap_req_msg_v01,
					   m3_cache_support),
	},
	{
		.data_type	= QMI_OPT_FLAG,
		.elem_len	= 1,
		.elem_size	= sizeof(u8),
		.array_type	= NO_ARRAY,
		.tlv_type	= 0x18,
		.offset		= offsetof(struct qmi_wlanfw_host_cap_req_msg_v01,
					   cal_filesys_support_valid),
	},
	{
		.data_type	= QMI_UNSIGNED_1_BYTE,
		.elem_len	= 1,
		.elem_size	= sizeof(u8),
		.array_type	= NO_ARRAY,
		.tlv_type	= 0x18,
		.offset		= offsetof(struct qmi_wlanfw_host_cap_req_msg_v01,
					   cal_filesys_support),
	},
	{
		.data_type	= QMI_OPT_FLAG,
		.elem_len	= 1,
		.elem_size	= sizeof(u8),
		.array_type	= NO_ARRAY,
		.tlv_type	= 0x19,
		.offset		= offsetof(struct qmi_wlanfw_host_cap_req_msg_v01,
					   cal_cache_support_valid),
	},
	{
		.data_type	= QMI_UNSIGNED_1_BYTE,
		.elem_len	= 1,
		.elem_size	= sizeof(u8),
		.array_type	= NO_ARRAY,
		.tlv_type	= 0x19,
		.offset		= offsetof(struct qmi_wlanfw_host_cap_req_msg_v01,
					   cal_cache_support),
	},
	{
		.data_type	= QMI_OPT_FLAG,
		.elem_len	= 1,
		.elem_size	= sizeof(u8),
		.array_type	= NO_ARRAY,
		.tlv_type	= 0x1A,
		.offset		= offsetof(struct qmi_wlanfw_host_cap_req_msg_v01,
					   cal_done_valid),
	},
	{
		.data_type	= QMI_UNSIGNED_1_BYTE,
		.elem_len	= 1,
		.elem_size	= sizeof(u8),
		.array_type	= NO_ARRAY,
		.tlv_type	= 0x1A,
		.offset		= offsetof(struct qmi_wlanfw_host_cap_req_msg_v01,
					   cal_done),
	},
	{
		.data_type	= QMI_OPT_FLAG,
		.elem_len	= 1,
		.elem_size	= sizeof(u8),
		.array_type	= NO_ARRAY,
		.tlv_type	= 0x1B,
		.offset		= offsetof(struct qmi_wlanfw_host_cap_req_msg_v01,
					   mem_bucket_valid),
	},
	{
		.data_type	= QMI_UNSIGNED_4_BYTE,
		.elem_len	= 1,
		.elem_size	= sizeof(u32),
		.array_type	= NO_ARRAY,
		.tlv_type	= 0x1B,
		.offset		= offsetof(struct qmi_wlanfw_host_cap_req_msg_v01,
					   mem_bucket),
	},
	{
		.data_type	= QMI_OPT_FLAG,
		.elem_len	= 1,
		.elem_size	= sizeof(u8),
		.array_type	= NO_ARRAY,
		.tlv_type	= 0x1C,
		.offset		= offsetof(struct qmi_wlanfw_host_cap_req_msg_v01,
					   mem_cfg_mode_valid),
	},
	{
		.data_type	= QMI_UNSIGNED_1_BYTE,
		.elem_len	= 1,
		.elem_size	= sizeof(u8),
		.array_type	= NO_ARRAY,
		.tlv_type	= 0x1C,
		.offset		= offsetof(struct qmi_wlanfw_host_cap_req_msg_v01,
					   mem_cfg_mode),
	},
	{
		.data_type	= QMI_EOTI,
		.array_type	= NO_ARRAY,
		.tlv_type	= QMI_COMMON_TLV_TYPE,
	},
};

static struct qmi_elem_info qmi_wlanfw_host_cap_resp_msg_v01_ei[] = {
	{
		.data_type	= QMI_STRUCT,
		.elem_len	= 1,
		.elem_size	= sizeof(struct qmi_response_type_v01),
		.array_type	= NO_ARRAY,
		.tlv_type	= 0x02,
		.offset		= offsetof(struct qmi_wlanfw_host_cap_resp_msg_v01, resp),
		.ei_array	= qmi_response_type_v01_ei,
	},
	{
		.data_type	= QMI_EOTI,
		.array_type	= NO_ARRAY,
		.tlv_type	= QMI_COMMON_TLV_TYPE,
	},
};

static struct qmi_elem_info qmi_wlanfw_ind_register_req_msg_v01_ei[] = {
	{
		.data_type	= QMI_OPT_FLAG,
		.elem_len	= 1,
		.elem_size	= sizeof(u8),
		.array_type	= NO_ARRAY,
		.tlv_type	= 0x10,
		.offset		= offsetof(struct qmi_wlanfw_ind_register_req_msg_v01,
					   fw_ready_enable_valid),
	},
	{
		.data_type	= QMI_UNSIGNED_1_BYTE,
		.elem_len	= 1,
		.elem_size	= sizeof(u8),
		.array_type	= NO_ARRAY,
		.tlv_type	= 0x10,
		.offset		= offsetof(struct qmi_wlanfw_ind_register_req_msg_v01,
					   fw_ready_enable),
	},
	{
		.data_type	= QMI_OPT_FLAG,
		.elem_len	= 1,
		.elem_size	= sizeof(u8),
		.array_type	= NO_ARRAY,
		.tlv_type	= 0x11,
		.offset		= offsetof(struct qmi_wlanfw_ind_register_req_msg_v01,
					   initiate_cal_download_enable_valid),
	},
	{
		.data_type	= QMI_UNSIGNED_1_BYTE,
		.elem_len	= 1,
		.elem_size	= sizeof(u8),
		.array_type	= NO_ARRAY,
		.tlv_type	= 0x11,
		.offset		= offsetof(struct qmi_wlanfw_ind_register_req_msg_v01,
					   initiate_cal_download_enable),
	},
	{
		.data_type	= QMI_OPT_FLAG,
		.elem_len	= 1,
		.elem_size	= sizeof(u8),
		.array_type	= NO_ARRAY,
		.tlv_type	= 0x12,
		.offset		= offsetof(struct qmi_wlanfw_ind_register_req_msg_v01,
					   initiate_cal_update_enable_valid),
	},
	{
		.data_type	= QMI_UNSIGNED_1_BYTE,
		.elem_len	= 1,
		.elem_size	= sizeof(u8),
		.array_type	= NO_ARRAY,
		.tlv_type	= 0x12,
		.offset		= offsetof(struct qmi_wlanfw_ind_register_req_msg_v01,
					   initiate_cal_update_enable),
	},
	{
		.data_type	= QMI_OPT_FLAG,
		.elem_len	= 1,
		.elem_size	= sizeof(u8),
		.array_type	= NO_ARRAY,
		.tlv_type	= 0x13,
		.offset		= offsetof(struct qmi_wlanfw_ind_register_req_msg_v01,
					   msa_ready_enable_valid),
	},
	{
		.data_type	= QMI_UNSIGNED_1_BYTE,
		.elem_len	= 1,
		.elem_size	= sizeof(u8),
		.array_type	= NO_ARRAY,
		.tlv_type	= 0x13,
		.offset		= offsetof(struct qmi_wlanfw_ind_register_req_msg_v01,
					   msa_ready_enable),
	},
	{
		.data_type	= QMI_OPT_FLAG,
		.elem_len	= 1,
		.elem_size	= sizeof(u8),
		.array_type	= NO_ARRAY,
		.tlv_type	= 0x14,
		.offset		= offsetof(struct qmi_wlanfw_ind_register_req_msg_v01,
					   pin_connect_result_enable_valid),
	},
	{
		.data_type	= QMI_UNSIGNED_1_BYTE,
		.elem_len	= 1,
		.elem_size	= sizeof(u8),
		.array_type	= NO_ARRAY,
		.tlv_type	= 0x14,
		.offset		= offsetof(struct qmi_wlanfw_ind_register_req_msg_v01,
					   pin_connect_result_enable),
	},
	{
		.data_type	= QMI_OPT_FLAG,
		.elem_len	= 1,
		.elem_size	= sizeof(u8),
		.array_type	= NO_ARRAY,
		.tlv_type	= 0x15,
		.offset		= offsetof(struct qmi_wlanfw_ind_register_req_msg_v01,
					   client_id_valid),
	},
	{
		.data_type	= QMI_UNSIGNED_4_BYTE,
		.elem_len	= 1,
		.elem_size	= sizeof(u32),
		.array_type	= NO_ARRAY,
		.tlv_type	= 0x15,
		.offset		= offsetof(struct qmi_wlanfw_ind_register_req_msg_v01,
					   client_id),
	},
	{
		.data_type	= QMI_OPT_FLAG,
		.elem_len	= 1,
		.elem_size	= sizeof(u8),
		.array_type	= NO_ARRAY,
		.tlv_type	= 0x16,
		.offset		= offsetof(struct qmi_wlanfw_ind_register_req_msg_v01,
					   request_mem_enable_valid),
	},
	{
		.data_type	= QMI_UNSIGNED_1_BYTE,
		.elem_len	= 1,
		.elem_size	= sizeof(u8),
		.array_type	= NO_ARRAY,
		.tlv_type	= 0x16,
		.offset		= offsetof(struct qmi_wlanfw_ind_register_req_msg_v01,
					   request_mem_enable),
	},
	{
		.data_type	= QMI_OPT_FLAG,
		.elem_len	= 1,
		.elem_size	= sizeof(u8),
		.array_type	= NO_ARRAY,
		.tlv_type	= 0x17,
		.offset		= offsetof(struct qmi_wlanfw_ind_register_req_msg_v01,
					   fw_mem_ready_enable_valid),
	},
	{
		.data_type	= QMI_UNSIGNED_1_BYTE,
		.elem_len	= 1,
		.elem_size	= sizeof(u8),
		.array_type	= NO_ARRAY,
		.tlv_type	= 0x17,
		.offset		= offsetof(struct qmi_wlanfw_ind_register_req_msg_v01,
					   fw_mem_ready_enable),
	},
	{
		.data_type	= QMI_OPT_FLAG,
		.elem_len	= 1,
		.elem_size	= sizeof(u8),
		.array_type	= NO_ARRAY,
		.tlv_type	= 0x18,
		.offset		= offsetof(struct qmi_wlanfw_ind_register_req_msg_v01,
					   fw_init_done_enable_valid),
	},
	{
		.data_type	= QMI_UNSIGNED_1_BYTE,
		.elem_len	= 1,
		.elem_size	= sizeof(u8),
		.array_type	= NO_ARRAY,
		.tlv_type	= 0x18,
		.offset		= offsetof(struct qmi_wlanfw_ind_register_req_msg_v01,
					   fw_init_done_enable),
	},

	{
		.data_type	= QMI_OPT_FLAG,
		.elem_len	= 1,
		.elem_size	= sizeof(u8),
		.array_type	= NO_ARRAY,
		.tlv_type	= 0x19,
		.offset		= offsetof(struct qmi_wlanfw_ind_register_req_msg_v01,
					   rejuvenate_enable_valid),
	},
	{
		.data_type	= QMI_UNSIGNED_1_BYTE,
		.elem_len	= 1,
		.elem_size	= sizeof(u8),
		.array_type	= NO_ARRAY,
		.tlv_type	= 0x19,
		.offset		= offsetof(struct qmi_wlanfw_ind_register_req_msg_v01,
					   rejuvenate_enable),
	},
	{
		.data_type	= QMI_OPT_FLAG,
		.elem_len	= 1,
		.elem_size	= sizeof(u8),
		.array_type	= NO_ARRAY,
		.tlv_type	= 0x1A,
		.offset		= offsetof(struct qmi_wlanfw_ind_register_req_msg_v01,
					   xo_cal_enable_valid),
	},
	{
		.data_type	= QMI_UNSIGNED_1_BYTE,
		.elem_len	= 1,
		.elem_size	= sizeof(u8),
		.array_type	= NO_ARRAY,
		.tlv_type	= 0x1A,
		.offset		= offsetof(struct qmi_wlanfw_ind_register_req_msg_v01,
					   xo_cal_enable),
	},
	{
		.data_type	= QMI_OPT_FLAG,
		.elem_len	= 1,
		.elem_size	= sizeof(u8),
		.array_type	= NO_ARRAY,
		.tlv_type	= 0x1B,
		.offset		= offsetof(struct qmi_wlanfw_ind_register_req_msg_v01,
					   cal_done_enable_valid),
	},
	{
		.data_type	= QMI_UNSIGNED_1_BYTE,
		.elem_len	= 1,
		.elem_size	= sizeof(u8),
		.array_type	= NO_ARRAY,
		.tlv_type	= 0x1B,
		.offset		= offsetof(struct qmi_wlanfw_ind_register_req_msg_v01,
					   cal_done_enable),
	},
	{
		.data_type	= QMI_EOTI,
		.array_type	= NO_ARRAY,
		.tlv_type	= QMI_COMMON_TLV_TYPE,
	},
};

static struct qmi_elem_info qmi_wlanfw_ind_register_resp_msg_v01_ei[] = {
	{
		.data_type	= QMI_STRUCT,
		.elem_len	= 1,
		.elem_size	= sizeof(struct qmi_response_type_v01),
		.array_type	= NO_ARRAY,
		.tlv_type	= 0x02,
		.offset		= offsetof(struct qmi_wlanfw_ind_register_resp_msg_v01,
					   resp),
		.ei_array	= qmi_response_type_v01_ei,
	},
	{
		.data_type	= QMI_OPT_FLAG,
		.elem_len	= 1,
		.elem_size	= sizeof(u8),
		.array_type	= NO_ARRAY,
		.tlv_type	= 0x10,
		.offset		= offsetof(struct qmi_wlanfw_ind_register_resp_msg_v01,
					   fw_status_valid),
	},
	{
		.data_type	= QMI_UNSIGNED_8_BYTE,
		.elem_len	= 1,
		.elem_size	= sizeof(u64),
		.array_type	= NO_ARRAY,
		.tlv_type	= 0x10,
		.offset		= offsetof(struct qmi_wlanfw_ind_register_resp_msg_v01,
					   fw_status),
	},
	{
		.data_type	= QMI_EOTI,
		.array_type	= NO_ARRAY,
		.tlv_type	= QMI_COMMON_TLV_TYPE,
	},
};

static struct qmi_elem_info qmi_wlanfw_mem_cfg_s_v01_ei[] = {
	{
		.data_type	= QMI_UNSIGNED_8_BYTE,
		.elem_len	= 1,
		.elem_size	= sizeof(u64),
		.array_type	= NO_ARRAY,
		.tlv_type	= 0,
		.offset		= offsetof(struct qmi_wlanfw_mem_cfg_s_v01, offset),
	},
	{
		.data_type	= QMI_UNSIGNED_4_BYTE,
		.elem_len	= 1,
		.elem_size	= sizeof(u32),
		.array_type	= NO_ARRAY,
		.tlv_type	= 0,
		.offset		= offsetof(struct qmi_wlanfw_mem_cfg_s_v01, size),
	},
	{
		.data_type	= QMI_UNSIGNED_1_BYTE,
		.elem_len	= 1,
		.elem_size	= sizeof(u8),
		.array_type	= NO_ARRAY,
		.tlv_type	= 0,
		.offset		= offsetof(struct qmi_wlanfw_mem_cfg_s_v01, secure_flag),
	},
	{
		.data_type	= QMI_EOTI,
		.array_type	= NO_ARRAY,
		.tlv_type	= QMI_COMMON_TLV_TYPE,
	},
};

static struct qmi_elem_info qmi_wlanfw_mem_seg_s_v01_ei[] = {
	{
		.data_type	= QMI_UNSIGNED_4_BYTE,
		.elem_len	= 1,
		.elem_size	= sizeof(u32),
		.array_type	= NO_ARRAY,
		.tlv_type	= 0,
		.offset		= offsetof(struct qmi_wlanfw_mem_seg_s_v01,
				  size),
	},
	{
		.data_type	= QMI_SIGNED_4_BYTE_ENUM,
		.elem_len	= 1,
		.elem_size	= sizeof(enum qmi_wlanfw_mem_type_enum_v01),
		.array_type	= NO_ARRAY,
		.tlv_type	= 0,
		.offset		= offsetof(struct qmi_wlanfw_mem_seg_s_v01, type),
	},
	{
		.data_type	= QMI_DATA_LEN,
		.elem_len	= 1,
		.elem_size	= sizeof(u8),
		.array_type	= NO_ARRAY,
		.tlv_type	= 0,
		.offset		= offsetof(struct qmi_wlanfw_mem_seg_s_v01, mem_cfg_len),
	},
	{
		.data_type	= QMI_STRUCT,
		.elem_len	= QMI_WLANFW_MAX_NUM_MEM_CFG_V01,
		.elem_size	= sizeof(struct qmi_wlanfw_mem_cfg_s_v01),
		.array_type	= VAR_LEN_ARRAY,
		.tlv_type	= 0,
		.offset		= offsetof(struct qmi_wlanfw_mem_seg_s_v01, mem_cfg),
		.ei_array	= qmi_wlanfw_mem_cfg_s_v01_ei,
	},
	{
		.data_type	= QMI_EOTI,
		.array_type	= NO_ARRAY,
		.tlv_type	= QMI_COMMON_TLV_TYPE,
	},
};

static struct qmi_elem_info qmi_wlanfw_request_mem_ind_msg_v01_ei[] = {
	{
		.data_type	= QMI_DATA_LEN,
		.elem_len	= 1,
		.elem_size	= sizeof(u8),
		.array_type	= NO_ARRAY,
		.tlv_type	= 0x01,
		.offset		= offsetof(struct qmi_wlanfw_request_mem_ind_msg_v01,
					   mem_seg_len),
	},
	{
		.data_type	= QMI_STRUCT,
		.elem_len	= ATH11K_QMI_WLANFW_MAX_NUM_MEM_SEG_V01,
		.elem_size	= sizeof(struct qmi_wlanfw_mem_seg_s_v01),
		.array_type	= VAR_LEN_ARRAY,
		.tlv_type	= 0x01,
		.offset		= offsetof(struct qmi_wlanfw_request_mem_ind_msg_v01,
					   mem_seg),
		.ei_array	= qmi_wlanfw_mem_seg_s_v01_ei,
	},
	{
		.data_type	= QMI_EOTI,
		.array_type	= NO_ARRAY,
		.tlv_type	= QMI_COMMON_TLV_TYPE,
	},
};

static struct qmi_elem_info qmi_wlanfw_mem_seg_resp_s_v01_ei[] = {
	{
		.data_type	= QMI_UNSIGNED_8_BYTE,
		.elem_len	= 1,
		.elem_size	= sizeof(u64),
		.array_type	= NO_ARRAY,
		.tlv_type	= 0,
		.offset		= offsetof(struct qmi_wlanfw_mem_seg_resp_s_v01, addr),
	},
	{
		.data_type	= QMI_UNSIGNED_4_BYTE,
		.elem_len	= 1,
		.elem_size	= sizeof(u32),
		.array_type	= NO_ARRAY,
		.tlv_type	= 0,
		.offset		= offsetof(struct qmi_wlanfw_mem_seg_resp_s_v01, size),
	},
	{
		.data_type	= QMI_SIGNED_4_BYTE_ENUM,
		.elem_len	= 1,
		.elem_size	= sizeof(enum qmi_wlanfw_mem_type_enum_v01),
		.array_type	= NO_ARRAY,
		.tlv_type	= 0,
		.offset		= offsetof(struct qmi_wlanfw_mem_seg_resp_s_v01, type),
	},
	{
		.data_type	= QMI_UNSIGNED_1_BYTE,
		.elem_len	= 1,
		.elem_size	= sizeof(u8),
		.array_type	= NO_ARRAY,
		.tlv_type	= 0,
		.offset		= offsetof(struct qmi_wlanfw_mem_seg_resp_s_v01, restore),
	},
	{
		.data_type	= QMI_EOTI,
		.array_type	= NO_ARRAY,
		.tlv_type	= QMI_COMMON_TLV_TYPE,
	},
};

static struct qmi_elem_info qmi_wlanfw_respond_mem_req_msg_v01_ei[] = {
	{
		.data_type	= QMI_DATA_LEN,
		.elem_len	= 1,
		.elem_size	= sizeof(u8),
		.array_type	= NO_ARRAY,
		.tlv_type	= 0x01,
		.offset		= offsetof(struct qmi_wlanfw_respond_mem_req_msg_v01,
					   mem_seg_len),
	},
	{
		.data_type	= QMI_STRUCT,
		.elem_len	= ATH11K_QMI_WLANFW_MAX_NUM_MEM_SEG_V01,
		.elem_size	= sizeof(struct qmi_wlanfw_mem_seg_resp_s_v01),
		.array_type	= VAR_LEN_ARRAY,
		.tlv_type	= 0x01,
		.offset		= offsetof(struct qmi_wlanfw_respond_mem_req_msg_v01,
					   mem_seg),
		.ei_array	= qmi_wlanfw_mem_seg_resp_s_v01_ei,
	},
	{
		.data_type	= QMI_EOTI,
		.array_type	= NO_ARRAY,
		.tlv_type	= QMI_COMMON_TLV_TYPE,
	},
};

static struct qmi_elem_info qmi_wlanfw_respond_mem_resp_msg_v01_ei[] = {
	{
		.data_type	= QMI_STRUCT,
		.elem_len	= 1,
		.elem_size	= sizeof(struct qmi_response_type_v01),
		.array_type	= NO_ARRAY,
		.tlv_type	= 0x02,
		.offset		= offsetof(struct qmi_wlanfw_respond_mem_resp_msg_v01,
					   resp),
		.ei_array	= qmi_response_type_v01_ei,
	},
	{
		.data_type	= QMI_EOTI,
		.array_type	= NO_ARRAY,
		.tlv_type	= QMI_COMMON_TLV_TYPE,
	},
};

static struct qmi_elem_info qmi_wlanfw_cap_req_msg_v01_ei[] = {
	{
		.data_type	= QMI_EOTI,
		.array_type	= NO_ARRAY,
		.tlv_type	= QMI_COMMON_TLV_TYPE,
	},
};

static struct qmi_elem_info qmi_wlanfw_rf_chip_info_s_v01_ei[] = {
	{
		.data_type	= QMI_UNSIGNED_4_BYTE,
		.elem_len	= 1,
		.elem_size	= sizeof(u32),
		.array_type	= NO_ARRAY,
		.tlv_type	= 0,
		.offset		= offsetof(struct qmi_wlanfw_rf_chip_info_s_v01,
					   chip_id),
	},
	{
		.data_type	= QMI_UNSIGNED_4_BYTE,
		.elem_len	= 1,
		.elem_size	= sizeof(u32),
		.array_type	= NO_ARRAY,
		.tlv_type	= 0,
		.offset		= offsetof(struct qmi_wlanfw_rf_chip_info_s_v01,
					   chip_family),
	},
	{
		.data_type	= QMI_EOTI,
		.array_type	= NO_ARRAY,
		.tlv_type	= QMI_COMMON_TLV_TYPE,
	},
};

static struct qmi_elem_info qmi_wlanfw_rf_board_info_s_v01_ei[] = {
	{
		.data_type	= QMI_UNSIGNED_4_BYTE,
		.elem_len	= 1,
		.elem_size	= sizeof(u32),
		.array_type	= NO_ARRAY,
		.tlv_type	= 0,
		.offset		= offsetof(struct qmi_wlanfw_rf_board_info_s_v01,
					   board_id),
	},
	{
		.data_type	= QMI_EOTI,
		.array_type	= NO_ARRAY,
		.tlv_type	= QMI_COMMON_TLV_TYPE,
	},
};

static struct qmi_elem_info qmi_wlanfw_soc_info_s_v01_ei[] = {
	{
		.data_type	= QMI_UNSIGNED_4_BYTE,
		.elem_len	= 1,
		.elem_size	= sizeof(u32),
		.array_type	= NO_ARRAY,
		.tlv_type	= 0,
		.offset		= offsetof(struct qmi_wlanfw_soc_info_s_v01, soc_id),
	},
	{
		.data_type	= QMI_EOTI,
		.array_type	= NO_ARRAY,
		.tlv_type	= QMI_COMMON_TLV_TYPE,
	},
};

static struct qmi_elem_info qmi_wlanfw_fw_version_info_s_v01_ei[] = {
	{
		.data_type	= QMI_UNSIGNED_4_BYTE,
		.elem_len	= 1,
		.elem_size	= sizeof(u32),
		.array_type	= NO_ARRAY,
		.tlv_type	= 0,
		.offset		= offsetof(struct qmi_wlanfw_fw_version_info_s_v01,
					   fw_version),
	},
	{
		.data_type	= QMI_STRING,
		.elem_len	= ATH11K_QMI_WLANFW_MAX_TIMESTAMP_LEN_V01 + 1,
		.elem_size	= sizeof(char),
		.array_type	= NO_ARRAY,
		.tlv_type	= 0,
		.offset		= offsetof(struct qmi_wlanfw_fw_version_info_s_v01,
					   fw_build_timestamp),
	},
	{
		.data_type	= QMI_EOTI,
		.array_type	= NO_ARRAY,
		.tlv_type	= QMI_COMMON_TLV_TYPE,
	},
};

static struct qmi_elem_info qmi_wlanfw_cap_resp_msg_v01_ei[] = {
	{
		.data_type	= QMI_STRUCT,
		.elem_len	= 1,
		.elem_size	= sizeof(struct qmi_response_type_v01),
		.array_type	= NO_ARRAY,
		.tlv_type	= 0x02,
		.offset		= offsetof(struct qmi_wlanfw_cap_resp_msg_v01, resp),
		.ei_array	= qmi_response_type_v01_ei,
	},
	{
		.data_type	= QMI_OPT_FLAG,
		.elem_len	= 1,
		.elem_size	= sizeof(u8),
		.array_type	= NO_ARRAY,
		.tlv_type	= 0x10,
		.offset		= offsetof(struct qmi_wlanfw_cap_resp_msg_v01,
					   chip_info_valid),
	},
	{
		.data_type	= QMI_STRUCT,
		.elem_len	= 1,
		.elem_size	= sizeof(struct qmi_wlanfw_rf_chip_info_s_v01),
		.array_type	= NO_ARRAY,
		.tlv_type	= 0x10,
		.offset		= offsetof(struct qmi_wlanfw_cap_resp_msg_v01,
					   chip_info),
		.ei_array	= qmi_wlanfw_rf_chip_info_s_v01_ei,
	},
	{
		.data_type	= QMI_OPT_FLAG,
		.elem_len	= 1,
		.elem_size	= sizeof(u8),
		.array_type	= NO_ARRAY,
		.tlv_type	= 0x11,
		.offset		= offsetof(struct qmi_wlanfw_cap_resp_msg_v01,
					   board_info_valid),
	},
	{
		.data_type	= QMI_STRUCT,
		.elem_len	= 1,
		.elem_size	= sizeof(struct qmi_wlanfw_rf_board_info_s_v01),
		.array_type	= NO_ARRAY,
		.tlv_type	= 0x11,
		.offset		= offsetof(struct qmi_wlanfw_cap_resp_msg_v01,
					   board_info),
		.ei_array	= qmi_wlanfw_rf_board_info_s_v01_ei,
	},
	{
		.data_type	= QMI_OPT_FLAG,
		.elem_len	= 1,
		.elem_size	= sizeof(u8),
		.array_type	= NO_ARRAY,
		.tlv_type	= 0x12,
		.offset		= offsetof(struct qmi_wlanfw_cap_resp_msg_v01,
					   soc_info_valid),
	},
	{
		.data_type	= QMI_STRUCT,
		.elem_len	= 1,
		.elem_size	= sizeof(struct qmi_wlanfw_soc_info_s_v01),
		.array_type	= NO_ARRAY,
		.tlv_type	= 0x12,
		.offset		= offsetof(struct qmi_wlanfw_cap_resp_msg_v01,
					   soc_info),
		.ei_array	= qmi_wlanfw_soc_info_s_v01_ei,
	},
	{
		.data_type	= QMI_OPT_FLAG,
		.elem_len	= 1,
		.elem_size	= sizeof(u8),
		.array_type	= NO_ARRAY,
		.tlv_type	= 0x13,
		.offset		= offsetof(struct qmi_wlanfw_cap_resp_msg_v01,
					   fw_version_info_valid),
	},
	{
		.data_type	= QMI_STRUCT,
		.elem_len	= 1,
		.elem_size	= sizeof(struct qmi_wlanfw_fw_version_info_s_v01),
		.array_type	= NO_ARRAY,
		.tlv_type	= 0x13,
		.offset		= offsetof(struct qmi_wlanfw_cap_resp_msg_v01,
					   fw_version_info),
		.ei_array	= qmi_wlanfw_fw_version_info_s_v01_ei,
	},
	{
		.data_type	= QMI_OPT_FLAG,
		.elem_len	= 1,
		.elem_size	= sizeof(u8),
		.array_type	= NO_ARRAY,
		.tlv_type	= 0x14,
		.offset		= offsetof(struct qmi_wlanfw_cap_resp_msg_v01,
					   fw_build_id_valid),
	},
	{
		.data_type	= QMI_STRING,
		.elem_len	= ATH11K_QMI_WLANFW_MAX_BUILD_ID_LEN_V01 + 1,
		.elem_size	= sizeof(char),
		.array_type	= NO_ARRAY,
		.tlv_type	= 0x14,
		.offset		= offsetof(struct qmi_wlanfw_cap_resp_msg_v01,
					   fw_build_id),
	},
	{
		.data_type	= QMI_OPT_FLAG,
		.elem_len	= 1,
		.elem_size	= sizeof(u8),
		.array_type	= NO_ARRAY,
		.tlv_type	= 0x15,
		.offset		= offsetof(struct qmi_wlanfw_cap_resp_msg_v01,
					   num_macs_valid),
	},
	{
		.data_type	= QMI_UNSIGNED_1_BYTE,
		.elem_len	= 1,
		.elem_size	= sizeof(u8),
		.array_type	= NO_ARRAY,
		.tlv_type	= 0x15,
		.offset		= offsetof(struct qmi_wlanfw_cap_resp_msg_v01,
					   num_macs),
	},
	{
		.data_type	= QMI_EOTI,
		.array_type	= NO_ARRAY,
		.tlv_type	= QMI_COMMON_TLV_TYPE,
	},
};

static struct qmi_elem_info qmi_wlanfw_bdf_download_req_msg_v01_ei[] = {
	{
		.data_type	= QMI_UNSIGNED_1_BYTE,
		.elem_len	= 1,
		.elem_size	= sizeof(u8),
		.array_type	= NO_ARRAY,
		.tlv_type	= 0x01,
		.offset		= offsetof(struct qmi_wlanfw_bdf_download_req_msg_v01,
					   valid),
	},
	{
		.data_type	= QMI_OPT_FLAG,
		.elem_len	= 1,
		.elem_size	= sizeof(u8),
		.array_type	= NO_ARRAY,
		.tlv_type	= 0x10,
		.offset		= offsetof(struct qmi_wlanfw_bdf_download_req_msg_v01,
					   file_id_valid),
	},
	{
		.data_type	= QMI_SIGNED_4_BYTE_ENUM,
		.elem_len	= 1,
		.elem_size	= sizeof(enum qmi_wlanfw_cal_temp_id_enum_v01),
		.array_type	= NO_ARRAY,
		.tlv_type	= 0x10,
		.offset		= offsetof(struct qmi_wlanfw_bdf_download_req_msg_v01,
					   file_id),
	},
	{
		.data_type	= QMI_OPT_FLAG,
		.elem_len	= 1,
		.elem_size	= sizeof(u8),
		.array_type	= NO_ARRAY,
		.tlv_type	= 0x11,
		.offset		= offsetof(struct qmi_wlanfw_bdf_download_req_msg_v01,
					   total_size_valid),
	},
	{
		.data_type	= QMI_UNSIGNED_4_BYTE,
		.elem_len	= 1,
		.elem_size	= sizeof(u32),
		.array_type	= NO_ARRAY,
		.tlv_type	= 0x11,
		.offset		= offsetof(struct qmi_wlanfw_bdf_download_req_msg_v01,
					   total_size),
	},
	{
		.data_type	= QMI_OPT_FLAG,
		.elem_len	= 1,
		.elem_size	= sizeof(u8),
		.array_type	= NO_ARRAY,
		.tlv_type	= 0x12,
		.offset		= offsetof(struct qmi_wlanfw_bdf_download_req_msg_v01,
					   seg_id_valid),
	},
	{
		.data_type	= QMI_UNSIGNED_4_BYTE,
		.elem_len	= 1,
		.elem_size	= sizeof(u32),
		.array_type	= NO_ARRAY,
		.tlv_type	= 0x12,
		.offset		= offsetof(struct qmi_wlanfw_bdf_download_req_msg_v01,
					   seg_id),
	},
	{
		.data_type	= QMI_OPT_FLAG,
		.elem_len	= 1,
		.elem_size	= sizeof(u8),
		.array_type	= NO_ARRAY,
		.tlv_type	= 0x13,
		.offset		= offsetof(struct qmi_wlanfw_bdf_download_req_msg_v01,
					   data_valid),
	},
	{
		.data_type	= QMI_DATA_LEN,
		.elem_len	= 1,
		.elem_size	= sizeof(u16),
		.array_type	= NO_ARRAY,
		.tlv_type	= 0x13,
		.offset		= offsetof(struct qmi_wlanfw_bdf_download_req_msg_v01,
					   data_len),
	},
	{
		.data_type	= QMI_UNSIGNED_1_BYTE,
		.elem_len	= QMI_WLANFW_MAX_DATA_SIZE_V01,
		.elem_size	= sizeof(u8),
		.array_type	= VAR_LEN_ARRAY,
		.tlv_type	= 0x13,
		.offset		= offsetof(struct qmi_wlanfw_bdf_download_req_msg_v01,
					   data),
	},
	{
		.data_type	= QMI_OPT_FLAG,
		.elem_len	= 1,
		.elem_size	= sizeof(u8),
		.array_type	= NO_ARRAY,
		.tlv_type	= 0x14,
		.offset		= offsetof(struct qmi_wlanfw_bdf_download_req_msg_v01,
					   end_valid),
	},
	{
		.data_type	= QMI_UNSIGNED_1_BYTE,
		.elem_len	= 1,
		.elem_size	= sizeof(u8),
		.array_type	= NO_ARRAY,
		.tlv_type	= 0x14,
		.offset		= offsetof(struct qmi_wlanfw_bdf_download_req_msg_v01,
					   end),
	},
	{
		.data_type	= QMI_OPT_FLAG,
		.elem_len	= 1,
		.elem_size	= sizeof(u8),
		.array_type	= NO_ARRAY,
		.tlv_type	= 0x15,
		.offset		= offsetof(struct qmi_wlanfw_bdf_download_req_msg_v01,
					   bdf_type_valid),
	},
	{
		.data_type	= QMI_UNSIGNED_1_BYTE,
		.elem_len	= 1,
		.elem_size	= sizeof(u8),
		.array_type	= NO_ARRAY,
		.tlv_type	= 0x15,
		.offset		= offsetof(struct qmi_wlanfw_bdf_download_req_msg_v01,
					   bdf_type),
	},

	{
		.data_type	= QMI_EOTI,
		.array_type	= NO_ARRAY,
		.tlv_type	= QMI_COMMON_TLV_TYPE,
	},
};

static struct qmi_elem_info qmi_wlanfw_bdf_download_resp_msg_v01_ei[] = {
	{
		.data_type	= QMI_STRUCT,
		.elem_len	= 1,
		.elem_size	= sizeof(struct qmi_response_type_v01),
		.array_type	= NO_ARRAY,
		.tlv_type	= 0x02,
		.offset		= offsetof(struct qmi_wlanfw_bdf_download_resp_msg_v01,
					   resp),
		.ei_array	= qmi_response_type_v01_ei,
	},
	{
		.data_type	= QMI_EOTI,
		.array_type	= NO_ARRAY,
		.tlv_type	= QMI_COMMON_TLV_TYPE,
	},
};

static struct qmi_elem_info qmi_wlanfw_m3_info_req_msg_v01_ei[] = {
	{
		.data_type	= QMI_UNSIGNED_8_BYTE,
		.elem_len	= 1,
		.elem_size	= sizeof(u64),
		.array_type	= NO_ARRAY,
		.tlv_type	= 0x01,
		.offset		= offsetof(struct qmi_wlanfw_m3_info_req_msg_v01, addr),
	},
	{
		.data_type	= QMI_UNSIGNED_4_BYTE,
		.elem_len	= 1,
		.elem_size	= sizeof(u32),
		.array_type	= NO_ARRAY,
		.tlv_type	= 0x02,
		.offset		= offsetof(struct qmi_wlanfw_m3_info_req_msg_v01, size),
	},
	{
		.data_type	= QMI_EOTI,
		.array_type	= NO_ARRAY,
		.tlv_type	= QMI_COMMON_TLV_TYPE,
	},
};

static struct qmi_elem_info qmi_wlanfw_m3_info_resp_msg_v01_ei[] = {
	{
		.data_type	= QMI_STRUCT,
		.elem_len	= 1,
		.elem_size	= sizeof(struct qmi_response_type_v01),
		.array_type	= NO_ARRAY,
		.tlv_type	= 0x02,
		.offset		= offsetof(struct qmi_wlanfw_m3_info_resp_msg_v01, resp),
		.ei_array	= qmi_response_type_v01_ei,
	},
	{
		.data_type	= QMI_EOTI,
		.array_type	= NO_ARRAY,
		.tlv_type	= QMI_COMMON_TLV_TYPE,
	},
};

static struct qmi_elem_info qmi_wlanfw_ce_tgt_pipe_cfg_s_v01_ei[] = {
	{
		.data_type	= QMI_UNSIGNED_4_BYTE,
		.elem_len	= 1,
		.elem_size	= sizeof(u32),
		.array_type	= NO_ARRAY,
		.tlv_type	= 0,
		.offset		= offsetof(struct qmi_wlanfw_ce_tgt_pipe_cfg_s_v01,
					   pipe_num),
	},
	{
		.data_type	= QMI_SIGNED_4_BYTE_ENUM,
		.elem_len	= 1,
		.elem_size	= sizeof(enum qmi_wlanfw_pipedir_enum_v01),
		.array_type	= NO_ARRAY,
		.tlv_type	= 0,
		.offset		= offsetof(struct qmi_wlanfw_ce_tgt_pipe_cfg_s_v01,
					   pipe_dir),
	},
	{
		.data_type	= QMI_UNSIGNED_4_BYTE,
		.elem_len	= 1,
		.elem_size	= sizeof(u32),
		.array_type	= NO_ARRAY,
		.tlv_type	= 0,
		.offset		= offsetof(struct qmi_wlanfw_ce_tgt_pipe_cfg_s_v01,
					   nentries),
	},
	{
		.data_type	= QMI_UNSIGNED_4_BYTE,
		.elem_len	= 1,
		.elem_size	= sizeof(u32),
		.array_type	= NO_ARRAY,
		.tlv_type	= 0,
		.offset		= offsetof(struct qmi_wlanfw_ce_tgt_pipe_cfg_s_v01,
					   nbytes_max),
	},
	{
		.data_type	= QMI_UNSIGNED_4_BYTE,
		.elem_len	= 1,
		.elem_size	= sizeof(u32),
		.array_type	= NO_ARRAY,
		.tlv_type	= 0,
		.offset		= offsetof(struct qmi_wlanfw_ce_tgt_pipe_cfg_s_v01,
					   flags),
	},
	{
		.data_type	= QMI_EOTI,
		.array_type	= NO_ARRAY,
		.tlv_type	= QMI_COMMON_TLV_TYPE,
	},
};

static struct qmi_elem_info qmi_wlanfw_ce_svc_pipe_cfg_s_v01_ei[] = {
	{
		.data_type	= QMI_UNSIGNED_4_BYTE,
		.elem_len	= 1,
		.elem_size	= sizeof(u32),
		.array_type	= NO_ARRAY,
		.tlv_type	= 0,
		.offset		= offsetof(struct qmi_wlanfw_ce_svc_pipe_cfg_s_v01,
					   service_id),
	},
	{
		.data_type	= QMI_SIGNED_4_BYTE_ENUM,
		.elem_len	= 1,
		.elem_size	= sizeof(enum qmi_wlanfw_pipedir_enum_v01),
		.array_type	= NO_ARRAY,
		.tlv_type	= 0,
		.offset		= offsetof(struct qmi_wlanfw_ce_svc_pipe_cfg_s_v01,
					   pipe_dir),
	},
	{
		.data_type	= QMI_UNSIGNED_4_BYTE,
		.elem_len	= 1,
		.elem_size	= sizeof(u32),
		.array_type	= NO_ARRAY,
		.tlv_type	= 0,
		.offset		= offsetof(struct qmi_wlanfw_ce_svc_pipe_cfg_s_v01,
					   pipe_num),
	},
	{
		.data_type	= QMI_EOTI,
		.array_type	= NO_ARRAY,
		.tlv_type	= QMI_COMMON_TLV_TYPE,
	},
};

static struct qmi_elem_info qmi_wlanfw_shadow_reg_cfg_s_v01_ei[] = {
	{
		.data_type	= QMI_UNSIGNED_2_BYTE,
		.elem_len	= 1,
		.elem_size	= sizeof(u16),
		.array_type	= NO_ARRAY,
		.tlv_type	= 0,
		.offset		= offsetof(struct qmi_wlanfw_shadow_reg_cfg_s_v01, id),
	},
	{
		.data_type	= QMI_UNSIGNED_2_BYTE,
		.elem_len	= 1,
		.elem_size	= sizeof(u16),
		.array_type	= NO_ARRAY,
		.tlv_type	= 0,
		.offset		= offsetof(struct qmi_wlanfw_shadow_reg_cfg_s_v01,
					   offset),
	},
	{
		.data_type	= QMI_EOTI,
		.array_type	= QMI_COMMON_TLV_TYPE,
	},
};

static struct qmi_elem_info qmi_wlanfw_shadow_reg_v2_cfg_s_v01_ei[] = {
	{
		.data_type	= QMI_UNSIGNED_4_BYTE,
		.elem_len	= 1,
		.elem_size	= sizeof(u32),
		.array_type	= NO_ARRAY,
		.tlv_type	= 0,
		.offset		= offsetof(struct qmi_wlanfw_shadow_reg_v2_cfg_s_v01,
					   addr),
	},
	{
		.data_type	= QMI_EOTI,
		.array_type	= NO_ARRAY,
		.tlv_type	= QMI_COMMON_TLV_TYPE,
	},
};

static struct qmi_elem_info qmi_wlanfw_wlan_mode_req_msg_v01_ei[] = {
	{
		.data_type	= QMI_UNSIGNED_4_BYTE,
		.elem_len	= 1,
		.elem_size	= sizeof(u32),
		.array_type	= NO_ARRAY,
		.tlv_type	= 0x01,
		.offset		= offsetof(struct qmi_wlanfw_wlan_mode_req_msg_v01,
					   mode),
	},
	{
		.data_type	= QMI_OPT_FLAG,
		.elem_len	= 1,
		.elem_size	= sizeof(u8),
		.array_type	= NO_ARRAY,
		.tlv_type	= 0x10,
		.offset		= offsetof(struct qmi_wlanfw_wlan_mode_req_msg_v01,
					   hw_debug_valid),
	},
	{
		.data_type	= QMI_UNSIGNED_1_BYTE,
		.elem_len	= 1,
		.elem_size	= sizeof(u8),
		.array_type	= NO_ARRAY,
		.tlv_type	= 0x10,
		.offset		= offsetof(struct qmi_wlanfw_wlan_mode_req_msg_v01,
					   hw_debug),
	},
	{
		.data_type	= QMI_EOTI,
		.array_type	= NO_ARRAY,
		.tlv_type	= QMI_COMMON_TLV_TYPE,
	},
};

static struct qmi_elem_info qmi_wlanfw_wlan_mode_resp_msg_v01_ei[] = {
	{
		.data_type	= QMI_STRUCT,
		.elem_len	= 1,
		.elem_size	= sizeof(struct qmi_response_type_v01),
		.array_type	= NO_ARRAY,
		.tlv_type	= 0x02,
		.offset		= offsetof(struct qmi_wlanfw_wlan_mode_resp_msg_v01,
					   resp),
		.ei_array	= qmi_response_type_v01_ei,
	},
	{
		.data_type	= QMI_EOTI,
		.array_type	= NO_ARRAY,
		.tlv_type	= QMI_COMMON_TLV_TYPE,
	},
};

static struct qmi_elem_info qmi_wlanfw_wlan_cfg_req_msg_v01_ei[] = {
	{
		.data_type	= QMI_OPT_FLAG,
		.elem_len	= 1,
		.elem_size	= sizeof(u8),
		.array_type	= NO_ARRAY,
		.tlv_type	= 0x10,
		.offset		= offsetof(struct qmi_wlanfw_wlan_cfg_req_msg_v01,
					   host_version_valid),
	},
	{
		.data_type	= QMI_STRING,
		.elem_len	= QMI_WLANFW_MAX_STR_LEN_V01 + 1,
		.elem_size	= sizeof(char),
		.array_type	= NO_ARRAY,
		.tlv_type	= 0x10,
		.offset		= offsetof(struct qmi_wlanfw_wlan_cfg_req_msg_v01,
					   host_version),
	},
	{
		.data_type	= QMI_OPT_FLAG,
		.elem_len	= 1,
		.elem_size	= sizeof(u8),
		.array_type	= NO_ARRAY,
		.tlv_type	= 0x11,
		.offset		= offsetof(struct qmi_wlanfw_wlan_cfg_req_msg_v01,
					   tgt_cfg_valid),
	},
	{
		.data_type	= QMI_DATA_LEN,
		.elem_len	= 1,
		.elem_size	= sizeof(u8),
		.array_type	= NO_ARRAY,
		.tlv_type	= 0x11,
		.offset		= offsetof(struct qmi_wlanfw_wlan_cfg_req_msg_v01,
					   tgt_cfg_len),
	},
	{
		.data_type	= QMI_STRUCT,
		.elem_len	= QMI_WLANFW_MAX_NUM_CE_V01,
		.elem_size	= sizeof(
				struct qmi_wlanfw_ce_tgt_pipe_cfg_s_v01),
		.array_type	= VAR_LEN_ARRAY,
		.tlv_type	= 0x11,
		.offset		= offsetof(struct qmi_wlanfw_wlan_cfg_req_msg_v01,
					   tgt_cfg),
		.ei_array	= qmi_wlanfw_ce_tgt_pipe_cfg_s_v01_ei,
	},
	{
		.data_type	= QMI_OPT_FLAG,
		.elem_len	= 1,
		.elem_size	= sizeof(u8),
		.array_type	= NO_ARRAY,
		.tlv_type	= 0x12,
		.offset		= offsetof(struct qmi_wlanfw_wlan_cfg_req_msg_v01,
					   svc_cfg_valid),
	},
	{
		.data_type	= QMI_DATA_LEN,
		.elem_len	= 1,
		.elem_size	= sizeof(u8),
		.array_type	= NO_ARRAY,
		.tlv_type	= 0x12,
		.offset		= offsetof(struct qmi_wlanfw_wlan_cfg_req_msg_v01,
					   svc_cfg_len),
	},
	{
		.data_type	= QMI_STRUCT,
		.elem_len	= QMI_WLANFW_MAX_NUM_SVC_V01,
		.elem_size	= sizeof(struct qmi_wlanfw_ce_svc_pipe_cfg_s_v01),
		.array_type	= VAR_LEN_ARRAY,
		.tlv_type	= 0x12,
		.offset		= offsetof(struct qmi_wlanfw_wlan_cfg_req_msg_v01,
					   svc_cfg),
		.ei_array	= qmi_wlanfw_ce_svc_pipe_cfg_s_v01_ei,
	},
	{
		.data_type	= QMI_OPT_FLAG,
		.elem_len	= 1,
		.elem_size	= sizeof(u8),
		.array_type	= NO_ARRAY,
		.tlv_type	= 0x13,
		.offset		= offsetof(struct qmi_wlanfw_wlan_cfg_req_msg_v01,
					   shadow_reg_valid),
	},
	{
		.data_type	= QMI_DATA_LEN,
		.elem_len	= 1,
		.elem_size	= sizeof(u8),
		.array_type	= NO_ARRAY,
		.tlv_type	= 0x13,
		.offset		= offsetof(struct qmi_wlanfw_wlan_cfg_req_msg_v01,
					   shadow_reg_len),
	},
	{
		.data_type	= QMI_STRUCT,
		.elem_len	= QMI_WLANFW_MAX_NUM_SHADOW_REG_V01,
		.elem_size	= sizeof(struct qmi_wlanfw_shadow_reg_cfg_s_v01),
		.array_type	= VAR_LEN_ARRAY,
		.tlv_type	= 0x13,
		.offset		= offsetof(struct qmi_wlanfw_wlan_cfg_req_msg_v01,
					   shadow_reg),
		.ei_array	= qmi_wlanfw_shadow_reg_cfg_s_v01_ei,
	},
	{
		.data_type	= QMI_OPT_FLAG,
		.elem_len	= 1,
		.elem_size	= sizeof(u8),
		.array_type	= NO_ARRAY,
		.tlv_type	= 0x14,
		.offset		= offsetof(struct qmi_wlanfw_wlan_cfg_req_msg_v01,
					   shadow_reg_v2_valid),
	},
	{
		.data_type	= QMI_DATA_LEN,
		.elem_len	= 1,
		.elem_size	= sizeof(u8),
		.array_type	= NO_ARRAY,
		.tlv_type	= 0x14,
		.offset		= offsetof(struct qmi_wlanfw_wlan_cfg_req_msg_v01,
					   shadow_reg_v2_len),
	},
	{
		.data_type	= QMI_STRUCT,
		.elem_len	= QMI_WLANFW_MAX_NUM_SHADOW_REG_V2_V01,
		.elem_size	= sizeof(struct qmi_wlanfw_shadow_reg_v2_cfg_s_v01),
		.array_type	= VAR_LEN_ARRAY,
		.tlv_type	= 0x14,
		.offset		= offsetof(struct qmi_wlanfw_wlan_cfg_req_msg_v01,
					   shadow_reg_v2),
		.ei_array	= qmi_wlanfw_shadow_reg_v2_cfg_s_v01_ei,
	},
	{
		.data_type	= QMI_EOTI,
		.array_type	= NO_ARRAY,
		.tlv_type	= QMI_COMMON_TLV_TYPE,
	},
};

static struct qmi_elem_info qmi_wlanfw_wlan_cfg_resp_msg_v01_ei[] = {
	{
		.data_type	= QMI_STRUCT,
		.elem_len	= 1,
		.elem_size	= sizeof(struct qmi_response_type_v01),
		.array_type	= NO_ARRAY,
		.tlv_type	= 0x02,
		.offset		= offsetof(struct qmi_wlanfw_wlan_cfg_resp_msg_v01, resp),
		.ei_array	= qmi_response_type_v01_ei,
	},
	{
		.data_type	= QMI_EOTI,
		.array_type	= NO_ARRAY,
		.tlv_type	= QMI_COMMON_TLV_TYPE,
	},
};

static struct qmi_elem_info qmi_wlanfw_mem_ready_ind_msg_v01_ei[] = {
	{
		.data_type = QMI_EOTI,
		.array_type = NO_ARRAY,
	},
};

static struct qmi_elem_info qmi_wlanfw_fw_ready_ind_msg_v01_ei[] = {
	{
		.data_type = QMI_EOTI,
		.array_type = NO_ARRAY,
	},
};

static struct qmi_elem_info qmi_wlanfw_cold_boot_cal_done_ind_msg_v01_ei[] = {
	{
		.data_type = QMI_EOTI,
		.array_type = NO_ARRAY,
	},
};

static int ath11k_qmi_host_cap_send(struct ath11k_base *ab)
{
	struct qmi_wlanfw_host_cap_req_msg_v01 req;
	struct qmi_wlanfw_host_cap_resp_msg_v01 resp;
	struct qmi_txn txn = {};
	int ret = 0;

	memset(&req, 0, sizeof(req));
	memset(&resp, 0, sizeof(resp));

	req.num_clients_valid = 1;
	req.num_clients = 1;
	req.mem_cfg_mode = ab->qmi.target_mem_mode;
	req.mem_cfg_mode_valid = 1;
	req.bdf_support_valid = 1;
	req.bdf_support = 1;

	if (ab->bus_params.m3_fw_support) {
		req.m3_support_valid = 1;
		req.m3_support = 1;
		req.m3_cache_support_valid = 1;
		req.m3_cache_support = 1;
	} else {
		req.m3_support_valid = 0;
		req.m3_support = 0;
		req.m3_cache_support_valid = 0;
		req.m3_cache_support = 0;
	}

	req.cal_done_valid = 1;
	req.cal_done = ab->qmi.cal_done;

	if (ab->hw_params.internal_sleep_clock) {
		req.nm_modem_valid = 1;

		/* Notify firmware that this is non-qualcomm platform. */
		req.nm_modem |= HOST_CSTATE_BIT;

		/* Notify firmware about the sleep clock selection,
		 * nm_modem_bit[1] is used for this purpose. Host driver on
		 * non-qualcomm platforms should select internal sleep
		 * clock.
		 */
		req.nm_modem |= SLEEP_CLOCK_SELECT_INTERNAL_BIT;
	}

	ret = qmi_txn_init(&ab->qmi.handle, &txn,
			   qmi_wlanfw_host_cap_resp_msg_v01_ei, &resp);
	if (ret < 0)
		goto out;

	ret = qmi_send_request(&ab->qmi.handle, NULL, &txn,
			       QMI_WLANFW_HOST_CAP_REQ_V01,
			       QMI_WLANFW_HOST_CAP_REQ_MSG_V01_MAX_LEN,
			       qmi_wlanfw_host_cap_req_msg_v01_ei, &req);
	if (ret < 0) {
		ath11k_warn(ab, "Failed to send host capability request,err = %d\n", ret);
		goto out;
	}

	ret = qmi_txn_wait(&txn, msecs_to_jiffies(ATH11K_QMI_WLANFW_TIMEOUT_MS));
	if (ret < 0)
		goto out;

	if (resp.resp.result != QMI_RESULT_SUCCESS_V01) {
		ath11k_warn(ab, "Host capability request failed, result: %d, err: %d\n",
			    resp.resp.result, resp.resp.error);
		ret = -EINVAL;
		goto out;
	}

out:
	return ret;
}

static int ath11k_qmi_fw_ind_register_send(struct ath11k_base *ab)
{
	struct qmi_wlanfw_ind_register_req_msg_v01 *req;
	struct qmi_wlanfw_ind_register_resp_msg_v01 *resp;
	struct qmi_handle *handle = &ab->qmi.handle;
	struct qmi_txn txn;
	int ret;

	req = kzalloc(sizeof(*req), GFP_KERNEL);
	if (!req)
		return -ENOMEM;

	resp = kzalloc(sizeof(*resp), GFP_KERNEL);
	if (!resp) {
		ret = -ENOMEM;
		goto resp_out;
	}

	req->client_id_valid = 1;
	req->client_id = QMI_WLANFW_CLIENT_ID;
	req->fw_ready_enable_valid = 1;
	req->fw_ready_enable = 1;
	req->request_mem_enable_valid = 1;
	req->request_mem_enable = 1;
	req->fw_mem_ready_enable_valid = 1;
	req->fw_mem_ready_enable = 1;
	req->cal_done_enable_valid = 1;
	req->cal_done_enable = 1;
	req->fw_init_done_enable_valid = 1;
	req->fw_init_done_enable = 1;

	req->pin_connect_result_enable_valid = 0;
	req->pin_connect_result_enable = 0;

	ret = qmi_txn_init(handle, &txn,
			   qmi_wlanfw_ind_register_resp_msg_v01_ei, resp);
	if (ret < 0)
		goto out;

	ret = qmi_send_request(&ab->qmi.handle, NULL, &txn,
			       QMI_WLANFW_IND_REGISTER_REQ_V01,
			       QMI_WLANFW_IND_REGISTER_REQ_MSG_V01_MAX_LEN,
			       qmi_wlanfw_ind_register_req_msg_v01_ei, req);
	if (ret < 0) {
		ath11k_warn(ab, "Failed to send indication register request, err = %d\n",
			    ret);
		goto out;
	}

	ret = qmi_txn_wait(&txn, msecs_to_jiffies(ATH11K_QMI_WLANFW_TIMEOUT_MS));
	if (ret < 0) {
		ath11k_warn(ab, "failed to register fw indication %d\n", ret);
		goto out;
	}

	if (resp->resp.result != QMI_RESULT_SUCCESS_V01) {
		ath11k_warn(ab, "FW Ind register request failed, result: %d, err: %d\n",
			    resp->resp.result, resp->resp.error);
		ret = -EINVAL;
		goto out;
	}

out:
	kfree(resp);
resp_out:
	kfree(req);
	return ret;
}

static int ath11k_qmi_respond_fw_mem_request(struct ath11k_base *ab)
{
	struct qmi_wlanfw_respond_mem_req_msg_v01 *req;
	struct qmi_wlanfw_respond_mem_resp_msg_v01 resp;
	struct qmi_txn txn = {};
	int ret = 0, i;
	bool delayed;

	req = kzalloc(sizeof(*req), GFP_KERNEL);
	if (!req)
		return -ENOMEM;

	memset(&resp, 0, sizeof(resp));

	/* For QCA6390 by default FW requests a block of ~4M contiguous
	 * DMA memory, it's hard to allocate from OS. So host returns
	 * failure to FW and FW will then request mulitple blocks of small
	 * chunk size memory.
	 */
<<<<<<< HEAD
	if (!ab->bus_params.fixed_mem_region && ab->qmi.mem_seg_count <= 2) {
=======
	if (!ab->bus_params.fixed_mem_region && ab->qmi.target_mem_delayed) {
		delayed = true;
>>>>>>> c70595ea
		ath11k_dbg(ab, ATH11K_DBG_QMI, "qmi delays mem_request %d\n",
			   ab->qmi.mem_seg_count);
		memset(req, 0, sizeof(*req));
	} else {
<<<<<<< HEAD
=======
		delayed = false;
>>>>>>> c70595ea
		req->mem_seg_len = ab->qmi.mem_seg_count;

		for (i = 0; i < req->mem_seg_len ; i++) {
			req->mem_seg[i].addr = ab->qmi.target_mem[i].paddr;
			req->mem_seg[i].size = ab->qmi.target_mem[i].size;
			req->mem_seg[i].type = ab->qmi.target_mem[i].type;
		}
	}

	ret = qmi_txn_init(&ab->qmi.handle, &txn,
			   qmi_wlanfw_respond_mem_resp_msg_v01_ei, &resp);
	if (ret < 0)
		goto out;

	ret = qmi_send_request(&ab->qmi.handle, NULL, &txn,
			       QMI_WLANFW_RESPOND_MEM_REQ_V01,
			       QMI_WLANFW_RESPOND_MEM_REQ_MSG_V01_MAX_LEN,
			       qmi_wlanfw_respond_mem_req_msg_v01_ei, req);
	if (ret < 0) {
		ath11k_warn(ab, "qmi failed to respond memory request, err = %d\n",
			    ret);
		goto out;
	}

	ret = qmi_txn_wait(&txn, msecs_to_jiffies(ATH11K_QMI_WLANFW_TIMEOUT_MS));
	if (ret < 0) {
		ath11k_warn(ab, "qmi failed memory request, err = %d\n", ret);
		goto out;
	}

	if (resp.resp.result != QMI_RESULT_SUCCESS_V01) {
		/* the error response is expected when
		 * target_mem_delayed is true.
		 */
		if (delayed && resp.resp.error == 0)
			goto out;

		ath11k_warn(ab, "Respond mem req failed, result: %d, err: %d\n",
			    resp.resp.result, resp.resp.error);
		ret = -EINVAL;
		goto out;
	}
out:
	kfree(req);
	return ret;
}

static void ath11k_qmi_free_target_mem_chunk(struct ath11k_base *ab)
{
	int i;

	if (ab->bus_params.fixed_mem_region)
		return;

	for (i = 0; i < ab->qmi.mem_seg_count; i++) {
		if (!ab->qmi.target_mem[i].vaddr)
			continue;

		dma_free_coherent(ab->dev,
				  ab->qmi.target_mem[i].size,
				  ab->qmi.target_mem[i].vaddr,
				  ab->qmi.target_mem[i].paddr);
		ab->qmi.target_mem[i].vaddr = NULL;
	}
}

static int ath11k_qmi_alloc_target_mem_chunk(struct ath11k_base *ab)
{
	int i;
	struct target_mem_chunk *chunk;

<<<<<<< HEAD
=======
	ab->qmi.target_mem_delayed = false;

>>>>>>> c70595ea
	for (i = 0; i < ab->qmi.mem_seg_count; i++) {
		chunk = &ab->qmi.target_mem[i];
		chunk->vaddr = dma_alloc_coherent(ab->dev,
						  chunk->size,
						  &chunk->paddr,
						  GFP_KERNEL);
		if (!chunk->vaddr) {
<<<<<<< HEAD
=======
			if (ab->qmi.mem_seg_count <= 2) {
				ath11k_dbg(ab, ATH11K_DBG_QMI,
					   "qmi dma allocation failed (%d B type %u), will try later with small size\n",
					    chunk->size,
					    chunk->type);
				ath11k_qmi_free_target_mem_chunk(ab);
				ab->qmi.target_mem_delayed = true;
				return 0;
			}
>>>>>>> c70595ea
			ath11k_err(ab, "failed to alloc memory, size: 0x%x, type: %u\n",
				   chunk->size,
				   chunk->type);
			return -EINVAL;
		}
	}

	return 0;
}

static int ath11k_qmi_assign_target_mem_chunk(struct ath11k_base *ab)
{
	int i, idx;

	for (i = 0, idx = 0; i < ab->qmi.mem_seg_count; i++) {
		switch (ab->qmi.target_mem[i].type) {
		case BDF_MEM_REGION_TYPE:
			ab->qmi.target_mem[idx].paddr = ab->hw_params.bdf_addr;
			ab->qmi.target_mem[idx].vaddr = NULL;
			ab->qmi.target_mem[idx].size = ab->qmi.target_mem[i].size;
			ab->qmi.target_mem[idx].type = ab->qmi.target_mem[i].type;
			idx++;
			break;
		case CALDB_MEM_REGION_TYPE:
			if (ab->qmi.target_mem[i].size > ATH11K_QMI_CALDB_SIZE) {
				ath11k_warn(ab, "qmi mem size is low to load caldata\n");
				return -EINVAL;
			}
			/* TODO ath11k does not support cold boot calibration */
			ab->qmi.target_mem[idx].paddr = 0;
			ab->qmi.target_mem[idx].vaddr = NULL;
			ab->qmi.target_mem[idx].size = ab->qmi.target_mem[i].size;
			ab->qmi.target_mem[idx].type = ab->qmi.target_mem[i].type;
			idx++;
			break;
		default:
			ath11k_warn(ab, "qmi ignore invalid mem req type %d\n",
				    ab->qmi.target_mem[i].type);
			break;
		}
	}
	ab->qmi.mem_seg_count = idx;

	return 0;
}

static int ath11k_qmi_request_target_cap(struct ath11k_base *ab)
{
	struct qmi_wlanfw_cap_req_msg_v01 req;
	struct qmi_wlanfw_cap_resp_msg_v01 resp;
	struct qmi_txn txn = {};
	int ret = 0;

	memset(&req, 0, sizeof(req));
	memset(&resp, 0, sizeof(resp));

	ret = qmi_txn_init(&ab->qmi.handle, &txn,
			   qmi_wlanfw_cap_resp_msg_v01_ei, &resp);
	if (ret < 0)
		goto out;

	ret = qmi_send_request(&ab->qmi.handle, NULL, &txn,
			       QMI_WLANFW_CAP_REQ_V01,
			       QMI_WLANFW_CAP_REQ_MSG_V01_MAX_LEN,
			       qmi_wlanfw_cap_req_msg_v01_ei, &req);
	if (ret < 0) {
		ath11k_warn(ab, "qmi failed to send target cap request, err = %d\n",
			    ret);
		goto out;
	}

	ret = qmi_txn_wait(&txn, msecs_to_jiffies(ATH11K_QMI_WLANFW_TIMEOUT_MS));
	if (ret < 0) {
		ath11k_warn(ab, "qmi failed target cap request %d\n", ret);
		goto out;
	}

	if (resp.resp.result != QMI_RESULT_SUCCESS_V01) {
		ath11k_warn(ab, "qmi targetcap req failed, result: %d, err: %d\n",
			    resp.resp.result, resp.resp.error);
		ret = -EINVAL;
		goto out;
	}

	if (resp.chip_info_valid) {
		ab->qmi.target.chip_id = resp.chip_info.chip_id;
		ab->qmi.target.chip_family = resp.chip_info.chip_family;
	}

	if (resp.board_info_valid)
		ab->qmi.target.board_id = resp.board_info.board_id;
	else
		ab->qmi.target.board_id = 0xFF;

	if (resp.soc_info_valid)
		ab->qmi.target.soc_id = resp.soc_info.soc_id;

	if (resp.fw_version_info_valid) {
		ab->qmi.target.fw_version = resp.fw_version_info.fw_version;
		strlcpy(ab->qmi.target.fw_build_timestamp,
			resp.fw_version_info.fw_build_timestamp,
			sizeof(ab->qmi.target.fw_build_timestamp));
	}

	if (resp.fw_build_id_valid)
		strlcpy(ab->qmi.target.fw_build_id, resp.fw_build_id,
			sizeof(ab->qmi.target.fw_build_id));

	ath11k_info(ab, "chip_id 0x%x chip_family 0x%x board_id 0x%x soc_id 0x%x\n",
		    ab->qmi.target.chip_id, ab->qmi.target.chip_family,
		    ab->qmi.target.board_id, ab->qmi.target.soc_id);

	ath11k_info(ab, "fw_version 0x%x fw_build_timestamp %s fw_build_id %s",
		    ab->qmi.target.fw_version,
		    ab->qmi.target.fw_build_timestamp,
		    ab->qmi.target.fw_build_id);

out:
	return ret;
}

static int
ath11k_qmi_prepare_bdf_download(struct ath11k_base *ab, int type,
				struct qmi_wlanfw_bdf_download_req_msg_v01 *req,
				void __iomem *bdf_addr)
{
	const struct firmware *fw_entry;
	struct ath11k_board_data bd;
	u32 fw_size;
	int ret;

	switch (type) {
	case ATH11K_QMI_FILE_TYPE_BDF_GOLDEN:
		memset(&bd, 0, sizeof(bd));

		ret = ath11k_core_fetch_bdf(ab, &bd);
		if (ret) {
			ath11k_warn(ab, "qmi failed to load BDF\n");
			return ret;
		}

		fw_size = min_t(u32, ab->hw_params.fw.board_size, bd.len);
		memcpy_toio(bdf_addr, bd.data, fw_size);
		ath11k_core_free_bdf(ab, &bd);
		break;
	case ATH11K_QMI_FILE_TYPE_CALDATA:
		fw_entry = ath11k_core_firmware_request(ab, ATH11K_DEFAULT_CAL_FILE);
		if (IS_ERR(fw_entry)) {
			ret = PTR_ERR(fw_entry);
			ath11k_warn(ab, "failed to load %s: %d\n",
				    ATH11K_DEFAULT_CAL_FILE, ret);
			return ret;
		}

		fw_size = min_t(u32, ab->hw_params.fw.board_size,
				fw_entry->size);

		memcpy_toio(bdf_addr + ATH11K_QMI_CALDATA_OFFSET,
			    fw_entry->data, fw_size);

		release_firmware(fw_entry);
		break;
	default:
		return -EINVAL;
	}

	req->total_size = fw_size;
	return 0;
}

static int ath11k_qmi_load_bdf_fixed_addr(struct ath11k_base *ab)
{
	struct qmi_wlanfw_bdf_download_req_msg_v01 *req;
	struct qmi_wlanfw_bdf_download_resp_msg_v01 resp;
	struct qmi_txn txn = {};
	void __iomem *bdf_addr = NULL;
	int type, ret;

	req = kzalloc(sizeof(*req), GFP_KERNEL);
	if (!req)
		return -ENOMEM;
	memset(&resp, 0, sizeof(resp));

	bdf_addr = ioremap(ab->hw_params.bdf_addr, ATH11K_QMI_BDF_MAX_SIZE);
	if (!bdf_addr) {
		ath11k_warn(ab, "qmi ioremap error for BDF\n");
		ret = -EIO;
		goto out;
	}

	for (type = 0; type < ATH11K_QMI_MAX_FILE_TYPE; type++) {
		req->valid = 1;
		req->file_id_valid = 1;
		req->file_id = ab->qmi.target.board_id;
		req->total_size_valid = 1;
		req->seg_id_valid = 1;
		req->seg_id = type;
		req->data_valid = 0;
		req->data_len = ATH11K_QMI_MAX_BDF_FILE_NAME_SIZE;
		req->bdf_type = 0;
		req->bdf_type_valid = 0;
		req->end_valid = 1;
		req->end = 1;

		ret = ath11k_qmi_prepare_bdf_download(ab, type, req, bdf_addr);
		if (ret < 0)
			goto out_qmi_bdf;

		ret = qmi_txn_init(&ab->qmi.handle, &txn,
				   qmi_wlanfw_bdf_download_resp_msg_v01_ei,
				   &resp);
		if (ret < 0)
			goto out_qmi_bdf;

		ret = qmi_send_request(&ab->qmi.handle, NULL, &txn,
				       QMI_WLANFW_BDF_DOWNLOAD_REQ_V01,
				       QMI_WLANFW_BDF_DOWNLOAD_REQ_MSG_V01_MAX_LEN,
				       qmi_wlanfw_bdf_download_req_msg_v01_ei, req);
		if (ret < 0) {
			qmi_txn_cancel(&txn);
			goto out_qmi_bdf;
		}

		ret = qmi_txn_wait(&txn, msecs_to_jiffies(ATH11K_QMI_WLANFW_TIMEOUT_MS));
		if (ret < 0)
			goto out_qmi_bdf;

		if (resp.resp.result != QMI_RESULT_SUCCESS_V01) {
			ath11k_warn(ab, "qmi BDF download failed, result: %d, err: %d\n",
				    resp.resp.result, resp.resp.error);
			ret = -EINVAL;
			goto out_qmi_bdf;
		}
	}

out_qmi_bdf:
	iounmap(bdf_addr);
out:
	kfree(req);
	return ret;
}

static int ath11k_qmi_load_bdf_qmi(struct ath11k_base *ab)
{
	struct qmi_wlanfw_bdf_download_req_msg_v01 *req;
	struct qmi_wlanfw_bdf_download_resp_msg_v01 resp;
	struct ath11k_board_data bd;
	unsigned int remaining;
	struct qmi_txn txn = {};
	int ret;
	const u8 *temp;
	int bdf_type;

	req = kzalloc(sizeof(*req), GFP_KERNEL);
	if (!req)
		return -ENOMEM;
	memset(&resp, 0, sizeof(resp));

	memset(&bd, 0, sizeof(bd));
	ret = ath11k_core_fetch_bdf(ab, &bd);
	if (ret) {
		ath11k_warn(ab, "qmi failed to load bdf:\n");
		goto out;
	}

	temp = bd.data;
	remaining = bd.len;

	if (bd.len >= SELFMAG && memcmp(bd.data, ELFMAG, SELFMAG) == 0)
		bdf_type = ATH11K_QMI_BDF_TYPE_ELF;
	else
		bdf_type = ATH11K_QMI_BDF_TYPE_BIN;

	ath11k_dbg(ab, ATH11K_DBG_QMI, "qmi bdf_type %d\n", bdf_type);

	while (remaining) {
		req->valid = 1;
		req->file_id_valid = 1;
		req->file_id = ab->qmi.target.board_id;
		req->total_size_valid = 1;
		req->total_size = bd.len;
		req->seg_id_valid = 1;
		req->data_valid = 1;
		req->data_len = ATH11K_QMI_MAX_BDF_FILE_NAME_SIZE;
		req->bdf_type = bdf_type;
		req->bdf_type_valid = 1;
		req->end_valid = 1;
		req->end = 0;

		if (remaining > QMI_WLANFW_MAX_DATA_SIZE_V01) {
			req->data_len = QMI_WLANFW_MAX_DATA_SIZE_V01;
		} else {
			req->data_len = remaining;
			req->end = 1;
		}

		memcpy(req->data, temp, req->data_len);

		ret = qmi_txn_init(&ab->qmi.handle, &txn,
				   qmi_wlanfw_bdf_download_resp_msg_v01_ei,
				   &resp);
		if (ret < 0)
			goto out_qmi_bdf;

		ret = qmi_send_request(&ab->qmi.handle, NULL, &txn,
				       QMI_WLANFW_BDF_DOWNLOAD_REQ_V01,
				       QMI_WLANFW_BDF_DOWNLOAD_REQ_MSG_V01_MAX_LEN,
				       qmi_wlanfw_bdf_download_req_msg_v01_ei, req);
		if (ret < 0) {
			qmi_txn_cancel(&txn);
			goto out_qmi_bdf;
		}

		ret = qmi_txn_wait(&txn, msecs_to_jiffies(ATH11K_QMI_WLANFW_TIMEOUT_MS));
		if (ret < 0)
			goto out_qmi_bdf;

		if (resp.resp.result != QMI_RESULT_SUCCESS_V01) {
			ath11k_warn(ab, "qmi BDF download failed, result: %d, err: %d\n",
				    resp.resp.result, resp.resp.error);
			ret = resp.resp.result;
			goto out_qmi_bdf;
		}
		remaining -= req->data_len;
		temp += req->data_len;
		req->seg_id++;
	}

out_qmi_bdf:
	ath11k_core_free_bdf(ab, &bd);

out:
	kfree(req);
	return ret;
}

static int ath11k_qmi_m3_load(struct ath11k_base *ab)
{
	struct m3_mem_region *m3_mem = &ab->qmi.m3_mem;
	const struct firmware *fw;
	char path[100];
	int ret;

	if (m3_mem->vaddr || m3_mem->size)
		return 0;

	fw = ath11k_core_firmware_request(ab, ATH11K_M3_FILE);
	if (IS_ERR(fw)) {
		ret = PTR_ERR(fw);
		ath11k_core_create_firmware_path(ab, ATH11K_M3_FILE,
						 path, sizeof(path));
		ath11k_err(ab, "failed to load %s: %d\n", path, ret);
		return ret;
	}

	m3_mem->vaddr = dma_alloc_coherent(ab->dev,
					   fw->size, &m3_mem->paddr,
					   GFP_KERNEL);
	if (!m3_mem->vaddr) {
		ath11k_err(ab, "failed to allocate memory for M3 with size %zu\n",
			   fw->size);
		release_firmware(fw);
		return -ENOMEM;
	}

	memcpy(m3_mem->vaddr, fw->data, fw->size);
	m3_mem->size = fw->size;
	release_firmware(fw);

	return 0;
}

static void ath11k_qmi_m3_free(struct ath11k_base *ab)
{
	struct m3_mem_region *m3_mem = &ab->qmi.m3_mem;

	if (!ab->bus_params.m3_fw_support || !m3_mem->vaddr)
		return;

	dma_free_coherent(ab->dev, m3_mem->size,
			  m3_mem->vaddr, m3_mem->paddr);
	m3_mem->vaddr = NULL;
}

static int ath11k_qmi_wlanfw_m3_info_send(struct ath11k_base *ab)
{
	struct m3_mem_region *m3_mem = &ab->qmi.m3_mem;
	struct qmi_wlanfw_m3_info_req_msg_v01 req;
	struct qmi_wlanfw_m3_info_resp_msg_v01 resp;
	struct qmi_txn txn = {};
	int ret = 0;

	memset(&req, 0, sizeof(req));
	memset(&resp, 0, sizeof(resp));

	if (ab->bus_params.m3_fw_support) {
		ret = ath11k_qmi_m3_load(ab);
		if (ret) {
			ath11k_err(ab, "failed to load m3 firmware: %d", ret);
			return ret;
		}

		req.addr = m3_mem->paddr;
		req.size = m3_mem->size;
	} else {
		req.addr = 0;
		req.size = 0;
	}

	ret = qmi_txn_init(&ab->qmi.handle, &txn,
			   qmi_wlanfw_m3_info_resp_msg_v01_ei, &resp);
	if (ret < 0)
		goto out;

	ret = qmi_send_request(&ab->qmi.handle, NULL, &txn,
			       QMI_WLANFW_M3_INFO_REQ_V01,
			       QMI_WLANFW_M3_INFO_REQ_MSG_V01_MAX_MSG_LEN,
			       qmi_wlanfw_m3_info_req_msg_v01_ei, &req);
	if (ret < 0) {
		ath11k_warn(ab, "qmi failed to send M3 information request, err = %d\n",
			    ret);
		goto out;
	}

	ret = qmi_txn_wait(&txn, msecs_to_jiffies(ATH11K_QMI_WLANFW_TIMEOUT_MS));
	if (ret < 0) {
		ath11k_warn(ab, "qmi failed M3 information request %d\n", ret);
		goto out;
	}

	if (resp.resp.result != QMI_RESULT_SUCCESS_V01) {
		ath11k_warn(ab, "qmi M3 info request failed, result: %d, err: %d\n",
			    resp.resp.result, resp.resp.error);
		ret = -EINVAL;
		goto out;
	}
out:
	return ret;
}

static int ath11k_qmi_wlanfw_mode_send(struct ath11k_base *ab,
				       u32 mode)
{
	struct qmi_wlanfw_wlan_mode_req_msg_v01 req;
	struct qmi_wlanfw_wlan_mode_resp_msg_v01 resp;
	struct qmi_txn txn = {};
	int ret = 0;

	memset(&req, 0, sizeof(req));
	memset(&resp, 0, sizeof(resp));

	req.mode = mode;
	req.hw_debug_valid = 1;
	req.hw_debug = 0;

	ret = qmi_txn_init(&ab->qmi.handle, &txn,
			   qmi_wlanfw_wlan_mode_resp_msg_v01_ei, &resp);
	if (ret < 0)
		goto out;

	ret = qmi_send_request(&ab->qmi.handle, NULL, &txn,
			       QMI_WLANFW_WLAN_MODE_REQ_V01,
			       QMI_WLANFW_WLAN_MODE_REQ_MSG_V01_MAX_LEN,
			       qmi_wlanfw_wlan_mode_req_msg_v01_ei, &req);
	if (ret < 0) {
		ath11k_warn(ab, "qmi failed to send mode request, mode: %d, err = %d\n",
			    mode, ret);
		goto out;
	}

	ret = qmi_txn_wait(&txn, msecs_to_jiffies(ATH11K_QMI_WLANFW_TIMEOUT_MS));
	if (ret < 0) {
		if (mode == ATH11K_FIRMWARE_MODE_OFF && ret == -ENETRESET) {
			ath11k_warn(ab, "WLFW service is dis-connected\n");
			return 0;
		}
		ath11k_warn(ab, "qmi failed set mode request, mode: %d, err = %d\n",
			    mode, ret);
		goto out;
	}

	if (resp.resp.result != QMI_RESULT_SUCCESS_V01) {
		ath11k_warn(ab, "Mode request failed, mode: %d, result: %d err: %d\n",
			    mode, resp.resp.result, resp.resp.error);
		ret = -EINVAL;
		goto out;
	}

out:
	return ret;
}

static int ath11k_qmi_wlanfw_wlan_cfg_send(struct ath11k_base *ab)
{
	struct qmi_wlanfw_wlan_cfg_req_msg_v01 *req;
	struct qmi_wlanfw_wlan_cfg_resp_msg_v01 resp;
	struct ce_pipe_config *ce_cfg;
	struct service_to_pipe *svc_cfg;
	struct qmi_txn txn = {};
	int ret = 0, pipe_num;

	ce_cfg	= (struct ce_pipe_config *)ab->qmi.ce_cfg.tgt_ce;
	svc_cfg	= (struct service_to_pipe *)ab->qmi.ce_cfg.svc_to_ce_map;

	req = kzalloc(sizeof(*req), GFP_KERNEL);
	if (!req)
		return -ENOMEM;

	memset(&resp, 0, sizeof(resp));

	req->host_version_valid = 1;
	strlcpy(req->host_version, ATH11K_HOST_VERSION_STRING,
		sizeof(req->host_version));

	req->tgt_cfg_valid = 1;
	/* This is number of CE configs */
	req->tgt_cfg_len = ab->qmi.ce_cfg.tgt_ce_len;
	for (pipe_num = 0; pipe_num < req->tgt_cfg_len ; pipe_num++) {
		req->tgt_cfg[pipe_num].pipe_num = ce_cfg[pipe_num].pipenum;
		req->tgt_cfg[pipe_num].pipe_dir = ce_cfg[pipe_num].pipedir;
		req->tgt_cfg[pipe_num].nentries = ce_cfg[pipe_num].nentries;
		req->tgt_cfg[pipe_num].nbytes_max = ce_cfg[pipe_num].nbytes_max;
		req->tgt_cfg[pipe_num].flags = ce_cfg[pipe_num].flags;
	}

	req->svc_cfg_valid = 1;
	/* This is number of Service/CE configs */
	req->svc_cfg_len = ab->qmi.ce_cfg.svc_to_ce_map_len;
	for (pipe_num = 0; pipe_num < req->svc_cfg_len; pipe_num++) {
		req->svc_cfg[pipe_num].service_id = svc_cfg[pipe_num].service_id;
		req->svc_cfg[pipe_num].pipe_dir = svc_cfg[pipe_num].pipedir;
		req->svc_cfg[pipe_num].pipe_num = svc_cfg[pipe_num].pipenum;
	}
	req->shadow_reg_valid = 0;

	/* set shadow v2 configuration */
	if (ab->hw_params.supports_shadow_regs) {
		req->shadow_reg_v2_valid = 1;
		req->shadow_reg_v2_len = min_t(u32,
					       ab->qmi.ce_cfg.shadow_reg_v2_len,
					       QMI_WLANFW_MAX_NUM_SHADOW_REG_V2_V01);
		memcpy(&req->shadow_reg_v2, ab->qmi.ce_cfg.shadow_reg_v2,
		       sizeof(u32) * req->shadow_reg_v2_len);
	} else {
		req->shadow_reg_v2_valid = 0;
	}

	ret = qmi_txn_init(&ab->qmi.handle, &txn,
			   qmi_wlanfw_wlan_cfg_resp_msg_v01_ei, &resp);
	if (ret < 0)
		goto out;

	ret = qmi_send_request(&ab->qmi.handle, NULL, &txn,
			       QMI_WLANFW_WLAN_CFG_REQ_V01,
			       QMI_WLANFW_WLAN_CFG_REQ_MSG_V01_MAX_LEN,
			       qmi_wlanfw_wlan_cfg_req_msg_v01_ei, req);
	if (ret < 0) {
		ath11k_warn(ab, "qmi failed to send wlan config request, err = %d\n",
			    ret);
		goto out;
	}

	ret = qmi_txn_wait(&txn, msecs_to_jiffies(ATH11K_QMI_WLANFW_TIMEOUT_MS));
	if (ret < 0) {
		ath11k_warn(ab, "qmi failed wlan config request, err = %d\n", ret);
		goto out;
	}

	if (resp.resp.result != QMI_RESULT_SUCCESS_V01) {
		ath11k_warn(ab, "qmi wlan config request failed, result: %d, err: %d\n",
			    resp.resp.result, resp.resp.error);
		ret = -EINVAL;
		goto out;
	}

out:
	kfree(req);
	return ret;
}

void ath11k_qmi_firmware_stop(struct ath11k_base *ab)
{
	int ret;

	ret = ath11k_qmi_wlanfw_mode_send(ab, ATH11K_FIRMWARE_MODE_OFF);
	if (ret < 0) {
		ath11k_warn(ab, "qmi failed to send wlan mode off\n");
		return;
	}
}

int ath11k_qmi_firmware_start(struct ath11k_base *ab,
			      u32 mode)
{
	int ret;

	ret = ath11k_qmi_wlanfw_wlan_cfg_send(ab);
	if (ret < 0) {
		ath11k_warn(ab, "qmi failed to send wlan cfg:%d\n", ret);
		return ret;
	}

	ret = ath11k_qmi_wlanfw_mode_send(ab, mode);
	if (ret < 0) {
		ath11k_warn(ab, "qmi failed to send wlan fw mode:%d\n", ret);
		return ret;
	}

	return 0;
}

static int
ath11k_qmi_driver_event_post(struct ath11k_qmi *qmi,
			     enum ath11k_qmi_event_type type,
			     void *data)
{
	struct ath11k_qmi_driver_event *event;

	event = kzalloc(sizeof(*event), GFP_ATOMIC);
	if (!event)
		return -ENOMEM;

	event->type = type;
	event->data = data;

	spin_lock(&qmi->event_lock);
	list_add_tail(&event->list, &qmi->event_list);
	spin_unlock(&qmi->event_lock);

	queue_work(qmi->event_wq, &qmi->event_work);

	return 0;
}

static void ath11k_qmi_event_server_arrive(struct ath11k_qmi *qmi)
{
	struct ath11k_base *ab = qmi->ab;
	int ret;

	ret = ath11k_qmi_fw_ind_register_send(ab);
	if (ret < 0) {
		ath11k_warn(ab, "qmi failed to send FW indication QMI:%d\n", ret);
		return;
	}

	ret = ath11k_qmi_host_cap_send(ab);
	if (ret < 0) {
		ath11k_warn(ab, "qmi failed to send host cap QMI:%d\n", ret);
		return;
	}
}

static void ath11k_qmi_event_mem_request(struct ath11k_qmi *qmi)
{
	struct ath11k_base *ab = qmi->ab;
	int ret;

	ret = ath11k_qmi_respond_fw_mem_request(ab);
	if (ret < 0) {
		ath11k_warn(ab, "qmi failed to respond fw mem req:%d\n", ret);
		return;
	}
}

static void ath11k_qmi_event_load_bdf(struct ath11k_qmi *qmi)
{
	struct ath11k_base *ab = qmi->ab;
	int ret;

	ret = ath11k_qmi_request_target_cap(ab);
	if (ret < 0) {
		ath11k_warn(ab, "qmi failed to req target capabilities:%d\n", ret);
		return;
	}

	if (ab->bus_params.fixed_bdf_addr)
		ret = ath11k_qmi_load_bdf_fixed_addr(ab);
	else
		ret = ath11k_qmi_load_bdf_qmi(ab);
	if (ret < 0) {
		ath11k_warn(ab, "qmi failed to load board data file:%d\n", ret);
		return;
	}

	ret = ath11k_qmi_wlanfw_m3_info_send(ab);
	if (ret < 0) {
		ath11k_warn(ab, "qmi failed to send m3 info req:%d\n", ret);
		return;
	}
}

static void ath11k_qmi_msg_mem_request_cb(struct qmi_handle *qmi_hdl,
					  struct sockaddr_qrtr *sq,
					  struct qmi_txn *txn,
					  const void *data)
{
	struct ath11k_qmi *qmi = container_of(qmi_hdl, struct ath11k_qmi, handle);
	struct ath11k_base *ab = qmi->ab;
	const struct qmi_wlanfw_request_mem_ind_msg_v01 *msg = data;
	int i, ret;

	ath11k_dbg(ab, ATH11K_DBG_QMI, "qmi firmware request memory request\n");

	if (msg->mem_seg_len == 0 ||
	    msg->mem_seg_len > ATH11K_QMI_WLANFW_MAX_NUM_MEM_SEG_V01)
		ath11k_warn(ab, "Invalid memory segment length: %u\n",
			    msg->mem_seg_len);

	ab->qmi.mem_seg_count = msg->mem_seg_len;

	for (i = 0; i < qmi->mem_seg_count ; i++) {
		ab->qmi.target_mem[i].type = msg->mem_seg[i].type;
		ab->qmi.target_mem[i].size = msg->mem_seg[i].size;
		ath11k_dbg(ab, ATH11K_DBG_QMI, "qmi mem seg type %d size %d\n",
			   msg->mem_seg[i].type, msg->mem_seg[i].size);
	}

	if (ab->bus_params.fixed_mem_region) {
		ret = ath11k_qmi_assign_target_mem_chunk(ab);
		if (ret) {
			ath11k_warn(ab, "qmi failed to assign target memory: %d\n",
				    ret);
			return;
		}
<<<<<<< HEAD
	} else if (msg->mem_seg_len > 2) {
=======
	} else {
>>>>>>> c70595ea
		ret = ath11k_qmi_alloc_target_mem_chunk(ab);
		if (ret) {
			ath11k_warn(ab, "qmi failed to alloc target memory: %d\n",
				    ret);
			return;
		}
	}

	ath11k_qmi_driver_event_post(qmi, ATH11K_QMI_EVENT_REQUEST_MEM, NULL);
}

static void ath11k_qmi_msg_mem_ready_cb(struct qmi_handle *qmi_hdl,
					struct sockaddr_qrtr *sq,
					struct qmi_txn *txn,
					const void *decoded)
{
	struct ath11k_qmi *qmi = container_of(qmi_hdl, struct ath11k_qmi, handle);
	struct ath11k_base *ab = qmi->ab;

	ath11k_dbg(ab, ATH11K_DBG_QMI, "qmi firmware memory ready indication\n");
	ath11k_qmi_driver_event_post(qmi, ATH11K_QMI_EVENT_FW_MEM_READY, NULL);
}

static void ath11k_qmi_msg_fw_ready_cb(struct qmi_handle *qmi_hdl,
				       struct sockaddr_qrtr *sq,
				       struct qmi_txn *txn,
				       const void *decoded)
{
	struct ath11k_qmi *qmi = container_of(qmi_hdl, struct ath11k_qmi, handle);
	struct ath11k_base *ab = qmi->ab;

	ath11k_dbg(ab, ATH11K_DBG_QMI, "qmi firmware ready\n");
	ath11k_qmi_driver_event_post(qmi, ATH11K_QMI_EVENT_FW_READY, NULL);
}

static void ath11k_qmi_msg_cold_boot_cal_done_cb(struct qmi_handle *qmi,
						 struct sockaddr_qrtr *sq,
						 struct qmi_txn *txn,
						 const void *decoded)
{
}

static const struct qmi_msg_handler ath11k_qmi_msg_handlers[] = {
	{
		.type = QMI_INDICATION,
		.msg_id = QMI_WLFW_REQUEST_MEM_IND_V01,
		.ei = qmi_wlanfw_request_mem_ind_msg_v01_ei,
		.decoded_size = sizeof(struct qmi_wlanfw_request_mem_ind_msg_v01),
		.fn = ath11k_qmi_msg_mem_request_cb,
	},
	{
		.type = QMI_INDICATION,
		.msg_id = QMI_WLFW_FW_MEM_READY_IND_V01,
		.ei = qmi_wlanfw_mem_ready_ind_msg_v01_ei,
		.decoded_size = sizeof(struct qmi_wlanfw_fw_mem_ready_ind_msg_v01),
		.fn = ath11k_qmi_msg_mem_ready_cb,
	},
	{
		.type = QMI_INDICATION,
		.msg_id = QMI_WLFW_FW_READY_IND_V01,
		.ei = qmi_wlanfw_fw_ready_ind_msg_v01_ei,
		.decoded_size = sizeof(struct qmi_wlanfw_fw_ready_ind_msg_v01),
		.fn = ath11k_qmi_msg_fw_ready_cb,
	},
	{
		.type = QMI_INDICATION,
		.msg_id = QMI_WLFW_COLD_BOOT_CAL_DONE_IND_V01,
		.ei = qmi_wlanfw_cold_boot_cal_done_ind_msg_v01_ei,
		.decoded_size =
			sizeof(struct qmi_wlanfw_fw_cold_cal_done_ind_msg_v01),
		.fn = ath11k_qmi_msg_cold_boot_cal_done_cb,
	},
};

static int ath11k_qmi_ops_new_server(struct qmi_handle *qmi_hdl,
				     struct qmi_service *service)
{
	struct ath11k_qmi *qmi = container_of(qmi_hdl, struct ath11k_qmi, handle);
	struct ath11k_base *ab = qmi->ab;
	struct sockaddr_qrtr *sq = &qmi->sq;
	int ret;

	sq->sq_family = AF_QIPCRTR;
	sq->sq_node = service->node;
	sq->sq_port = service->port;

	ret = kernel_connect(qmi_hdl->sock, (struct sockaddr *)sq,
			     sizeof(*sq), 0);
	if (ret) {
		ath11k_warn(ab, "qmi failed to connect to remote service %d\n", ret);
		return ret;
	}

	ath11k_dbg(ab, ATH11K_DBG_QMI, "qmi wifi fw qmi service connected\n");
	ath11k_qmi_driver_event_post(qmi, ATH11K_QMI_EVENT_SERVER_ARRIVE, NULL);

	return 0;
}

static void ath11k_qmi_ops_del_server(struct qmi_handle *qmi_hdl,
				      struct qmi_service *service)
{
	struct ath11k_qmi *qmi = container_of(qmi_hdl, struct ath11k_qmi, handle);
	struct ath11k_base *ab = qmi->ab;

	ath11k_dbg(ab, ATH11K_DBG_QMI, "qmi wifi fw del server\n");
	ath11k_qmi_driver_event_post(qmi, ATH11K_QMI_EVENT_SERVER_EXIT, NULL);
}

static const struct qmi_ops ath11k_qmi_ops = {
	.new_server = ath11k_qmi_ops_new_server,
	.del_server = ath11k_qmi_ops_del_server,
};

static void ath11k_qmi_driver_event_work(struct work_struct *work)
{
	struct ath11k_qmi *qmi = container_of(work, struct ath11k_qmi,
					      event_work);
	struct ath11k_qmi_driver_event *event;
	struct ath11k_base *ab = qmi->ab;

	spin_lock(&qmi->event_lock);
	while (!list_empty(&qmi->event_list)) {
		event = list_first_entry(&qmi->event_list,
					 struct ath11k_qmi_driver_event, list);
		list_del(&event->list);
		spin_unlock(&qmi->event_lock);

		if (test_bit(ATH11K_FLAG_UNREGISTERING, &ab->dev_flags))
			return;

		switch (event->type) {
		case ATH11K_QMI_EVENT_SERVER_ARRIVE:
			ath11k_qmi_event_server_arrive(qmi);
			break;
		case ATH11K_QMI_EVENT_SERVER_EXIT:
			set_bit(ATH11K_FLAG_CRASH_FLUSH, &ab->dev_flags);
			set_bit(ATH11K_FLAG_RECOVERY, &ab->dev_flags);
			break;
		case ATH11K_QMI_EVENT_REQUEST_MEM:
			ath11k_qmi_event_mem_request(qmi);
			break;
		case ATH11K_QMI_EVENT_FW_MEM_READY:
			ath11k_qmi_event_load_bdf(qmi);
			break;
		case ATH11K_QMI_EVENT_FW_READY:
			if (test_bit(ATH11K_FLAG_REGISTERED, &ab->dev_flags)) {
				ath11k_hal_dump_srng_stats(ab);
				queue_work(ab->workqueue, &ab->restart_work);
				break;
			}

			ath11k_core_qmi_firmware_ready(ab);
			ab->qmi.cal_done = 1;
			set_bit(ATH11K_FLAG_REGISTERED, &ab->dev_flags);

			break;
		case ATH11K_QMI_EVENT_COLD_BOOT_CAL_DONE:
			break;
		default:
			ath11k_warn(ab, "invalid event type: %d", event->type);
			break;
		}
		kfree(event);
		spin_lock(&qmi->event_lock);
	}
	spin_unlock(&qmi->event_lock);
}

int ath11k_qmi_init_service(struct ath11k_base *ab)
{
	int ret;

	memset(&ab->qmi.target, 0, sizeof(struct target_info));
	memset(&ab->qmi.target_mem, 0, sizeof(struct target_mem_chunk));
	ab->qmi.ab = ab;

	ab->qmi.target_mem_mode = ATH11K_QMI_TARGET_MEM_MODE_DEFAULT;
	ret = qmi_handle_init(&ab->qmi.handle, ATH11K_QMI_RESP_LEN_MAX,
			      &ath11k_qmi_ops, ath11k_qmi_msg_handlers);
	if (ret < 0) {
		ath11k_warn(ab, "failed to initialize qmi handle\n");
		return ret;
	}

	ab->qmi.event_wq = alloc_workqueue("ath11k_qmi_driver_event",
					   WQ_UNBOUND, 1);
	if (!ab->qmi.event_wq) {
		ath11k_err(ab, "failed to allocate workqueue\n");
		return -EFAULT;
	}

	INIT_LIST_HEAD(&ab->qmi.event_list);
	spin_lock_init(&ab->qmi.event_lock);
	INIT_WORK(&ab->qmi.event_work, ath11k_qmi_driver_event_work);

	ret = qmi_add_lookup(&ab->qmi.handle, ATH11K_QMI_WLFW_SERVICE_ID_V01,
			     ATH11K_QMI_WLFW_SERVICE_VERS_V01,
			     ab->qmi.service_ins_id);
	if (ret < 0) {
		ath11k_warn(ab, "failed to add qmi lookup\n");
		destroy_workqueue(ab->qmi.event_wq);
		return ret;
	}

	return ret;
}

void ath11k_qmi_deinit_service(struct ath11k_base *ab)
{
	qmi_handle_release(&ab->qmi.handle);
	cancel_work_sync(&ab->qmi.event_work);
	destroy_workqueue(ab->qmi.event_wq);
	ath11k_qmi_m3_free(ab);
	ath11k_qmi_free_target_mem_chunk(ab);
}
<|MERGE_RESOLUTION|>--- conflicted
+++ resolved
@@ -1667,20 +1667,13 @@
 	 * failure to FW and FW will then request mulitple blocks of small
 	 * chunk size memory.
 	 */
-<<<<<<< HEAD
-	if (!ab->bus_params.fixed_mem_region && ab->qmi.mem_seg_count <= 2) {
-=======
 	if (!ab->bus_params.fixed_mem_region && ab->qmi.target_mem_delayed) {
 		delayed = true;
->>>>>>> c70595ea
 		ath11k_dbg(ab, ATH11K_DBG_QMI, "qmi delays mem_request %d\n",
 			   ab->qmi.mem_seg_count);
 		memset(req, 0, sizeof(*req));
 	} else {
-<<<<<<< HEAD
-=======
 		delayed = false;
->>>>>>> c70595ea
 		req->mem_seg_len = ab->qmi.mem_seg_count;
 
 		for (i = 0; i < req->mem_seg_len ; i++) {
@@ -1752,11 +1745,8 @@
 	int i;
 	struct target_mem_chunk *chunk;
 
-<<<<<<< HEAD
-=======
 	ab->qmi.target_mem_delayed = false;
 
->>>>>>> c70595ea
 	for (i = 0; i < ab->qmi.mem_seg_count; i++) {
 		chunk = &ab->qmi.target_mem[i];
 		chunk->vaddr = dma_alloc_coherent(ab->dev,
@@ -1764,8 +1754,6 @@
 						  &chunk->paddr,
 						  GFP_KERNEL);
 		if (!chunk->vaddr) {
-<<<<<<< HEAD
-=======
 			if (ab->qmi.mem_seg_count <= 2) {
 				ath11k_dbg(ab, ATH11K_DBG_QMI,
 					   "qmi dma allocation failed (%d B type %u), will try later with small size\n",
@@ -1775,7 +1763,6 @@
 				ab->qmi.target_mem_delayed = true;
 				return 0;
 			}
->>>>>>> c70595ea
 			ath11k_err(ab, "failed to alloc memory, size: 0x%x, type: %u\n",
 				   chunk->size,
 				   chunk->type);
@@ -2500,11 +2487,7 @@
 				    ret);
 			return;
 		}
-<<<<<<< HEAD
-	} else if (msg->mem_seg_len > 2) {
-=======
 	} else {
->>>>>>> c70595ea
 		ret = ath11k_qmi_alloc_target_mem_chunk(ab);
 		if (ret) {
 			ath11k_warn(ab, "qmi failed to alloc target memory: %d\n",
