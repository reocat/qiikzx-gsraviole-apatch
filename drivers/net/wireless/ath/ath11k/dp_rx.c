--- conflicted
+++ resolved
@@ -476,15 +476,9 @@
 	struct ath11k_pdev_dp *dp = &ar->dp;
 	struct ath11k_base *ab = ar->ab;
 	int i;
-<<<<<<< HEAD
 
 	ath11k_dp_srng_cleanup(ab, &dp->rx_refill_buf_ring.refill_buf_ring);
 
-=======
-
-	ath11k_dp_srng_cleanup(ab, &dp->rx_refill_buf_ring.refill_buf_ring);
-
->>>>>>> c70595ea
 	for (i = 0; i < ab->hw_params.num_rxmda_per_pdev; i++) {
 		if (ab->hw_params.rx_mac_buf_ring)
 			ath11k_dp_srng_cleanup(ab, &dp->rx_mac_buf_ring[i]);
@@ -569,7 +563,6 @@
 			ath11k_warn(ar->ab, "failed to setup rxdma_err_dst_ring %d\n", i);
 			return ret;
 		}
-<<<<<<< HEAD
 	}
 
 	for (i = 0; i < ab->hw_params.num_rxmda_per_pdev; i++) {
@@ -585,23 +578,6 @@
 		}
 	}
 
-=======
-	}
-
-	for (i = 0; i < ab->hw_params.num_rxmda_per_pdev; i++) {
-		srng = &dp->rx_mon_status_refill_ring[i].refill_buf_ring;
-		ret = ath11k_dp_srng_setup(ar->ab,
-					   srng,
-					   HAL_RXDMA_MONITOR_STATUS, 0, dp->mac_id + i,
-					   DP_RXDMA_MON_STATUS_RING_SIZE);
-		if (ret) {
-			ath11k_warn(ar->ab,
-				    "failed to setup rx_mon_status_refill_ring %d\n", i);
-			return ret;
-		}
-	}
-
->>>>>>> c70595ea
 	/* if rxdma1_enable is false, then it doesn't need
 	 * to setup rxdam_mon_buf_ring, rxdma_mon_dst_ring
 	 * and rxdma_mon_desc_ring.
