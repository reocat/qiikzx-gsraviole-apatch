--- conflicted
+++ resolved
@@ -1246,7 +1246,6 @@
 		device = channel->device_obj;
 
 	ndev = hv_get_drvdata(device);
-<<<<<<< HEAD
 	if (unlikely(!ndev))
 		return;
 
@@ -1255,72 +1254,12 @@
 	    netvsc_channel_idle(net_device, q_idx))
 		return;
 
+	/* commit_rd_index() -> hv_signal_on_read() needs this. */
+	init_cached_read_index(channel);
+
 	while ((desc = get_next_pkt_raw(channel)) != NULL) {
 		netvsc_process_raw_pkt(device, channel, net_device,
 				       ndev, desc->trans_id, desc);
-=======
-	buffer = get_per_channel_state(channel);
-
-	/* commit_rd_index() -> hv_signal_on_read() needs this. */
-	init_cached_read_index(channel);
-
-	do {
-		desc = get_next_pkt_raw(channel);
-		if (desc != NULL) {
-			netvsc_process_raw_pkt(device,
-					       channel,
-					       net_device,
-					       ndev,
-					       desc->trans_id,
-					       desc);
-
-			put_pkt_raw(channel, desc);
-			need_to_commit = true;
-			continue;
-		}
-		if (need_to_commit) {
-			need_to_commit = false;
-			commit_rd_index(channel);
-		}
-
-		ret = vmbus_recvpacket_raw(channel, buffer, bufferlen,
-					   &bytes_recvd, &request_id);
-		if (ret == 0) {
-			if (bytes_recvd > 0) {
-				desc = (struct vmpacket_descriptor *)buffer;
-				netvsc_process_raw_pkt(device,
-						       channel,
-						       net_device,
-						       ndev,
-						       request_id,
-						       desc);
-			} else {
-				/*
-				 * We are done for this pass.
-				 */
-				break;
-			}
-
-		} else if (ret == -ENOBUFS) {
-			if (bufferlen > NETVSC_PACKET_SIZE)
-				kfree(buffer);
-			/* Handle large packet */
-			buffer = kmalloc(bytes_recvd, GFP_ATOMIC);
-			if (buffer == NULL) {
-				/* Try again next time around */
-				netdev_err(ndev,
-					   "unable to allocate buffer of size "
-					   "(%d)!!\n", bytes_recvd);
-				break;
-			}
-
-			bufferlen = bytes_recvd;
-		}
-
-		init_cached_read_index(channel);
-
-	} while (1);
->>>>>>> 926af627
 
 		put_pkt_raw(channel, desc);
 		need_to_commit = true;
