--- conflicted
+++ resolved
@@ -83,11 +83,7 @@
 	} else if (sparse_keymap_report_event(priv->input_dev, event, 1, true)) {
 		return;
 	}
-<<<<<<< HEAD
-	dev_info(&device->dev, "unknown event index 0x%x\n", event);
-=======
 	dev_dbg(&device->dev, "unknown event index 0x%x\n", event);
->>>>>>> bb176f67
 }
 
 static int intel_vbtn_probe(struct platform_device *device)
