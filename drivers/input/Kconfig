--- conflicted
+++ resolved
@@ -187,11 +187,7 @@
 
 config INPUT_KEYDEBUG
 	tristate "Long Press Key Debugging"
-<<<<<<< HEAD
-	depends on INPUT
-=======
 	depends on INPUT && KERNEL_TOP
->>>>>>> 07852e0b
 	select INPUT_KEYCOMBO
 	help
 	  Say Y here if you want to hook debug function to dump information
