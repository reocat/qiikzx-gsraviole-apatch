// SPDX-License-Identifier: GPL-2.0-only
/*
 * efi.c - EFI subsystem
 *
 * Copyright (C) 2001,2003,2004 Dell <Matt_Domsch@dell.com>
 * Copyright (C) 2004 Intel Corporation <matthew.e.tolentino@intel.com>
 * Copyright (C) 2013 Tom Gundersen <teg@jklm.no>
 *
 * This code registers /sys/firmware/efi{,/efivars} when EFI is supported,
 * allowing the efivarfs to be mounted or the efivars module to be loaded.
 * The existance of /sys/firmware/efi may also be used by userspace to
 * determine that the system supports EFI.
 */

#define pr_fmt(fmt) KBUILD_MODNAME ": " fmt

#include <linux/kobject.h>
#include <linux/module.h>
#include <linux/init.h>
#include <linux/debugfs.h>
#include <linux/device.h>
#include <linux/efi.h>
#include <linux/of.h>
#include <linux/io.h>
#include <linux/kexec.h>
#include <linux/platform_device.h>
#include <linux/random.h>
#include <linux/reboot.h>
#include <linux/slab.h>
#include <linux/acpi.h>
#include <linux/ucs2_string.h>
#include <linux/memblock.h>
#include <linux/security.h>

#include <asm/early_ioremap.h>

struct efi __read_mostly efi = {
	.runtime_supported_mask = EFI_RT_SUPPORTED_ALL,
	.acpi			= EFI_INVALID_TABLE_ADDR,
	.acpi20			= EFI_INVALID_TABLE_ADDR,
	.smbios			= EFI_INVALID_TABLE_ADDR,
	.smbios3		= EFI_INVALID_TABLE_ADDR,
	.esrt			= EFI_INVALID_TABLE_ADDR,
	.tpm_log		= EFI_INVALID_TABLE_ADDR,
	.tpm_final_log		= EFI_INVALID_TABLE_ADDR,
#ifdef CONFIG_LOAD_UEFI_KEYS
	.mokvar_table		= EFI_INVALID_TABLE_ADDR,
#endif
};
EXPORT_SYMBOL(efi);

unsigned long __ro_after_init efi_rng_seed = EFI_INVALID_TABLE_ADDR;
static unsigned long __initdata mem_reserve = EFI_INVALID_TABLE_ADDR;
static unsigned long __initdata rt_prop = EFI_INVALID_TABLE_ADDR;

struct mm_struct efi_mm = {
	.mm_rb			= RB_ROOT,
	.mm_users		= ATOMIC_INIT(2),
	.mm_count		= ATOMIC_INIT(1),
	.write_protect_seq      = SEQCNT_ZERO(efi_mm.write_protect_seq),
	MMAP_LOCK_INITIALIZER(efi_mm)
	.page_table_lock	= __SPIN_LOCK_UNLOCKED(efi_mm.page_table_lock),
	.mmlist			= LIST_HEAD_INIT(efi_mm.mmlist),
	.cpu_bitmap		= { [BITS_TO_LONGS(NR_CPUS)] = 0},
};

struct workqueue_struct *efi_rts_wq;

static bool disable_runtime;
static int __init setup_noefi(char *arg)
{
	disable_runtime = true;
	return 0;
}
early_param("noefi", setup_noefi);

bool efi_runtime_disabled(void)
{
	return disable_runtime;
}

bool __pure __efi_soft_reserve_enabled(void)
{
	return !efi_enabled(EFI_MEM_NO_SOFT_RESERVE);
}

static int __init parse_efi_cmdline(char *str)
{
	if (!str) {
		pr_warn("need at least one option\n");
		return -EINVAL;
	}

	if (parse_option_str(str, "debug"))
		set_bit(EFI_DBG, &efi.flags);

	if (parse_option_str(str, "noruntime"))
		disable_runtime = true;

	if (parse_option_str(str, "nosoftreserve"))
		set_bit(EFI_MEM_NO_SOFT_RESERVE, &efi.flags);

	return 0;
}
early_param("efi", parse_efi_cmdline);

struct kobject *efi_kobj;

/*
 * Let's not leave out systab information that snuck into
 * the efivars driver
 * Note, do not add more fields in systab sysfs file as it breaks sysfs
 * one value per file rule!
 */
static ssize_t systab_show(struct kobject *kobj,
			   struct kobj_attribute *attr, char *buf)
{
	char *str = buf;

	if (!kobj || !buf)
		return -EINVAL;

	if (efi.acpi20 != EFI_INVALID_TABLE_ADDR)
		str += sprintf(str, "ACPI20=0x%lx\n", efi.acpi20);
	if (efi.acpi != EFI_INVALID_TABLE_ADDR)
		str += sprintf(str, "ACPI=0x%lx\n", efi.acpi);
	/*
	 * If both SMBIOS and SMBIOS3 entry points are implemented, the
	 * SMBIOS3 entry point shall be preferred, so we list it first to
	 * let applications stop parsing after the first match.
	 */
	if (efi.smbios3 != EFI_INVALID_TABLE_ADDR)
		str += sprintf(str, "SMBIOS3=0x%lx\n", efi.smbios3);
	if (efi.smbios != EFI_INVALID_TABLE_ADDR)
		str += sprintf(str, "SMBIOS=0x%lx\n", efi.smbios);

	if (IS_ENABLED(CONFIG_IA64) || IS_ENABLED(CONFIG_X86))
		str = efi_systab_show_arch(str);

	return str - buf;
}

static struct kobj_attribute efi_attr_systab = __ATTR_RO_MODE(systab, 0400);

static ssize_t fw_platform_size_show(struct kobject *kobj,
				     struct kobj_attribute *attr, char *buf)
{
	return sprintf(buf, "%d\n", efi_enabled(EFI_64BIT) ? 64 : 32);
}

extern __weak struct kobj_attribute efi_attr_fw_vendor;
extern __weak struct kobj_attribute efi_attr_runtime;
extern __weak struct kobj_attribute efi_attr_config_table;
static struct kobj_attribute efi_attr_fw_platform_size =
	__ATTR_RO(fw_platform_size);

static struct attribute *efi_subsys_attrs[] = {
	&efi_attr_systab.attr,
	&efi_attr_fw_platform_size.attr,
	&efi_attr_fw_vendor.attr,
	&efi_attr_runtime.attr,
	&efi_attr_config_table.attr,
	NULL,
};

umode_t __weak efi_attr_is_visible(struct kobject *kobj, struct attribute *attr,
				   int n)
{
	return attr->mode;
}

static const struct attribute_group efi_subsys_attr_group = {
	.attrs = efi_subsys_attrs,
	.is_visible = efi_attr_is_visible,
};

static struct efivars generic_efivars;
static struct efivar_operations generic_ops;

static int generic_ops_register(void)
{
	generic_ops.get_variable = efi.get_variable;
	generic_ops.get_next_variable = efi.get_next_variable;
	generic_ops.query_variable_store = efi_query_variable_store;

	if (efi_rt_services_supported(EFI_RT_SUPPORTED_SET_VARIABLE)) {
		generic_ops.set_variable = efi.set_variable;
		generic_ops.set_variable_nonblocking = efi.set_variable_nonblocking;
	}
	return efivars_register(&generic_efivars, &generic_ops, efi_kobj);
}

static void generic_ops_unregister(void)
{
	efivars_unregister(&generic_efivars);
}

#ifdef CONFIG_EFI_CUSTOM_SSDT_OVERLAYS
#define EFIVAR_SSDT_NAME_MAX	16
static char efivar_ssdt[EFIVAR_SSDT_NAME_MAX] __initdata;
static int __init efivar_ssdt_setup(char *str)
{
	int ret = security_locked_down(LOCKDOWN_ACPI_TABLES);

	if (ret)
		return ret;

	if (strlen(str) < sizeof(efivar_ssdt))
		memcpy(efivar_ssdt, str, strlen(str));
	else
		pr_warn("efivar_ssdt: name too long: %s\n", str);
	return 1;
}
__setup("efivar_ssdt=", efivar_ssdt_setup);

static __init int efivar_ssdt_iter(efi_char16_t *name, efi_guid_t vendor,
				   unsigned long name_size, void *data)
{
	struct efivar_entry *entry;
	struct list_head *list = data;
	char utf8_name[EFIVAR_SSDT_NAME_MAX];
	int limit = min_t(unsigned long, EFIVAR_SSDT_NAME_MAX, name_size);

	ucs2_as_utf8(utf8_name, name, limit - 1);
	if (strncmp(utf8_name, efivar_ssdt, limit) != 0)
		return 0;

	entry = kmalloc(sizeof(*entry), GFP_KERNEL);
	if (!entry)
		return 0;

	memcpy(entry->var.VariableName, name, name_size);
	memcpy(&entry->var.VendorGuid, &vendor, sizeof(efi_guid_t));

	efivar_entry_add(entry, list);

	return 0;
}

static __init int efivar_ssdt_load(void)
{
	LIST_HEAD(entries);
	struct efivar_entry *entry, *aux;
	unsigned long size;
	void *data;
	int ret;

	if (!efivar_ssdt[0])
		return 0;

	ret = efivar_init(efivar_ssdt_iter, &entries, true, &entries);

	list_for_each_entry_safe(entry, aux, &entries, list) {
		pr_info("loading SSDT from variable %s-%pUl\n", efivar_ssdt,
			&entry->var.VendorGuid);

		list_del(&entry->list);

		ret = efivar_entry_size(entry, &size);
		if (ret) {
			pr_err("failed to get var size\n");
			goto free_entry;
		}

		data = kmalloc(size, GFP_KERNEL);
		if (!data) {
			ret = -ENOMEM;
			goto free_entry;
		}

		ret = efivar_entry_get(entry, NULL, &size, data);
		if (ret) {
			pr_err("failed to get var data\n");
			goto free_data;
		}

		ret = acpi_load_table(data, NULL);
		if (ret) {
			pr_err("failed to load table: %d\n", ret);
			goto free_data;
		}

		goto free_entry;

free_data:
		kfree(data);

free_entry:
		kfree(entry);
	}

	return ret;
}
#else
static inline int efivar_ssdt_load(void) { return 0; }
#endif

#ifdef CONFIG_DEBUG_FS

#define EFI_DEBUGFS_MAX_BLOBS 32

static struct debugfs_blob_wrapper debugfs_blob[EFI_DEBUGFS_MAX_BLOBS];

static void __init efi_debugfs_init(void)
{
	struct dentry *efi_debugfs;
	efi_memory_desc_t *md;
	char name[32];
	int type_count[EFI_BOOT_SERVICES_DATA + 1] = {};
	int i = 0;

	efi_debugfs = debugfs_create_dir("efi", NULL);
	if (IS_ERR_OR_NULL(efi_debugfs))
		return;

	for_each_efi_memory_desc(md) {
		switch (md->type) {
		case EFI_BOOT_SERVICES_CODE:
			snprintf(name, sizeof(name), "boot_services_code%d",
				 type_count[md->type]++);
			break;
		case EFI_BOOT_SERVICES_DATA:
			snprintf(name, sizeof(name), "boot_services_data%d",
				 type_count[md->type]++);
			break;
		default:
			continue;
		}

		if (i >= EFI_DEBUGFS_MAX_BLOBS) {
			pr_warn("More then %d EFI boot service segments, only showing first %d in debugfs\n",
				EFI_DEBUGFS_MAX_BLOBS, EFI_DEBUGFS_MAX_BLOBS);
			break;
		}

		debugfs_blob[i].size = md->num_pages << EFI_PAGE_SHIFT;
		debugfs_blob[i].data = memremap(md->phys_addr,
						debugfs_blob[i].size,
						MEMREMAP_WB);
		if (!debugfs_blob[i].data)
			continue;

		debugfs_create_blob(name, 0400, efi_debugfs, &debugfs_blob[i]);
		i++;
	}
}
#else
static inline void efi_debugfs_init(void) {}
#endif

/*
 * We register the efi subsystem with the firmware subsystem and the
 * efivars subsystem with the efi subsystem, if the system was booted with
 * EFI.
 */
static int __init efisubsys_init(void)
{
	int error;

	if (!efi_enabled(EFI_RUNTIME_SERVICES))
		efi.runtime_supported_mask = 0;

	if (!efi_enabled(EFI_BOOT))
		return 0;

	if (efi.runtime_supported_mask) {
		/*
		 * Since we process only one efi_runtime_service() at a time, an
		 * ordered workqueue (which creates only one execution context)
		 * should suffice for all our needs.
		 */
		efi_rts_wq = alloc_ordered_workqueue("efi_rts_wq", 0);
		if (!efi_rts_wq) {
			pr_err("Creating efi_rts_wq failed, EFI runtime services disabled.\n");
			clear_bit(EFI_RUNTIME_SERVICES, &efi.flags);
			efi.runtime_supported_mask = 0;
			return 0;
		}
	}

	if (efi_rt_services_supported(EFI_RT_SUPPORTED_TIME_SERVICES))
		platform_device_register_simple("rtc-efi", 0, NULL, 0);

	/* We register the efi directory at /sys/firmware/efi */
	efi_kobj = kobject_create_and_add("efi", firmware_kobj);
	if (!efi_kobj) {
		pr_err("efi: Firmware registration failed.\n");
		error = -ENOMEM;
		goto err_destroy_wq;
	}

	if (efi_rt_services_supported(EFI_RT_SUPPORTED_GET_VARIABLE |
				      EFI_RT_SUPPORTED_GET_NEXT_VARIABLE_NAME)) {
		error = generic_ops_register();
		if (error)
			goto err_put;
		efivar_ssdt_load();
		platform_device_register_simple("efivars", 0, NULL, 0);
	}

	error = sysfs_create_group(efi_kobj, &efi_subsys_attr_group);
	if (error) {
		pr_err("efi: Sysfs attribute export failed with error %d.\n",
		       error);
		goto err_unregister;
	}

	error = efi_runtime_map_init(efi_kobj);
	if (error)
		goto err_remove_group;

	/* and the standard mountpoint for efivarfs */
	error = sysfs_create_mount_point(efi_kobj, "efivars");
	if (error) {
		pr_err("efivars: Subsystem registration failed.\n");
		goto err_remove_group;
	}

	if (efi_enabled(EFI_DBG) && efi_enabled(EFI_PRESERVE_BS_REGIONS))
		efi_debugfs_init();

	return 0;

err_remove_group:
	sysfs_remove_group(efi_kobj, &efi_subsys_attr_group);
err_unregister:
	if (efi_rt_services_supported(EFI_RT_SUPPORTED_GET_VARIABLE |
				      EFI_RT_SUPPORTED_GET_NEXT_VARIABLE_NAME))
		generic_ops_unregister();
err_put:
	kobject_put(efi_kobj);
err_destroy_wq:
	if (efi_rts_wq)
		destroy_workqueue(efi_rts_wq);

	return error;
}

subsys_initcall(efisubsys_init);

/*
 * Find the efi memory descriptor for a given physical address.  Given a
 * physical address, determine if it exists within an EFI Memory Map entry,
 * and if so, populate the supplied memory descriptor with the appropriate
 * data.
 */
int efi_mem_desc_lookup(u64 phys_addr, efi_memory_desc_t *out_md)
{
	efi_memory_desc_t *md;

	if (!efi_enabled(EFI_MEMMAP)) {
		pr_err_once("EFI_MEMMAP is not enabled.\n");
		return -EINVAL;
	}

	if (!out_md) {
		pr_err_once("out_md is null.\n");
		return -EINVAL;
        }

	for_each_efi_memory_desc(md) {
		u64 size;
		u64 end;

		size = md->num_pages << EFI_PAGE_SHIFT;
		end = md->phys_addr + size;
		if (phys_addr >= md->phys_addr && phys_addr < end) {
			memcpy(out_md, md, sizeof(*out_md));
			return 0;
		}
	}
	return -ENOENT;
}

/*
 * Calculate the highest address of an efi memory descriptor.
 */
u64 __init efi_mem_desc_end(efi_memory_desc_t *md)
{
	u64 size = md->num_pages << EFI_PAGE_SHIFT;
	u64 end = md->phys_addr + size;
	return end;
}

void __init __weak efi_arch_mem_reserve(phys_addr_t addr, u64 size) {}

/**
 * efi_mem_reserve - Reserve an EFI memory region
 * @addr: Physical address to reserve
 * @size: Size of reservation
 *
 * Mark a region as reserved from general kernel allocation and
 * prevent it being released by efi_free_boot_services().
 *
 * This function should be called drivers once they've parsed EFI
 * configuration tables to figure out where their data lives, e.g.
 * efi_esrt_init().
 */
void __init efi_mem_reserve(phys_addr_t addr, u64 size)
{
	if (!memblock_is_region_reserved(addr, size))
		memblock_reserve(addr, size);

	/*
	 * Some architectures (x86) reserve all boot services ranges
	 * until efi_free_boot_services() because of buggy firmware
	 * implementations. This means the above memblock_reserve() is
	 * superfluous on x86 and instead what it needs to do is
	 * ensure the @start, @size is not freed.
	 */
	efi_arch_mem_reserve(addr, size);
}

static const efi_config_table_type_t common_tables[] __initconst = {
	{ACPI_20_TABLE_GUID,			&efi.acpi20,		"ACPI 2.0"	},
	{ACPI_TABLE_GUID,			&efi.acpi,		"ACPI"		},
	{SMBIOS_TABLE_GUID,			&efi.smbios,		"SMBIOS"	},
	{SMBIOS3_TABLE_GUID,			&efi.smbios3,		"SMBIOS 3.0"	},
	{EFI_SYSTEM_RESOURCE_TABLE_GUID,	&efi.esrt,		"ESRT"		},
	{EFI_MEMORY_ATTRIBUTES_TABLE_GUID,	&efi_mem_attr_table,	"MEMATTR"	},
	{LINUX_EFI_RANDOM_SEED_TABLE_GUID,	&efi_rng_seed,		"RNG"		},
	{LINUX_EFI_TPM_EVENT_LOG_GUID,		&efi.tpm_log,		"TPMEventLog"	},
	{LINUX_EFI_TPM_FINAL_LOG_GUID,		&efi.tpm_final_log,	"TPMFinalLog"	},
	{LINUX_EFI_MEMRESERVE_TABLE_GUID,	&mem_reserve,		"MEMRESERVE"	},
	{EFI_RT_PROPERTIES_TABLE_GUID,		&rt_prop,		"RTPROP"	},
#ifdef CONFIG_EFI_RCI2_TABLE
	{DELLEMC_EFI_RCI2_TABLE_GUID,		&rci2_table_phys			},
#endif
#ifdef CONFIG_LOAD_UEFI_KEYS
	{LINUX_EFI_MOK_VARIABLE_TABLE_GUID,	&efi.mokvar_table,	"MOKvar"	},
#endif
	{},
};

static __init int match_config_table(const efi_guid_t *guid,
				     unsigned long table,
				     const efi_config_table_type_t *table_types)
{
	int i;

	for (i = 0; efi_guidcmp(table_types[i].guid, NULL_GUID); i++) {
		if (!efi_guidcmp(*guid, table_types[i].guid)) {
			*(table_types[i].ptr) = table;
			if (table_types[i].name[0])
				pr_cont("%s=0x%lx ",
					table_types[i].name, table);
			return 1;
		}
	}

	return 0;
}

int __init efi_config_parse_tables(const efi_config_table_t *config_tables,
				   int count,
				   const efi_config_table_type_t *arch_tables)
{
	const efi_config_table_64_t *tbl64 = (void *)config_tables;
	const efi_config_table_32_t *tbl32 = (void *)config_tables;
	const efi_guid_t *guid;
	unsigned long table;
	int i;

	pr_info("");
	for (i = 0; i < count; i++) {
		if (!IS_ENABLED(CONFIG_X86)) {
			guid = &config_tables[i].guid;
			table = (unsigned long)config_tables[i].table;
		} else if (efi_enabled(EFI_64BIT)) {
			guid = &tbl64[i].guid;
			table = tbl64[i].table;

			if (IS_ENABLED(CONFIG_X86_32) &&
			    tbl64[i].table > U32_MAX) {
				pr_cont("\n");
				pr_err("Table located above 4GB, disabling EFI.\n");
				return -EINVAL;
			}
		} else {
			guid = &tbl32[i].guid;
			table = tbl32[i].table;
		}

		if (!match_config_table(guid, table, common_tables) && arch_tables)
			match_config_table(guid, table, arch_tables);
	}
	pr_cont("\n");
	set_bit(EFI_CONFIG_TABLES, &efi.flags);

	if (efi_rng_seed != EFI_INVALID_TABLE_ADDR) {
		struct linux_efi_random_seed *seed;
		u32 size = 0;

		seed = early_memremap(efi_rng_seed, sizeof(*seed));
		if (seed != NULL) {
<<<<<<< HEAD
			size = min(seed->size, EFI_RANDOM_SEED_SIZE);
=======
			size = min_t(u32, seed->size, SZ_1K); // sanity check
>>>>>>> d773f581
			early_memunmap(seed, sizeof(*seed));
		} else {
			pr_err("Could not map UEFI random seed!\n");
		}
		if (size > 0) {
			seed = early_memremap(efi_rng_seed,
					      sizeof(*seed) + size);
			if (seed != NULL) {
				add_bootloader_randomness(seed->bits, size);
				memzero_explicit(seed->bits, size);
				early_memunmap(seed, sizeof(*seed) + size);
			} else {
				pr_err("Could not map UEFI random seed!\n");
			}
		}
	}

	if (!IS_ENABLED(CONFIG_X86_32) && efi_enabled(EFI_MEMMAP))
		efi_memattr_init();

	efi_tpm_eventlog_init();

	if (mem_reserve != EFI_INVALID_TABLE_ADDR) {
		unsigned long prsv = mem_reserve;

		while (prsv) {
			struct linux_efi_memreserve *rsv;
			u8 *p;

			/*
			 * Just map a full page: that is what we will get
			 * anyway, and it permits us to map the entire entry
			 * before knowing its size.
			 */
			p = early_memremap(ALIGN_DOWN(prsv, PAGE_SIZE),
					   PAGE_SIZE);
			if (p == NULL) {
				pr_err("Could not map UEFI memreserve entry!\n");
				return -ENOMEM;
			}

			rsv = (void *)(p + prsv % PAGE_SIZE);

			/* reserve the entry itself */
			memblock_reserve(prsv,
					 struct_size(rsv, entry, rsv->size));

			for (i = 0; i < atomic_read(&rsv->count); i++) {
				memblock_reserve(rsv->entry[i].base,
						 rsv->entry[i].size);
			}

			prsv = rsv->next;
			early_memunmap(p, PAGE_SIZE);
		}
	}

	if (rt_prop != EFI_INVALID_TABLE_ADDR) {
		efi_rt_properties_table_t *tbl;

		tbl = early_memremap(rt_prop, sizeof(*tbl));
		if (tbl) {
			efi.runtime_supported_mask &= tbl->runtime_services_supported;
			early_memunmap(tbl, sizeof(*tbl));
		}
	}

	return 0;
}

int __init efi_systab_check_header(const efi_table_hdr_t *systab_hdr,
				   int min_major_version)
{
	if (systab_hdr->signature != EFI_SYSTEM_TABLE_SIGNATURE) {
		pr_err("System table signature incorrect!\n");
		return -EINVAL;
	}

	if ((systab_hdr->revision >> 16) < min_major_version)
		pr_err("Warning: System table version %d.%02d, expected %d.00 or greater!\n",
		       systab_hdr->revision >> 16,
		       systab_hdr->revision & 0xffff,
		       min_major_version);

	return 0;
}

#ifndef CONFIG_IA64
static const efi_char16_t *__init map_fw_vendor(unsigned long fw_vendor,
						size_t size)
{
	const efi_char16_t *ret;

	ret = early_memremap_ro(fw_vendor, size);
	if (!ret)
		pr_err("Could not map the firmware vendor!\n");
	return ret;
}

static void __init unmap_fw_vendor(const void *fw_vendor, size_t size)
{
	early_memunmap((void *)fw_vendor, size);
}
#else
#define map_fw_vendor(p, s)	__va(p)
#define unmap_fw_vendor(v, s)
#endif

void __init efi_systab_report_header(const efi_table_hdr_t *systab_hdr,
				     unsigned long fw_vendor)
{
	char vendor[100] = "unknown";
	const efi_char16_t *c16;
	size_t i;

	c16 = map_fw_vendor(fw_vendor, sizeof(vendor) * sizeof(efi_char16_t));
	if (c16) {
		for (i = 0; i < sizeof(vendor) - 1 && c16[i]; ++i)
			vendor[i] = c16[i];
		vendor[i] = '\0';

		unmap_fw_vendor(c16, sizeof(vendor) * sizeof(efi_char16_t));
	}

	pr_info("EFI v%u.%.02u by %s\n",
		systab_hdr->revision >> 16,
		systab_hdr->revision & 0xffff,
		vendor);

	if (IS_ENABLED(CONFIG_X86_64) &&
	    systab_hdr->revision > EFI_1_10_SYSTEM_TABLE_REVISION &&
	    !strcmp(vendor, "Apple")) {
		pr_info("Apple Mac detected, using EFI v1.10 runtime services only\n");
		efi.runtime_version = EFI_1_10_SYSTEM_TABLE_REVISION;
	}
}

static __initdata char memory_type_name[][13] = {
	"Reserved",
	"Loader Code",
	"Loader Data",
	"Boot Code",
	"Boot Data",
	"Runtime Code",
	"Runtime Data",
	"Conventional",
	"Unusable",
	"ACPI Reclaim",
	"ACPI Mem NVS",
	"MMIO",
	"MMIO Port",
	"PAL Code",
	"Persistent",
};

char * __init efi_md_typeattr_format(char *buf, size_t size,
				     const efi_memory_desc_t *md)
{
	char *pos;
	int type_len;
	u64 attr;

	pos = buf;
	if (md->type >= ARRAY_SIZE(memory_type_name))
		type_len = snprintf(pos, size, "[type=%u", md->type);
	else
		type_len = snprintf(pos, size, "[%-*s",
				    (int)(sizeof(memory_type_name[0]) - 1),
				    memory_type_name[md->type]);
	if (type_len >= size)
		return buf;

	pos += type_len;
	size -= type_len;

	attr = md->attribute;
	if (attr & ~(EFI_MEMORY_UC | EFI_MEMORY_WC | EFI_MEMORY_WT |
		     EFI_MEMORY_WB | EFI_MEMORY_UCE | EFI_MEMORY_RO |
		     EFI_MEMORY_WP | EFI_MEMORY_RP | EFI_MEMORY_XP |
		     EFI_MEMORY_NV | EFI_MEMORY_SP | EFI_MEMORY_CPU_CRYPTO |
		     EFI_MEMORY_RUNTIME | EFI_MEMORY_MORE_RELIABLE))
		snprintf(pos, size, "|attr=0x%016llx]",
			 (unsigned long long)attr);
	else
		snprintf(pos, size,
			 "|%3s|%2s|%2s|%2s|%2s|%2s|%2s|%2s|%2s|%3s|%2s|%2s|%2s|%2s]",
			 attr & EFI_MEMORY_RUNTIME		? "RUN" : "",
			 attr & EFI_MEMORY_MORE_RELIABLE	? "MR"  : "",
			 attr & EFI_MEMORY_CPU_CRYPTO   	? "CC"  : "",
			 attr & EFI_MEMORY_SP			? "SP"  : "",
			 attr & EFI_MEMORY_NV			? "NV"  : "",
			 attr & EFI_MEMORY_XP			? "XP"  : "",
			 attr & EFI_MEMORY_RP			? "RP"  : "",
			 attr & EFI_MEMORY_WP			? "WP"  : "",
			 attr & EFI_MEMORY_RO			? "RO"  : "",
			 attr & EFI_MEMORY_UCE			? "UCE" : "",
			 attr & EFI_MEMORY_WB			? "WB"  : "",
			 attr & EFI_MEMORY_WT			? "WT"  : "",
			 attr & EFI_MEMORY_WC			? "WC"  : "",
			 attr & EFI_MEMORY_UC			? "UC"  : "");
	return buf;
}

/*
 * IA64 has a funky EFI memory map that doesn't work the same way as
 * other architectures.
 */
#ifndef CONFIG_IA64
/*
 * efi_mem_attributes - lookup memmap attributes for physical address
 * @phys_addr: the physical address to lookup
 *
 * Search in the EFI memory map for the region covering
 * @phys_addr. Returns the EFI memory attributes if the region
 * was found in the memory map, 0 otherwise.
 */
u64 efi_mem_attributes(unsigned long phys_addr)
{
	efi_memory_desc_t *md;

	if (!efi_enabled(EFI_MEMMAP))
		return 0;

	for_each_efi_memory_desc(md) {
		if ((md->phys_addr <= phys_addr) &&
		    (phys_addr < (md->phys_addr +
		    (md->num_pages << EFI_PAGE_SHIFT))))
			return md->attribute;
	}
	return 0;
}

/*
 * efi_mem_type - lookup memmap type for physical address
 * @phys_addr: the physical address to lookup
 *
 * Search in the EFI memory map for the region covering @phys_addr.
 * Returns the EFI memory type if the region was found in the memory
 * map, -EINVAL otherwise.
 */
int efi_mem_type(unsigned long phys_addr)
{
	const efi_memory_desc_t *md;

	if (!efi_enabled(EFI_MEMMAP))
		return -ENOTSUPP;

	for_each_efi_memory_desc(md) {
		if ((md->phys_addr <= phys_addr) &&
		    (phys_addr < (md->phys_addr +
				  (md->num_pages << EFI_PAGE_SHIFT))))
			return md->type;
	}
	return -EINVAL;
}
#endif

int efi_status_to_err(efi_status_t status)
{
	int err;

	switch (status) {
	case EFI_SUCCESS:
		err = 0;
		break;
	case EFI_INVALID_PARAMETER:
		err = -EINVAL;
		break;
	case EFI_OUT_OF_RESOURCES:
		err = -ENOSPC;
		break;
	case EFI_DEVICE_ERROR:
		err = -EIO;
		break;
	case EFI_WRITE_PROTECTED:
		err = -EROFS;
		break;
	case EFI_SECURITY_VIOLATION:
		err = -EACCES;
		break;
	case EFI_NOT_FOUND:
		err = -ENOENT;
		break;
	case EFI_ABORTED:
		err = -EINTR;
		break;
	default:
		err = -EINVAL;
	}

	return err;
}

static DEFINE_SPINLOCK(efi_mem_reserve_persistent_lock);
static struct linux_efi_memreserve *efi_memreserve_root __ro_after_init;

static int __init efi_memreserve_map_root(void)
{
	if (mem_reserve == EFI_INVALID_TABLE_ADDR)
		return -ENODEV;

	efi_memreserve_root = memremap(mem_reserve,
				       sizeof(*efi_memreserve_root),
				       MEMREMAP_WB);
	if (WARN_ON_ONCE(!efi_memreserve_root))
		return -ENOMEM;
	return 0;
}

static int efi_mem_reserve_iomem(phys_addr_t addr, u64 size)
{
	struct resource *res, *parent;
	int ret;

	res = kzalloc(sizeof(struct resource), GFP_ATOMIC);
	if (!res)
		return -ENOMEM;

	res->name	= "reserved";
	res->flags	= IORESOURCE_MEM;
	res->start	= addr;
	res->end	= addr + size - 1;

	/* we expect a conflict with a 'System RAM' region */
	parent = request_resource_conflict(&iomem_resource, res);
	ret = parent ? request_resource(parent, res) : 0;

	/*
	 * Given that efi_mem_reserve_iomem() can be called at any
	 * time, only call memblock_reserve() if the architecture
	 * keeps the infrastructure around.
	 */
	if (IS_ENABLED(CONFIG_ARCH_KEEP_MEMBLOCK) && !ret)
		memblock_reserve(addr, size);

	return ret;
}

int __ref efi_mem_reserve_persistent(phys_addr_t addr, u64 size)
{
	struct linux_efi_memreserve *rsv;
	unsigned long prsv;
	int rc, index;

	if (efi_memreserve_root == (void *)ULONG_MAX)
		return -ENODEV;

	if (!efi_memreserve_root) {
		rc = efi_memreserve_map_root();
		if (rc)
			return rc;
	}

	/* first try to find a slot in an existing linked list entry */
	for (prsv = efi_memreserve_root->next; prsv; ) {
		rsv = memremap(prsv, sizeof(*rsv), MEMREMAP_WB);
		if (!rsv)
			return -ENOMEM;
		index = atomic_fetch_add_unless(&rsv->count, 1, rsv->size);
		if (index < rsv->size) {
			rsv->entry[index].base = addr;
			rsv->entry[index].size = size;

			memunmap(rsv);
			return efi_mem_reserve_iomem(addr, size);
		}
		prsv = rsv->next;
		memunmap(rsv);
	}

	/* no slot found - allocate a new linked list entry */
	rsv = (struct linux_efi_memreserve *)__get_free_page(GFP_ATOMIC);
	if (!rsv)
		return -ENOMEM;

	rc = efi_mem_reserve_iomem(__pa(rsv), SZ_4K);
	if (rc) {
		free_page((unsigned long)rsv);
		return rc;
	}

	/*
	 * The memremap() call above assumes that a linux_efi_memreserve entry
	 * never crosses a page boundary, so let's ensure that this remains true
	 * even when kexec'ing a 4k pages kernel from a >4k pages kernel, by
	 * using SZ_4K explicitly in the size calculation below.
	 */
	rsv->size = EFI_MEMRESERVE_COUNT(SZ_4K);
	atomic_set(&rsv->count, 1);
	rsv->entry[0].base = addr;
	rsv->entry[0].size = size;

	spin_lock(&efi_mem_reserve_persistent_lock);
	rsv->next = efi_memreserve_root->next;
	efi_memreserve_root->next = __pa(rsv);
	spin_unlock(&efi_mem_reserve_persistent_lock);

	return efi_mem_reserve_iomem(addr, size);
}

static int __init efi_memreserve_root_init(void)
{
	if (efi_memreserve_root)
		return 0;
	if (efi_memreserve_map_root())
		efi_memreserve_root = (void *)ULONG_MAX;
	return 0;
}
early_initcall(efi_memreserve_root_init);

#ifdef CONFIG_KEXEC
static int update_efi_random_seed(struct notifier_block *nb,
				  unsigned long code, void *unused)
{
	struct linux_efi_random_seed *seed;
	u32 size = 0;

	if (!kexec_in_progress)
		return NOTIFY_DONE;

	seed = memremap(efi_rng_seed, sizeof(*seed), MEMREMAP_WB);
	if (seed != NULL) {
		size = min(seed->size, EFI_RANDOM_SEED_SIZE);
		memunmap(seed);
	} else {
		pr_err("Could not map UEFI random seed!\n");
	}
	if (size > 0) {
		seed = memremap(efi_rng_seed, sizeof(*seed) + size,
				MEMREMAP_WB);
		if (seed != NULL) {
			seed->size = size;
			get_random_bytes(seed->bits, seed->size);
			memunmap(seed);
		} else {
			pr_err("Could not map UEFI random seed!\n");
		}
	}
	return NOTIFY_DONE;
}

static struct notifier_block efi_random_seed_nb = {
	.notifier_call = update_efi_random_seed,
};

static int __init register_update_efi_random_seed(void)
{
	if (efi_rng_seed == EFI_INVALID_TABLE_ADDR)
		return 0;
	return register_reboot_notifier(&efi_random_seed_nb);
}
late_initcall(register_update_efi_random_seed);
#endif<|MERGE_RESOLUTION|>--- conflicted
+++ resolved
@@ -593,11 +593,7 @@
 
 		seed = early_memremap(efi_rng_seed, sizeof(*seed));
 		if (seed != NULL) {
-<<<<<<< HEAD
-			size = min(seed->size, EFI_RANDOM_SEED_SIZE);
-=======
 			size = min_t(u32, seed->size, SZ_1K); // sanity check
->>>>>>> d773f581
 			early_memunmap(seed, sizeof(*seed));
 		} else {
 			pr_err("Could not map UEFI random seed!\n");
