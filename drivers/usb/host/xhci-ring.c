--- conflicted
+++ resolved
@@ -808,114 +808,6 @@
 
 static int xhci_td_cleanup(struct xhci_hcd *xhci, struct xhci_td *td,
 			   struct xhci_ring *ep_ring, int status)
-<<<<<<< HEAD
-=======
-{
-	struct urb *urb = NULL;
-
-	/* Clean up the endpoint's TD list */
-	urb = td->urb;
-
-	/* if a bounce buffer was used to align this td then unmap it */
-	xhci_unmap_td_bounce_buffer(xhci, ep_ring, td);
-
-	/* Do one last check of the actual transfer length.
-	 * If the host controller said we transferred more data than the buffer
-	 * length, urb->actual_length will be a very big number (since it's
-	 * unsigned).  Play it safe and say we didn't transfer anything.
-	 */
-	if (urb->actual_length > urb->transfer_buffer_length) {
-		xhci_warn(xhci, "URB req %u and actual %u transfer length mismatch\n",
-			  urb->transfer_buffer_length, urb->actual_length);
-		urb->actual_length = 0;
-		status = 0;
-	}
-	list_del_init(&td->td_list);
-	/* Was this TD slated to be cancelled but completed anyway? */
-	if (!list_empty(&td->cancelled_td_list))
-		list_del_init(&td->cancelled_td_list);
-
-	inc_td_cnt(urb);
-	/* Giveback the urb when all the tds are completed */
-	if (last_td_in_urb(td)) {
-		if ((urb->actual_length != urb->transfer_buffer_length &&
-		     (urb->transfer_flags & URB_SHORT_NOT_OK)) ||
-		    (status != 0 && !usb_endpoint_xfer_isoc(&urb->ep->desc)))
-			xhci_dbg(xhci, "Giveback URB %p, len = %d, expected = %d, status = %d\n",
-				 urb, urb->actual_length,
-				 urb->transfer_buffer_length, status);
-
-		/* set isoc urb status to 0 just as EHCI, UHCI, and OHCI */
-		if (usb_pipetype(urb->pipe) == PIPE_ISOCHRONOUS)
-			status = 0;
-		xhci_giveback_urb_in_irq(xhci, td, status);
-	}
-
-	return 0;
-}
-
-static int xhci_reset_halted_ep(struct xhci_hcd *xhci, unsigned int slot_id,
-				unsigned int ep_index, enum xhci_ep_reset_type reset_type)
-{
-	struct xhci_command *command;
-	int ret = 0;
-
-	command = xhci_alloc_command(xhci, false, GFP_ATOMIC);
-	if (!command) {
-		ret = -ENOMEM;
-		goto done;
-	}
-
-	ret = xhci_queue_reset_ep(xhci, command, slot_id, ep_index, reset_type);
-done:
-	if (ret)
-		xhci_err(xhci, "ERROR queuing reset endpoint for slot %d ep_index %d, %d\n",
-			 slot_id, ep_index, ret);
-	return ret;
-}
-
-static void xhci_handle_halted_endpoint(struct xhci_hcd *xhci,
-				struct xhci_virt_ep *ep, unsigned int stream_id,
-				struct xhci_td *td,
-				enum xhci_ep_reset_type reset_type)
-{
-	unsigned int slot_id = ep->vdev->slot_id;
-	int err;
-
-	/*
-	 * Avoid resetting endpoint if link is inactive. Can cause host hang.
-	 * Device will be reset soon to recover the link so don't do anything
-	 */
-	if (ep->vdev->flags & VDEV_PORT_ERROR)
-		return;
-
-	ep->ep_state |= EP_HALTED;
-
-	err = xhci_reset_halted_ep(xhci, slot_id, ep->ep_index, reset_type);
-	if (err)
-		return;
-
-	if (reset_type == EP_HARD_RESET) {
-		ep->ep_state |= EP_HARD_CLEAR_TOGGLE;
-		xhci_cleanup_stalled_ring(xhci, slot_id, ep->ep_index, stream_id,
-					  td);
-	}
-	xhci_ring_cmd_db(xhci);
-}
-
-/*
- * When we get a command completion for a Stop Endpoint Command, we need to
- * unlink any cancelled TDs from the ring.  There are two ways to do that:
- *
- *  1. If the HW was in the middle of processing the TD that needs to be
- *     cancelled, then we must move the ring's dequeue pointer past the last TRB
- *     in the TD with a Set Dequeue Pointer Command.
- *  2. Otherwise, we turn all the TRBs in the TD into No-op TRBs (with the chain
- *     bit cleared) so that the HW will skip over them.
- */
-static void xhci_handle_cmd_stop_ep(struct xhci_hcd *xhci, int slot_id,
-		union xhci_trb *trb, struct xhci_event_cmd *event)
->>>>>>> 3a9f1b90
 {
 	struct urb *urb = NULL;
 
@@ -2288,7 +2180,6 @@
 	return 0;
 }
 
-<<<<<<< HEAD
 static int finish_td(struct xhci_hcd *xhci, struct xhci_virt_ep *ep,
 		     struct xhci_ring *ep_ring, struct xhci_td *td,
 		     u32 trb_comp_code)
@@ -2296,18 +2187,6 @@
 	struct xhci_ep_ctx *ep_ctx;
 
 	ep_ctx = xhci_get_ep_ctx(xhci, ep->vdev->out_ctx, ep->ep_index);
-=======
-static int finish_td(struct xhci_hcd *xhci, struct xhci_td *td,
-	struct xhci_transfer_event *event, struct xhci_virt_ep *ep)
-{
-	struct xhci_ep_ctx *ep_ctx;
-	struct xhci_ring *ep_ring;
-	u32 trb_comp_code;
-
-	ep_ring = xhci_dma_to_transfer_ring(ep, le64_to_cpu(event->buffer));
-	ep_ctx = xhci_get_ep_ctx(xhci, ep->vdev->out_ctx, ep->ep_index);
-	trb_comp_code = GET_COMP_CODE(le32_to_cpu(event->transfer_len));
->>>>>>> 3a9f1b90
 
 	switch (trb_comp_code) {
 	case COMP_STOPPED_LENGTH_INVALID:
@@ -2365,7 +2244,6 @@
 		 * stall later. Hub TT buffer should only be cleared for FS/LS
 		 * devices behind HS hubs for functional stalls.
 		 */
-<<<<<<< HEAD
 		if (ep->ep_index != 0)
 			xhci_clear_hub_tt_buffer(xhci, td, ep);
 
@@ -2383,20 +2261,6 @@
 	ep_ring->num_trbs_free += td->num_trbs - 1;
 	inc_deq(xhci, ep_ring);
 
-=======
-		if ((ep->ep_index != 0) || (trb_comp_code != COMP_STALL_ERROR))
-			xhci_clear_hub_tt_buffer(xhci, td, ep);
-
-		xhci_handle_halted_endpoint(xhci, ep, ep_ring->stream_id, td,
-					     EP_HARD_RESET);
-	} else {
-		/* Update ring dequeue pointer */
-		while (ep_ring->dequeue != td->last_trb)
-			inc_deq(xhci, ep_ring);
-		inc_deq(xhci, ep_ring);
-	}
-
->>>>>>> 3a9f1b90
 	return xhci_td_cleanup(xhci, td, ep_ring, td->status);
 }
 
@@ -2418,15 +2282,9 @@
 /*
  * Process control tds, update urb status and actual_length.
  */
-<<<<<<< HEAD
 static int process_ctrl_td(struct xhci_hcd *xhci, struct xhci_virt_ep *ep,
 		struct xhci_ring *ep_ring,  struct xhci_td *td,
 			   union xhci_trb *ep_trb, struct xhci_transfer_event *event)
-=======
-static int process_ctrl_td(struct xhci_hcd *xhci, struct xhci_td *td,
-	union xhci_trb *ep_trb, struct xhci_transfer_event *event,
-	struct xhci_virt_ep *ep)
->>>>>>> 3a9f1b90
 {
 	struct xhci_ep_ctx *ep_ctx;
 	u32 trb_comp_code;
@@ -2514,25 +2372,15 @@
 		td->urb->actual_length = requested;
 
 finish_td:
-<<<<<<< HEAD
 	return finish_td(xhci, ep, ep_ring, td, trb_comp_code);
-=======
-	return finish_td(xhci, td, event, ep);
->>>>>>> 3a9f1b90
 }
 
 /*
  * Process isochronous tds, update urb packet status and actual_length.
  */
-<<<<<<< HEAD
 static int process_isoc_td(struct xhci_hcd *xhci, struct xhci_virt_ep *ep,
 		struct xhci_ring *ep_ring, struct xhci_td *td,
 		union xhci_trb *ep_trb, struct xhci_transfer_event *event)
-=======
-static int process_isoc_td(struct xhci_hcd *xhci, struct xhci_td *td,
-	union xhci_trb *ep_trb, struct xhci_transfer_event *event,
-	struct xhci_virt_ep *ep)
->>>>>>> 3a9f1b90
 {
 	struct urb_priv *urb_priv;
 	int idx;
@@ -2609,11 +2457,7 @@
 
 	td->urb->actual_length += frame->actual_length;
 
-<<<<<<< HEAD
 	return finish_td(xhci, ep, ep_ring, td, trb_comp_code);
-=======
-	return finish_td(xhci, td, event, ep);
->>>>>>> 3a9f1b90
 }
 
 static int skip_isoc_td(struct xhci_hcd *xhci, struct xhci_td *td,
@@ -2634,14 +2478,9 @@
 	frame->actual_length = 0;
 
 	/* Update ring dequeue pointer */
-<<<<<<< HEAD
 	ep->ring->dequeue = td->last_trb;
 	ep->ring->deq_seg = td->last_trb_seg;
 	ep->ring->num_trbs_free += td->num_trbs - 1;
-=======
-	while (ep->ring->dequeue != td->last_trb)
-		inc_deq(xhci, ep->ring);
->>>>>>> 3a9f1b90
 	inc_deq(xhci, ep->ring);
 
 	return xhci_td_cleanup(xhci, td, ep->ring, status);
@@ -2650,25 +2489,15 @@
 /*
  * Process bulk and interrupt tds, update urb status and actual_length.
  */
-<<<<<<< HEAD
 static int process_bulk_intr_td(struct xhci_hcd *xhci, struct xhci_virt_ep *ep,
 		struct xhci_ring *ep_ring, struct xhci_td *td,
 		union xhci_trb *ep_trb, struct xhci_transfer_event *event)
-=======
-static int process_bulk_intr_td(struct xhci_hcd *xhci, struct xhci_td *td,
-	union xhci_trb *ep_trb, struct xhci_transfer_event *event,
-	struct xhci_virt_ep *ep)
->>>>>>> 3a9f1b90
 {
 	struct xhci_slot_ctx *slot_ctx;
 	u32 trb_comp_code;
 	u32 remaining, requested, ep_trb_len;
 
 	slot_ctx = xhci_get_slot_ctx(xhci, ep->vdev->out_ctx);
-<<<<<<< HEAD
-=======
-	ep_ring = xhci_dma_to_transfer_ring(ep, le64_to_cpu(event->buffer));
->>>>>>> 3a9f1b90
 	trb_comp_code = GET_COMP_CODE(le32_to_cpu(event->transfer_len));
 	remaining = EVENT_TRB_LEN(le32_to_cpu(event->transfer_len));
 	ep_trb_len = TRB_LEN(le32_to_cpu(ep_trb->generic.field[2]));
@@ -2728,12 +2557,8 @@
 			  remaining);
 		td->urb->actual_length = 0;
 	}
-<<<<<<< HEAD
 
 	return finish_td(xhci, ep, ep_ring, td, trb_comp_code);
-=======
-	return finish_td(xhci, td, event, ep);
->>>>>>> 3a9f1b90
 }
 
 /*
@@ -2787,19 +2612,8 @@
 		case COMP_USB_TRANSACTION_ERROR:
 		case COMP_INVALID_STREAM_TYPE_ERROR:
 		case COMP_INVALID_STREAM_ID_ERROR:
-<<<<<<< HEAD
 			xhci_handle_halted_endpoint(xhci, ep, 0, NULL,
 						    EP_SOFT_RESET);
-=======
-			xhci_dbg(xhci, "Stream transaction error ep %u no id\n",
-				 ep_index);
-			if (ep->err_count++ > MAX_SOFT_RETRY)
-				xhci_handle_halted_endpoint(xhci, ep, 0, NULL,
-							    EP_HARD_RESET);
-			else
-				xhci_handle_halted_endpoint(xhci, ep, 0, NULL,
-							    EP_SOFT_RESET);
->>>>>>> 3a9f1b90
 			goto cleanup;
 		case COMP_RING_UNDERRUN:
 		case COMP_RING_OVERRUN:
@@ -3086,19 +2900,11 @@
 
 		/* update the urb's actual_length and give back to the core */
 		if (usb_endpoint_xfer_control(&td->urb->ep->desc))
-<<<<<<< HEAD
 			process_ctrl_td(xhci, ep, ep_ring, td, ep_trb, event);
 		else if (usb_endpoint_xfer_isoc(&td->urb->ep->desc))
 			process_isoc_td(xhci, ep, ep_ring, td, ep_trb, event);
 		else
 			process_bulk_intr_td(xhci, ep, ep_ring, td, ep_trb, event);
-=======
-			process_ctrl_td(xhci, td, ep_trb, event, ep);
-		else if (usb_endpoint_xfer_isoc(&td->urb->ep->desc))
-			process_isoc_td(xhci, td, ep_trb, event, ep);
-		else
-			process_bulk_intr_td(xhci, td, ep_trb, event, ep);
->>>>>>> 3a9f1b90
 cleanup:
 		handling_skipped_tds = ep->skip &&
 			trb_comp_code != COMP_MISSED_SERVICE_ERROR &&
