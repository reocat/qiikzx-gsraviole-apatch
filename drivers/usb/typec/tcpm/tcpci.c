--- conflicted
+++ resolved
@@ -343,11 +343,7 @@
 		threshold = AUTO_DISCHARGE_DEFAULT_THRESHOLD_MV;
 	}
 
-<<<<<<< HEAD
-	threshold = threshold / TCPC_VBUS_SINK_DISCONNECT_THRESH_LSB;
-=======
 	threshold = threshold / TCPC_VBUS_SINK_DISCONNECT_THRESH_LSB_MV;
->>>>>>> a34582fe
 
 	if (threshold > TCPC_VBUS_SINK_DISCONNECT_THRESH_MAX)
 		return -EINVAL;
@@ -361,15 +357,12 @@
 	struct tcpci *tcpci = tcpc_to_tcpci(dev);
 	int ret;
 
-<<<<<<< HEAD
 	if (tcpci->data->enable_frs) {
 		ret = tcpci->data->enable_frs(tcpci, tcpci->data, enable);
 		if (ret < 0)
 			return ret;
 	}
 
-=======
->>>>>>> a34582fe
 	/* To prevent disconnect during FRS, set disconnect threshold to 3.5V */
 	ret = tcpci_write16(tcpci, TCPC_VBUS_SINK_DISCONNECT_THRESH, enable ? 0 : 0x8c);
 	if (ret < 0)
@@ -381,22 +374,12 @@
 	return ret;
 }
 
-<<<<<<< HEAD
-static int tcpci_frs_sourcing_vbus(struct tcpc_dev *dev)
-=======
 static void tcpci_frs_sourcing_vbus(struct tcpc_dev *dev)
->>>>>>> a34582fe
 {
 	struct tcpci *tcpci = tcpc_to_tcpci(dev);
 
 	if (tcpci->data->frs_sourcing_vbus)
-<<<<<<< HEAD
-		return tcpci->data->frs_sourcing_vbus(tcpci, tcpci->data);
-
-	return 0;
-=======
 		tcpci->data->frs_sourcing_vbus(tcpci, tcpci->data);
->>>>>>> a34582fe
 }
 
 static int tcpci_set_bist_data(struct tcpc_dev *tcpc, bool enable)
@@ -465,7 +448,6 @@
 	return !!(reg & TCPC_POWER_STATUS_VBUS_PRES);
 }
 
-<<<<<<< HEAD
 static int tcpci_set_current_limit(struct tcpc_dev *tcpc, u32 max_ma, u32 mv)
 {
 	struct tcpci *tcpci = tcpc_to_tcpci(tcpc);
@@ -496,8 +478,6 @@
 	return 0;
 }
 
-=======
->>>>>>> a34582fe
 static bool tcpci_is_vbus_vsafe0v(struct tcpc_dev *tcpc)
 {
 	struct tcpci *tcpci = tcpc_to_tcpci(tcpc);
@@ -576,7 +556,6 @@
 
 		/* Payload + header + TCPC_TX_BYTE_CNT */
 		buf[pos++] = cnt + 2;
-<<<<<<< HEAD
 
 		if (msg)
 			memcpy(&buf[pos], &msg->header, sizeof(msg->header));
@@ -594,25 +573,6 @@
 		ret = regmap_write(tcpci->regmap, TCPC_TX_BYTE_CNT, cnt + 2);
 		if (ret < 0)
 			return ret;
-=======
-
-		if (msg)
-			memcpy(&buf[pos], &msg->header, sizeof(msg->header));
-
-		pos += sizeof(header);
-
-		if (cnt > 0)
-			memcpy(&buf[pos], msg->payload, cnt);
-
-		pos += cnt;
-		ret = regmap_raw_write(tcpci->regmap, TCPC_TX_BYTE_CNT, buf, pos);
-		if (ret < 0)
-			return ret;
-	} else {
-		ret = regmap_write(tcpci->regmap, TCPC_TX_BYTE_CNT, cnt + 2);
-		if (ret < 0)
-			return ret;
->>>>>>> a34582fe
 
 		ret = tcpci_write16(tcpci, TCPC_TX_HDR, header);
 		if (ret < 0)
@@ -848,15 +808,11 @@
 	tcpci->tcpc.set_roles = tcpci_set_roles;
 	tcpci->tcpc.pd_transmit = tcpci_pd_transmit;
 	tcpci->tcpc.set_bist_data = tcpci_set_bist_data;
-<<<<<<< HEAD
 	tcpci->tcpc.set_current_limit =  tcpci_set_current_limit;
 	tcpci->tcpc.set_pd_capable = tcpci_set_pd_capable;
 	tcpci->tcpc.enable_frs = tcpci_enable_frs;
 	tcpci->tcpc.frs_sourcing_vbus = tcpci_frs_sourcing_vbus;
 	tcpci->tcpc.check_contaminant = tcpci_check_contaminant;
-=======
-	tcpci->tcpc.enable_frs = tcpci_enable_frs;
-	tcpci->tcpc.frs_sourcing_vbus = tcpci_frs_sourcing_vbus;
 
 	if (tcpci->data->auto_discharge_disconnect) {
 		tcpci->tcpc.enable_auto_vbus_discharge = tcpci_enable_auto_vbus_discharge;
@@ -865,7 +821,6 @@
 		regmap_update_bits(tcpci->regmap, TCPC_POWER_CTRL, TCPC_POWER_CTRL_BLEED_DISCHARGE,
 				   TCPC_POWER_CTRL_BLEED_DISCHARGE);
 	}
->>>>>>> a34582fe
 
 	if (tcpci->data->vbus_vsafe0v)
 		tcpci->tcpc.is_vbus_vsafe0v = tcpci_is_vbus_vsafe0v;
