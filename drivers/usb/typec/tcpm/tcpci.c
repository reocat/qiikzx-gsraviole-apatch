--- conflicted
+++ resolved
@@ -299,7 +299,6 @@
 				enable ? TCPC_POWER_CTRL_VCONN_ENABLE : 0);
 }
 
-<<<<<<< HEAD
 static int tcpci_enable_auto_vbus_discharge(struct tcpc_dev *dev, bool enable)
 {
 	struct tcpci *tcpci = tcpc_to_tcpci(dev);
@@ -352,22 +351,27 @@
 	return tcpci_write16(tcpci, TCPC_VBUS_SINK_DISCONNECT_THRESH, threshold);
 }
 
-=======
->>>>>>> cc47b201
+static int tcpci_frs_sourcing_vbus(struct tcpc_dev *dev)
+{
+	struct tcpci *tcpci = tcpc_to_tcpci(dev);
+
+	if (tcpci->data->frs_sourcing_vbus)
+		return tcpci->data->frs_sourcing_vbus(tcpci, tcpci->data);
+
+	return 0;
+}
+
 static int tcpci_enable_frs(struct tcpc_dev *dev, bool enable)
 {
 	struct tcpci *tcpci = tcpc_to_tcpci(dev);
 	int ret;
 
-<<<<<<< HEAD
 	if (tcpci->data->enable_frs) {
 		ret = tcpci->data->enable_frs(tcpci, tcpci->data, enable);
 		if (ret < 0)
 			return ret;
 	}
 
-=======
->>>>>>> cc47b201
 	/* To prevent disconnect during FRS, set disconnect threshold to 3.5V */
 	ret = tcpci_write16(tcpci, TCPC_VBUS_SINK_DISCONNECT_THRESH, enable ? 0 : 0x8c);
 	if (ret < 0)
@@ -379,19 +383,6 @@
 	return ret;
 }
 
-<<<<<<< HEAD
-static int tcpci_frs_sourcing_vbus(struct tcpc_dev *dev)
-{
-	struct tcpci *tcpci = tcpc_to_tcpci(dev);
-
-	if (tcpci->data->frs_sourcing_vbus)
-		return tcpci->data->frs_sourcing_vbus(tcpci, tcpci->data);
-
-	return 0;
-}
-
-=======
->>>>>>> cc47b201
 static int tcpci_set_bist_data(struct tcpc_dev *tcpc, bool enable)
 {
 	struct tcpci *tcpci = tcpc_to_tcpci(tcpc);
@@ -565,21 +556,12 @@
 
 		pos += cnt;
 		ret = regmap_raw_write(tcpci->regmap, TCPC_TX_BYTE_CNT, buf, pos);
-<<<<<<< HEAD
 		if (ret < 0)
 			return ret;
 	} else {
 		ret = regmap_write(tcpci->regmap, TCPC_TX_BYTE_CNT, cnt + 2);
 		if (ret < 0)
 			return ret;
-=======
-		if (ret < 0)
-			return ret;
-	} else {
-		ret = regmap_write(tcpci->regmap, TCPC_TX_BYTE_CNT, cnt + 2);
-		if (ret < 0)
-			return ret;
->>>>>>> cc47b201
 
 		ret = tcpci_write16(tcpci, TCPC_TX_HDR, header);
 		if (ret < 0)
@@ -800,15 +782,11 @@
 	tcpci->tcpc.set_roles = tcpci_set_roles;
 	tcpci->tcpc.pd_transmit = tcpci_pd_transmit;
 	tcpci->tcpc.set_bist_data = tcpci_set_bist_data;
-<<<<<<< HEAD
 	tcpci->tcpc.set_current_limit =  tcpci_set_current_limit;
 	tcpci->tcpc.set_pd_capable = tcpci_set_pd_capable;
-	tcpci->tcpc.enable_frs = tcpci_enable_frs;
 	tcpci->tcpc.frs_sourcing_vbus = tcpci_frs_sourcing_vbus;
 	tcpci->tcpc.check_contaminant = tcpci_check_contaminant;
-=======
 	tcpci->tcpc.enable_frs = tcpci_enable_frs;
->>>>>>> cc47b201
 
 	err = tcpci_parse_config(tcpci);
 	if (err < 0)
