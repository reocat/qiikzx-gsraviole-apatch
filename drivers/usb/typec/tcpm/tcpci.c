// SPDX-License-Identifier: GPL-2.0+
/*
 * Copyright 2015-2017 Google, Inc
 *
 * USB Type-C Port Controller Interface.
 */

#include <linux/delay.h>
#include <linux/kernel.h>
#include <linux/module.h>
#include <linux/i2c.h>
#include <linux/interrupt.h>
#include <linux/property.h>
#include <linux/regmap.h>
#include <linux/usb/pd.h>
#include <linux/usb/tcpm.h>
#include <linux/usb/typec.h>

#include "tcpci.h"

#define	PD_RETRY_COUNT_DEFAULT			3
#define	PD_RETRY_COUNT_3_0_OR_HIGHER		2
#define	AUTO_DISCHARGE_DEFAULT_THRESHOLD_MV	3500
#define	AUTO_DISCHARGE_PD_HEADROOM_MV		850
#define	AUTO_DISCHARGE_PPS_HEADROOM_MV		1250

#define tcpc_presenting_rd(reg, cc) \
	(!(TCPC_ROLE_CTRL_DRP & (reg)) && \
	 (((reg) & (TCPC_ROLE_CTRL_## cc ##_MASK << TCPC_ROLE_CTRL_## cc ##_SHIFT)) == \
	  (TCPC_ROLE_CTRL_CC_RD << TCPC_ROLE_CTRL_## cc ##_SHIFT)))

struct tcpci {
	struct device *dev;

	struct tcpm_port *port;

	struct regmap *regmap;

	bool controls_vbus;
	enum typec_port_type port_type;

	struct tcpc_dev tcpc;
	struct tcpci_data *data;
};

struct tcpci_chip {
	struct tcpci *tcpci;
	struct tcpci_data data;
};

struct tcpm_port *tcpci_get_tcpm_port(struct tcpci *tcpci)
{
	return tcpci->port;
}
EXPORT_SYMBOL_GPL(tcpci_get_tcpm_port);

static inline struct tcpci *tcpc_to_tcpci(struct tcpc_dev *tcpc)
{
	return container_of(tcpc, struct tcpci, tcpc);
}

static int tcpci_read16(struct tcpci *tcpci, unsigned int reg, u16 *val)
{
	return regmap_raw_read(tcpci->regmap, reg, val, sizeof(u16));
}

static int tcpci_write16(struct tcpci *tcpci, unsigned int reg, u16 val)
{
	return regmap_raw_write(tcpci->regmap, reg, &val, sizeof(u16));
}

static int tcpci_set_cc(struct tcpc_dev *tcpc, enum typec_cc_status cc)
{
	struct tcpci *tcpci = tcpc_to_tcpci(tcpc);
	unsigned int reg;
	int ret;

	switch (cc) {
	case TYPEC_CC_RA:
		reg = (TCPC_ROLE_CTRL_CC_RA << TCPC_ROLE_CTRL_CC1_SHIFT) |
			(TCPC_ROLE_CTRL_CC_RA << TCPC_ROLE_CTRL_CC2_SHIFT);
		break;
	case TYPEC_CC_RD:
		reg = (TCPC_ROLE_CTRL_CC_RD << TCPC_ROLE_CTRL_CC1_SHIFT) |
			(TCPC_ROLE_CTRL_CC_RD << TCPC_ROLE_CTRL_CC2_SHIFT);
		break;
	case TYPEC_CC_RP_DEF:
		reg = (TCPC_ROLE_CTRL_CC_RP << TCPC_ROLE_CTRL_CC1_SHIFT) |
			(TCPC_ROLE_CTRL_CC_RP << TCPC_ROLE_CTRL_CC2_SHIFT) |
			(TCPC_ROLE_CTRL_RP_VAL_DEF <<
			 TCPC_ROLE_CTRL_RP_VAL_SHIFT);
		break;
	case TYPEC_CC_RP_1_5:
		reg = (TCPC_ROLE_CTRL_CC_RP << TCPC_ROLE_CTRL_CC1_SHIFT) |
			(TCPC_ROLE_CTRL_CC_RP << TCPC_ROLE_CTRL_CC2_SHIFT) |
			(TCPC_ROLE_CTRL_RP_VAL_1_5 <<
			 TCPC_ROLE_CTRL_RP_VAL_SHIFT);
		break;
	case TYPEC_CC_RP_3_0:
		reg = (TCPC_ROLE_CTRL_CC_RP << TCPC_ROLE_CTRL_CC1_SHIFT) |
			(TCPC_ROLE_CTRL_CC_RP << TCPC_ROLE_CTRL_CC2_SHIFT) |
			(TCPC_ROLE_CTRL_RP_VAL_3_0 <<
			 TCPC_ROLE_CTRL_RP_VAL_SHIFT);
		break;
	case TYPEC_CC_OPEN:
	default:
		reg = (TCPC_ROLE_CTRL_CC_OPEN << TCPC_ROLE_CTRL_CC1_SHIFT) |
			(TCPC_ROLE_CTRL_CC_OPEN << TCPC_ROLE_CTRL_CC2_SHIFT);
		break;
	}

	ret = regmap_write(tcpci->regmap, TCPC_ROLE_CTRL, reg);
	if (ret < 0)
		return ret;

	return 0;
}

static int tcpci_start_toggling(struct tcpc_dev *tcpc,
				enum typec_port_type port_type,
				enum typec_cc_status cc)
{
	int ret;
	struct tcpci *tcpci = tcpc_to_tcpci(tcpc);
	unsigned int reg = TCPC_ROLE_CTRL_DRP;

	tcpci->port_type = port_type;

	if (port_type != TYPEC_PORT_DRP)
		return -EOPNOTSUPP;

	/* Handle vendor drp toggling */
	if (tcpci->data->start_drp_toggling) {
		ret = tcpci->data->start_drp_toggling(tcpci, tcpci->data, cc);
		if (ret < 0 || tcpci->data->override_toggling)
			return ret;
	}

	switch (cc) {
	default:
	case TYPEC_CC_RP_DEF:
		reg |= (TCPC_ROLE_CTRL_RP_VAL_DEF <<
			TCPC_ROLE_CTRL_RP_VAL_SHIFT);
		break;
	case TYPEC_CC_RP_1_5:
		reg |= (TCPC_ROLE_CTRL_RP_VAL_1_5 <<
			TCPC_ROLE_CTRL_RP_VAL_SHIFT);
		break;
	case TYPEC_CC_RP_3_0:
		reg |= (TCPC_ROLE_CTRL_RP_VAL_3_0 <<
			TCPC_ROLE_CTRL_RP_VAL_SHIFT);
		break;
	}

	if (cc == TYPEC_CC_RD)
		reg |= (TCPC_ROLE_CTRL_CC_RD << TCPC_ROLE_CTRL_CC1_SHIFT) |
			   (TCPC_ROLE_CTRL_CC_RD << TCPC_ROLE_CTRL_CC2_SHIFT);
	else
		reg |= (TCPC_ROLE_CTRL_CC_RP << TCPC_ROLE_CTRL_CC1_SHIFT) |
			   (TCPC_ROLE_CTRL_CC_RP << TCPC_ROLE_CTRL_CC2_SHIFT);
	ret = regmap_write(tcpci->regmap, TCPC_ROLE_CTRL, reg);
	if (ret < 0)
		return ret;
	return regmap_write(tcpci->regmap, TCPC_COMMAND,
			    TCPC_CMD_LOOK4CONNECTION);
}

static enum typec_cc_status tcpci_to_typec_cc(unsigned int cc, bool sink)
{
	switch (cc) {
	case 0x1:
		return sink ? TYPEC_CC_RP_DEF : TYPEC_CC_RA;
	case 0x2:
		return sink ? TYPEC_CC_RP_1_5 : TYPEC_CC_RD;
	case 0x3:
		if (sink)
			return TYPEC_CC_RP_3_0;
		fallthrough;
	case 0x0:
	default:
		return TYPEC_CC_OPEN;
	}
}

static int tcpci_get_cc(struct tcpc_dev *tcpc,
			enum typec_cc_status *cc1, enum typec_cc_status *cc2)
{
	struct tcpci *tcpci = tcpc_to_tcpci(tcpc);
	unsigned int reg, role_control;
	int ret;
	bool presenting_rd;

	ret = regmap_read(tcpci->regmap, TCPC_ROLE_CTRL, &role_control);
	if (ret < 0)
		return ret;

<<<<<<< HEAD
	/* DRP not set and CC1,CC2 = RD */
	presenting_rd = (role_control == ((TCPC_ROLE_CTRL_CC_RD <<
					   TCPC_ROLE_CTRL_CC1_SHIFT) |
					  (TCPC_ROLE_CTRL_CC_RD <<
					   TCPC_ROLE_CTRL_CC2_SHIFT)));
=======
>>>>>>> cc574f0d
	ret = regmap_read(tcpci->regmap, TCPC_CC_STATUS, &reg);
	if (ret < 0)
		return ret;

	dev_info(tcpci->dev,
		 "TCPM_DEBUG TCPC_CC_STATUS port_type:%#x status:%#x\n",
		 tcpci->port_type, reg);

	*cc1 = tcpci_to_typec_cc((reg >> TCPC_CC_STATUS_CC1_SHIFT) &
				 TCPC_CC_STATUS_CC1_MASK,
				 reg & TCPC_CC_STATUS_TERM ||
<<<<<<< HEAD
				 tcpci->port_type == TYPEC_PORT_SNK ||
				 presenting_rd);
	*cc2 = tcpci_to_typec_cc((reg >> TCPC_CC_STATUS_CC2_SHIFT) &
				 TCPC_CC_STATUS_CC2_MASK,
				 reg & TCPC_CC_STATUS_TERM ||
				 tcpci->port_type == TYPEC_PORT_SNK ||
				 presenting_rd);
=======
				 tcpc_presenting_rd(role_control, CC1));
	*cc2 = tcpci_to_typec_cc((reg >> TCPC_CC_STATUS_CC2_SHIFT) &
				 TCPC_CC_STATUS_CC2_MASK,
				 reg & TCPC_CC_STATUS_TERM ||
				 tcpc_presenting_rd(role_control, CC2));
>>>>>>> cc574f0d

	return 0;
}

static int tcpci_set_polarity(struct tcpc_dev *tcpc,
			      enum typec_cc_polarity polarity)
{
	struct tcpci *tcpci = tcpc_to_tcpci(tcpc);
	unsigned int reg;
	int ret;
	enum typec_cc_status cc1, cc2;

	/* Obtain Rp setting from role control */
	ret = regmap_read(tcpci->regmap, TCPC_ROLE_CTRL, &reg);
	if (ret < 0)
		return ret;

	ret = tcpci_get_cc(tcpc, &cc1, &cc2);
	if (ret < 0)
		return ret;

	/*
	 * When port has drp toggling enabled, ROLE_CONTROL would only have the initial
	 * terminations for the toggling and does not indicate the final cc
	 * terminations when ConnectionResult is 0 i.e. drp toggling stops and
	 * the connection is resolbed. Infer port role from TCPC_CC_STATUS based on the
	 * terminations seen. The port role is then used to set the cc terminations.
	 */
	if (reg & TCPC_ROLE_CTRL_DRP) {
		/* Disable DRP for the OPEN setting to take effect */
		reg = reg & ~TCPC_ROLE_CTRL_DRP;

		if (polarity == TYPEC_POLARITY_CC2) {
			reg &= ~(TCPC_ROLE_CTRL_CC2_MASK << TCPC_ROLE_CTRL_CC2_SHIFT);
			/* Local port is source */
			if (cc2 == TYPEC_CC_RD)
				/* Role control would have the Rp setting when DRP was enabled */
				reg |= TCPC_ROLE_CTRL_CC_RP << TCPC_ROLE_CTRL_CC2_SHIFT;
			else
				reg |= TCPC_ROLE_CTRL_CC_RD << TCPC_ROLE_CTRL_CC2_SHIFT;
		} else {
			reg &= ~(TCPC_ROLE_CTRL_CC1_MASK << TCPC_ROLE_CTRL_CC1_SHIFT);
			/* Local port is source */
			if (cc1 == TYPEC_CC_RD)
				/* Role control would have the Rp setting when DRP was enabled */
				reg |= TCPC_ROLE_CTRL_CC_RP << TCPC_ROLE_CTRL_CC1_SHIFT;
			else
				reg |= TCPC_ROLE_CTRL_CC_RD << TCPC_ROLE_CTRL_CC1_SHIFT;
		}
	}

	if (polarity == TYPEC_POLARITY_CC2)
		reg |= TCPC_ROLE_CTRL_CC_OPEN << TCPC_ROLE_CTRL_CC1_SHIFT;
	else
		reg |= TCPC_ROLE_CTRL_CC_OPEN << TCPC_ROLE_CTRL_CC2_SHIFT;
	ret = regmap_write(tcpci->regmap, TCPC_ROLE_CTRL, reg);
	if (ret < 0)
		return ret;

	ret = regmap_write(tcpci->regmap, TCPC_TCPC_CTRL,
			   (polarity == TYPEC_POLARITY_CC2) ?
			   TCPC_TCPC_CTRL_ORIENTATION : 0);
	if (ret < 0)
		return ret;

	if (tcpci->data->set_cc_polarity)
		tcpci->data->set_cc_polarity(tcpci, tcpci->data, polarity);

	return ret;
}

static void tcpci_set_partner_usb_comm_capable(struct tcpc_dev *tcpc, bool capable)
{
	struct tcpci *tcpci = tcpc_to_tcpci(tcpc);

	if (tcpci->data->set_partner_usb_comm_capable)
		tcpci->data->set_partner_usb_comm_capable(tcpci, tcpci->data, capable);
}

static int tcpci_set_vconn(struct tcpc_dev *tcpc, bool enable)
{
	struct tcpci *tcpci = tcpc_to_tcpci(tcpc);
	int ret;

	/* Handle vendor set vconn */
	if (tcpci->data->set_vconn) {
		ret = tcpci->data->set_vconn(tcpci, tcpci->data, enable);
		if (ret < 0)
			return ret;
	}

	return regmap_update_bits(tcpci->regmap, TCPC_POWER_CTRL,
				TCPC_POWER_CTRL_VCONN_ENABLE,
				enable ? TCPC_POWER_CTRL_VCONN_ENABLE : 0);
}

static int tcpci_enable_auto_vbus_discharge(struct tcpc_dev *dev, bool enable)
{
	struct tcpci *tcpci = tcpc_to_tcpci(dev);
	int ret;

	ret = regmap_update_bits(tcpci->regmap, TCPC_POWER_CTRL, TCPC_POWER_CTRL_AUTO_DISCHARGE,
				 enable ? TCPC_POWER_CTRL_AUTO_DISCHARGE : 0);
	return ret;
}

static int tcpci_set_auto_vbus_discharge_threshold(struct tcpc_dev *dev, enum typec_pwr_opmode mode,
						   bool pps_active, u32 requested_vbus_voltage_mv)
{
	struct tcpci *tcpci = tcpc_to_tcpci(dev);
	unsigned int pwr_ctrl, threshold = 0;
	int ret;

	/*
	 * Indicates that vbus is going to go away due PR_SWAP, hard reset etc.
	 * Do not discharge vbus here.
	 */
	if (requested_vbus_voltage_mv == 0)
		goto write_thresh;

	ret = regmap_read(tcpci->regmap, TCPC_POWER_CTRL, &pwr_ctrl);
	if (ret < 0)
		return ret;

	if (pwr_ctrl & TCPC_FAST_ROLE_SWAP_EN) {
		/* To prevent disconnect when the source is fast role swap is capable. */
		threshold = AUTO_DISCHARGE_DEFAULT_THRESHOLD_MV;
	} else if (mode == TYPEC_PWR_MODE_PD) {
		if (pps_active)
			threshold = (95 * requested_vbus_voltage_mv / 100) -
				AUTO_DISCHARGE_PD_HEADROOM_MV;
		else
			threshold = (95 * requested_vbus_voltage_mv / 100) -
				AUTO_DISCHARGE_PPS_HEADROOM_MV;
	} else {
		/* 3.5V for non-pd sink */
		threshold = AUTO_DISCHARGE_DEFAULT_THRESHOLD_MV;
	}

	threshold = threshold / TCPC_VBUS_SINK_DISCONNECT_THRESH_LSB_MV;

	if (threshold > TCPC_VBUS_SINK_DISCONNECT_THRESH_MAX)
		return -EINVAL;

write_thresh:
	return tcpci_write16(tcpci, TCPC_VBUS_SINK_DISCONNECT_THRESH, threshold);
}

static int tcpci_enable_frs(struct tcpc_dev *dev, bool enable)
{
	struct tcpci *tcpci = tcpc_to_tcpci(dev);
	int ret;

	if (tcpci->data->enable_frs) {
		ret = tcpci->data->enable_frs(tcpci, tcpci->data, enable);
		if (ret < 0)
			return ret;
	}

	/* To prevent disconnect during FRS, set disconnect threshold to 3.5V */
	ret = tcpci_write16(tcpci, TCPC_VBUS_SINK_DISCONNECT_THRESH, enable ? 0 : 0x8c);
	if (ret < 0)
		return ret;

	ret = regmap_update_bits(tcpci->regmap, TCPC_POWER_CTRL, TCPC_FAST_ROLE_SWAP_EN, enable ?
				 TCPC_FAST_ROLE_SWAP_EN : 0);

	return ret;
}

static void tcpci_frs_sourcing_vbus(struct tcpc_dev *dev)
{
	struct tcpci *tcpci = tcpc_to_tcpci(dev);

	if (tcpci->data->frs_sourcing_vbus)
		tcpci->data->frs_sourcing_vbus(tcpci, tcpci->data);
}

static int tcpci_set_bist_data(struct tcpc_dev *tcpc, bool enable)
{
	struct tcpci *tcpci = tcpc_to_tcpci(tcpc);

	return regmap_update_bits(tcpci->regmap, TCPC_TCPC_CTRL, TCPC_TCPC_CTRL_BIST_TM,
				 enable ? TCPC_TCPC_CTRL_BIST_TM : 0);
}

static int tcpci_set_roles(struct tcpc_dev *tcpc, bool attached,
			   enum typec_role role, enum typec_data_role data,
			   bool usb_comm_capable)
{
	struct tcpci *tcpci = tcpc_to_tcpci(tcpc);
	unsigned int reg;
	int ret;

	reg = PD_REV20 << TCPC_MSG_HDR_INFO_REV_SHIFT;
	if (role == TYPEC_SOURCE)
		reg |= TCPC_MSG_HDR_INFO_PWR_ROLE;
	if (data == TYPEC_HOST)
		reg |= TCPC_MSG_HDR_INFO_DATA_ROLE;
	ret = regmap_write(tcpci->regmap, TCPC_MSG_HDR_INFO, reg);
	if (ret < 0)
		return ret;

	if (tcpci->data->set_roles) {
		ret = tcpci->data->set_roles(tcpci, tcpci->data, attached, role,
					     data, usb_comm_capable);
		if (ret < 0)
			return ret;
	}

	return 0;
}

static int tcpci_set_pd_rx(struct tcpc_dev *tcpc, bool enable)
{
	struct tcpci *tcpci = tcpc_to_tcpci(tcpc);
	unsigned int reg = 0;
	int ret;

	if (enable)
		reg = TCPC_RX_DETECT_SOP | TCPC_RX_DETECT_HARD_RESET;
	ret = regmap_write(tcpci->regmap, TCPC_RX_DETECT, reg);
	if (ret < 0)
		return ret;

	return 0;
}

static int tcpci_get_vbus(struct tcpc_dev *tcpc)
{
	struct tcpci *tcpci = tcpc_to_tcpci(tcpc);
	unsigned int reg;
	int ret;

	if (tcpci->data->get_vbus)
		return tcpci->data->get_vbus(tcpci, tcpci->data);

	ret = regmap_read(tcpci->regmap, TCPC_POWER_STATUS, &reg);
	if (ret < 0)
		return ret;

	return !!(reg & TCPC_POWER_STATUS_VBUS_PRES);
}

static int tcpci_set_current_limit(struct tcpc_dev *tcpc, u32 max_ma, u32 mv)
{
	struct tcpci *tcpci = tcpc_to_tcpci(tcpc);
	int ret = 0;

	if (tcpci->data->set_current_limit)
		ret = tcpci->data->set_current_limit(tcpci, tcpci->data, max_ma,
						     mv);

	return ret;
}

static void tcpci_set_pd_capable(struct tcpc_dev *tcpc, bool capable)
{
	struct tcpci *tcpci = tcpc_to_tcpci(tcpc);

	if (tcpci->data->set_pd_capable)
		tcpci->data->set_pd_capable(tcpci, tcpci->data, capable);
}

static int tcpci_check_contaminant(struct tcpc_dev *tcpc)
{
	struct tcpci *tcpci = tcpc_to_tcpci(tcpc);

	if (tcpci->data->check_contaminant)
		return tcpci->data->check_contaminant(tcpci, tcpci->data);

	return 0;
}

static bool tcpci_is_vbus_vsafe0v(struct tcpc_dev *tcpc)
{
	struct tcpci *tcpci = tcpc_to_tcpci(tcpc);
	unsigned int reg;
	int ret;

	ret = regmap_read(tcpci->regmap, TCPC_EXTENDED_STATUS, &reg);
	if (ret < 0)
		return false;

	return !!(reg & TCPC_EXTENDED_STATUS_VSAFE0V);
}

static int tcpci_set_vbus(struct tcpc_dev *tcpc, bool source, bool sink)
{
	struct tcpci *tcpci = tcpc_to_tcpci(tcpc);
	int ret;

	if (tcpci->data->set_vbus) {
		ret = tcpci->data->set_vbus(tcpci, tcpci->data, source, sink);
		/* Bypass when ret > 0 */
		if (ret != 0)
			return ret < 0 ? ret : 0;
	}

	/* Disable both source and sink first before enabling anything */

	if (!source) {
		ret = regmap_write(tcpci->regmap, TCPC_COMMAND,
				   TCPC_CMD_DISABLE_SRC_VBUS);
		if (ret < 0)
			return ret;
	}

	if (!sink) {
		ret = regmap_write(tcpci->regmap, TCPC_COMMAND,
				   TCPC_CMD_DISABLE_SINK_VBUS);
		if (ret < 0)
			return ret;
	}

	if (source) {
		ret = regmap_write(tcpci->regmap, TCPC_COMMAND,
				   TCPC_CMD_SRC_VBUS_DEFAULT);
		if (ret < 0)
			return ret;
	}

	if (sink) {
		ret = regmap_write(tcpci->regmap, TCPC_COMMAND,
				   TCPC_CMD_SINK_VBUS);
		if (ret < 0)
			return ret;
	}

	return 0;
}

static int tcpci_pd_transmit(struct tcpc_dev *tcpc, enum tcpm_transmit_type type,
			     const struct pd_message *msg, unsigned int negotiated_rev)
{
	struct tcpci *tcpci = tcpc_to_tcpci(tcpc);
	u16 header = msg ? le16_to_cpu(msg->header) : 0;
	unsigned int reg, cnt;
	int ret;

	cnt = msg ? pd_header_cnt(header) * 4 : 0;
	/**
	 * TCPCI spec forbids direct access of TCPC_TX_DATA.
	 * But, since some of the chipsets offer this capability,
	 * it's fair to support both.
	 */
	if (tcpci->data->TX_BUF_BYTE_x_hidden) {
		u8 buf[TCPC_TRANSMIT_BUFFER_MAX_LEN] = {0,};
		u8 pos = 0;

		/* Payload + header + TCPC_TX_BYTE_CNT */
		buf[pos++] = cnt + 2;

		if (msg)
			memcpy(&buf[pos], &msg->header, sizeof(msg->header));

		pos += sizeof(header);

		if (cnt > 0)
			memcpy(&buf[pos], msg->payload, cnt);

		pos += cnt;
		ret = regmap_raw_write(tcpci->regmap, TCPC_TX_BYTE_CNT, buf, pos);
		if (ret < 0)
			return ret;
	} else {
		ret = regmap_write(tcpci->regmap, TCPC_TX_BYTE_CNT, cnt + 2);
		if (ret < 0)
			return ret;

		ret = tcpci_write16(tcpci, TCPC_TX_HDR, header);
		if (ret < 0)
			return ret;

		if (cnt > 0) {
			ret = regmap_raw_write(tcpci->regmap, TCPC_TX_DATA, &msg->payload, cnt);
			if (ret < 0)
				return ret;
		}
	}

	/* nRetryCount is 3 in PD2.0 spec where 2 in PD3.0 spec */
	reg = ((negotiated_rev > PD_REV20 ? PD_RETRY_COUNT_3_0_OR_HIGHER : PD_RETRY_COUNT_DEFAULT)
	       << TCPC_TRANSMIT_RETRY_SHIFT) | (type << TCPC_TRANSMIT_TYPE_SHIFT);
	ret = regmap_write(tcpci->regmap, TCPC_TRANSMIT, reg);
	if (ret < 0)
		return ret;

	return 0;
}

static int tcpci_init(struct tcpc_dev *tcpc)
{
	struct tcpci *tcpci = tcpc_to_tcpci(tcpc);
	unsigned long timeout = jiffies + msecs_to_jiffies(2000); /* XXX */
	unsigned int reg;
	int ret;

	while (time_before_eq(jiffies, timeout)) {
		ret = regmap_read(tcpci->regmap, TCPC_POWER_STATUS, &reg);
		if (ret < 0)
			return ret;
		if (!(reg & TCPC_POWER_STATUS_UNINIT))
			break;
		usleep_range(10000, 20000);
	}
	if (time_after(jiffies, timeout))
		return -ETIMEDOUT;

	/* Handle vendor init */
	if (tcpci->data->init) {
		ret = tcpci->data->init(tcpci, tcpci->data);
		if (ret < 0)
			return ret;
	}

	/* Clear all events */
	ret = tcpci_write16(tcpci, TCPC_ALERT, 0xffff);
	if (ret < 0)
		return ret;

	if (tcpci->controls_vbus)
		reg = TCPC_POWER_STATUS_VBUS_PRES;
	else
		reg = 0;
	ret = regmap_write(tcpci->regmap, TCPC_POWER_STATUS_MASK, reg);
	if (ret < 0)
		return ret;

	/* Enable Vbus detection */
	ret = regmap_write(tcpci->regmap, TCPC_COMMAND,
			   TCPC_CMD_ENABLE_VBUS_DETECT);
	if (ret < 0)
		return ret;

	reg = TCPC_ALERT_TX_SUCCESS | TCPC_ALERT_TX_FAILED |
		TCPC_ALERT_TX_DISCARDED | TCPC_ALERT_RX_STATUS |
		TCPC_ALERT_RX_HARD_RST | TCPC_ALERT_CC_STATUS;
	if (tcpci->controls_vbus)
		reg |= TCPC_ALERT_POWER_STATUS;
	/* Enable VSAFE0V status interrupt when detecting VSAFE0V is supported */
	if (tcpci->data->vbus_vsafe0v) {
		reg |= TCPC_ALERT_EXTENDED_STATUS;
		ret = regmap_write(tcpci->regmap, TCPC_EXTENDED_STATUS_MASK,
				   TCPC_EXTENDED_STATUS_VSAFE0V);
		if (ret < 0)
			return ret;
	}
	return tcpci_write16(tcpci, TCPC_ALERT_MASK, reg);
}

irqreturn_t tcpci_irq(struct tcpci *tcpci)
{
	u16 status;
	int ret;
	unsigned int raw;

	tcpci_read16(tcpci, TCPC_ALERT, &status);

	/*
	 * Clear alert status for everything except RX_STATUS, which shouldn't
	 * be cleared until we have successfully retrieved message.
	 */
	if (status & ~TCPC_ALERT_RX_STATUS)
		tcpci_write16(tcpci, TCPC_ALERT,
			      status & ~TCPC_ALERT_RX_STATUS);

	if (status & TCPC_ALERT_CC_STATUS)
		tcpm_cc_change(tcpci->port);

	if (status & TCPC_ALERT_POWER_STATUS) {
		regmap_read(tcpci->regmap, TCPC_POWER_STATUS_MASK, &raw);
		/*
		 * If power status mask has been reset, then the TCPC
		 * has reset.
		 */
		if (raw == 0xff)
			tcpm_tcpc_reset(tcpci->port);
		else
			tcpm_vbus_change(tcpci->port);
	}

	if (status & TCPC_ALERT_RX_STATUS) {
		struct pd_message msg;
		unsigned int cnt, payload_cnt;
		u16 header;

		regmap_read(tcpci->regmap, TCPC_RX_BYTE_CNT, &cnt);
		/*
		 * 'cnt' corresponds to READABLE_BYTE_COUNT in section 4.4.14
		 * of the TCPCI spec [Rev 2.0 Ver 1.0 October 2017] and is
		 * defined in table 4-36 as one greater than the number of
		 * bytes received. And that number includes the header. So:
		 */
		if (cnt > 3)
			payload_cnt = cnt - (1 + sizeof(msg.header));
		else
			payload_cnt = 0;

		tcpci_read16(tcpci, TCPC_RX_HDR, &header);
		msg.header = cpu_to_le16(header);

		if (WARN_ON(payload_cnt > sizeof(msg.payload)))
			payload_cnt = sizeof(msg.payload);

		if (payload_cnt > 0)
			regmap_raw_read(tcpci->regmap, TCPC_RX_DATA,
					&msg.payload, payload_cnt);

		/* Read complete, clear RX status alert bit */
		tcpci_write16(tcpci, TCPC_ALERT, TCPC_ALERT_RX_STATUS);

		tcpm_pd_receive(tcpci->port, &msg);
	}

	if (status & TCPC_ALERT_EXTENDED_STATUS) {
		ret = regmap_read(tcpci->regmap, TCPC_EXTENDED_STATUS, &raw);
		if (!ret && (raw & TCPC_EXTENDED_STATUS_VSAFE0V))
			tcpm_vbus_change(tcpci->port);
	}

	if (status & TCPC_ALERT_RX_HARD_RST)
		tcpm_pd_hard_reset(tcpci->port);

	if (status & TCPC_ALERT_TX_SUCCESS)
		tcpm_pd_transmit_complete(tcpci->port, TCPC_TX_SUCCESS);
	else if (status & TCPC_ALERT_TX_DISCARDED)
		tcpm_pd_transmit_complete(tcpci->port, TCPC_TX_DISCARDED);
	else if (status & TCPC_ALERT_TX_FAILED)
		tcpm_pd_transmit_complete(tcpci->port, TCPC_TX_FAILED);

	return IRQ_HANDLED;
}
EXPORT_SYMBOL_GPL(tcpci_irq);

static irqreturn_t _tcpci_irq(int irq, void *dev_id)
{
	struct tcpci_chip *chip = dev_id;

	return tcpci_irq(chip->tcpci);
}

static const struct regmap_config tcpci_regmap_config = {
	.reg_bits = 8,
	.val_bits = 8,

	.max_register = 0x7F, /* 0x80 .. 0xFF are vendor defined */
};

static int tcpci_parse_config(struct tcpci *tcpci)
{
	tcpci->controls_vbus = true; /* XXX */

	tcpci->tcpc.fwnode = device_get_named_child_node(tcpci->dev,
							 "connector");
	if (!tcpci->tcpc.fwnode) {
		dev_err(tcpci->dev, "Can't find connector node.\n");
		return -EINVAL;
	}

	return 0;
}

void tcpci_auto_discharge_update(struct tcpci *tcpci)
{
	if (!tcpci || !tcpci->data)
		return;
	if (tcpci->data->auto_discharge_disconnect) {
		tcpci->tcpc.enable_auto_vbus_discharge = tcpci_enable_auto_vbus_discharge;
		tcpci->tcpc.set_auto_vbus_discharge_threshold =
			tcpci_set_auto_vbus_discharge_threshold;
	} else {
		tcpci->tcpc.enable_auto_vbus_discharge = NULL;
		tcpci->tcpc.set_auto_vbus_discharge_threshold = NULL;
	}
}
EXPORT_SYMBOL_GPL(tcpci_auto_discharge_update);

struct tcpci *tcpci_register_port(struct device *dev, struct tcpci_data *data)
{
	struct tcpci *tcpci;
	int err;

	tcpci = devm_kzalloc(dev, sizeof(*tcpci), GFP_KERNEL);
	if (!tcpci)
		return ERR_PTR(-ENOMEM);

	tcpci->dev = dev;
	tcpci->data = data;
	tcpci->regmap = data->regmap;

	tcpci->tcpc.init = tcpci_init;
	tcpci->tcpc.get_vbus = tcpci_get_vbus;
	tcpci->tcpc.set_vbus = tcpci_set_vbus;
	tcpci->tcpc.set_cc = tcpci_set_cc;
	tcpci->tcpc.get_cc = tcpci_get_cc;
	tcpci->tcpc.set_polarity = tcpci_set_polarity;
	tcpci->tcpc.set_vconn = tcpci_set_vconn;
	tcpci->tcpc.start_toggling = tcpci_start_toggling;

	tcpci->tcpc.set_pd_rx = tcpci_set_pd_rx;
	tcpci->tcpc.set_roles = tcpci_set_roles;
	tcpci->tcpc.pd_transmit = tcpci_pd_transmit;
	tcpci->tcpc.set_bist_data = tcpci_set_bist_data;
	tcpci->tcpc.set_current_limit =  tcpci_set_current_limit;
	tcpci->tcpc.set_pd_capable = tcpci_set_pd_capable;
	tcpci->tcpc.enable_frs = tcpci_enable_frs;
	tcpci->tcpc.frs_sourcing_vbus = tcpci_frs_sourcing_vbus;
	tcpci->tcpc.check_contaminant = tcpci_check_contaminant;
 	tcpci->tcpc.set_partner_usb_comm_capable = tcpci_set_partner_usb_comm_capable;

	if (tcpci->data->auto_discharge_disconnect) {
		tcpci->tcpc.enable_auto_vbus_discharge = tcpci_enable_auto_vbus_discharge;
		tcpci->tcpc.set_auto_vbus_discharge_threshold =
			tcpci_set_auto_vbus_discharge_threshold;
		regmap_update_bits(tcpci->regmap, TCPC_POWER_CTRL, TCPC_POWER_CTRL_BLEED_DISCHARGE,
				   TCPC_POWER_CTRL_BLEED_DISCHARGE);
	}

	if (tcpci->data->vbus_vsafe0v)
		tcpci->tcpc.is_vbus_vsafe0v = tcpci_is_vbus_vsafe0v;

	err = tcpci_parse_config(tcpci);
	if (err < 0)
		return ERR_PTR(err);

	tcpci->port = tcpm_register_port(tcpci->dev, &tcpci->tcpc);
	if (IS_ERR(tcpci->port))
		return ERR_CAST(tcpci->port);

	return tcpci;
}
EXPORT_SYMBOL_GPL(tcpci_register_port);

bool tcpci_is_debouncing(struct tcpci *tcpci)
{
	if (tcpci && tcpci->port)
		return tcpm_is_debouncing(tcpci->port);

	return false;
}
EXPORT_SYMBOL_GPL(tcpci_is_debouncing);

void tcpci_unregister_port(struct tcpci *tcpci)
{
	tcpm_unregister_port(tcpci->port);
}
EXPORT_SYMBOL_GPL(tcpci_unregister_port);

static int tcpci_probe(struct i2c_client *client,
		       const struct i2c_device_id *i2c_id)
{
	struct tcpci_chip *chip;
	int err;
	u16 val = 0;

	chip = devm_kzalloc(&client->dev, sizeof(*chip), GFP_KERNEL);
	if (!chip)
		return -ENOMEM;

	chip->data.regmap = devm_regmap_init_i2c(client, &tcpci_regmap_config);
	if (IS_ERR(chip->data.regmap))
		return PTR_ERR(chip->data.regmap);

	i2c_set_clientdata(client, chip);

	/* Disable chip interrupts before requesting irq */
	err = regmap_raw_write(chip->data.regmap, TCPC_ALERT_MASK, &val,
			       sizeof(u16));
	if (err < 0)
		return err;

	chip->tcpci = tcpci_register_port(&client->dev, &chip->data);
	if (IS_ERR(chip->tcpci))
		return PTR_ERR(chip->tcpci);

	err = devm_request_threaded_irq(&client->dev, client->irq, NULL,
					_tcpci_irq,
					IRQF_ONESHOT | IRQF_TRIGGER_LOW,
					dev_name(&client->dev), chip);
	if (err < 0) {
		tcpci_unregister_port(chip->tcpci);
		return err;
	}

	return 0;
}

static int tcpci_remove(struct i2c_client *client)
{
	struct tcpci_chip *chip = i2c_get_clientdata(client);
	int err;

	/* Disable chip interrupts before unregistering port */
	err = tcpci_write16(chip->tcpci, TCPC_ALERT_MASK, 0);
	if (err < 0)
		return err;

	tcpci_unregister_port(chip->tcpci);

	return 0;
}

static const struct i2c_device_id tcpci_id[] = {
	{ "tcpci", 0 },
	{ }
};
MODULE_DEVICE_TABLE(i2c, tcpci_id);

#ifdef CONFIG_OF
static const struct of_device_id tcpci_of_match[] = {
	{ .compatible = "nxp,ptn5110", },
	{},
};
MODULE_DEVICE_TABLE(of, tcpci_of_match);
#endif

static struct i2c_driver tcpci_i2c_driver = {
	.driver = {
		.name = "tcpci",
		.of_match_table = of_match_ptr(tcpci_of_match),
	},
	.probe = tcpci_probe,
	.remove = tcpci_remove,
	.id_table = tcpci_id,
};
module_i2c_driver(tcpci_i2c_driver);

MODULE_DESCRIPTION("USB Type-C Port Controller Interface driver");
MODULE_LICENSE("GPL");<|MERGE_RESOLUTION|>--- conflicted
+++ resolved
@@ -37,7 +37,6 @@
 	struct regmap *regmap;
 
 	bool controls_vbus;
-	enum typec_port_type port_type;
 
 	struct tcpc_dev tcpc;
 	struct tcpci_data *data;
@@ -124,8 +123,6 @@
 	struct tcpci *tcpci = tcpc_to_tcpci(tcpc);
 	unsigned int reg = TCPC_ROLE_CTRL_DRP;
 
-	tcpci->port_type = port_type;
-
 	if (port_type != TYPEC_PORT_DRP)
 		return -EOPNOTSUPP;
 
@@ -188,46 +185,23 @@
 	struct tcpci *tcpci = tcpc_to_tcpci(tcpc);
 	unsigned int reg, role_control;
 	int ret;
-	bool presenting_rd;
 
 	ret = regmap_read(tcpci->regmap, TCPC_ROLE_CTRL, &role_control);
 	if (ret < 0)
 		return ret;
 
-<<<<<<< HEAD
-	/* DRP not set and CC1,CC2 = RD */
-	presenting_rd = (role_control == ((TCPC_ROLE_CTRL_CC_RD <<
-					   TCPC_ROLE_CTRL_CC1_SHIFT) |
-					  (TCPC_ROLE_CTRL_CC_RD <<
-					   TCPC_ROLE_CTRL_CC2_SHIFT)));
-=======
->>>>>>> cc574f0d
 	ret = regmap_read(tcpci->regmap, TCPC_CC_STATUS, &reg);
 	if (ret < 0)
 		return ret;
-
-	dev_info(tcpci->dev,
-		 "TCPM_DEBUG TCPC_CC_STATUS port_type:%#x status:%#x\n",
-		 tcpci->port_type, reg);
 
 	*cc1 = tcpci_to_typec_cc((reg >> TCPC_CC_STATUS_CC1_SHIFT) &
 				 TCPC_CC_STATUS_CC1_MASK,
 				 reg & TCPC_CC_STATUS_TERM ||
-<<<<<<< HEAD
-				 tcpci->port_type == TYPEC_PORT_SNK ||
-				 presenting_rd);
-	*cc2 = tcpci_to_typec_cc((reg >> TCPC_CC_STATUS_CC2_SHIFT) &
-				 TCPC_CC_STATUS_CC2_MASK,
-				 reg & TCPC_CC_STATUS_TERM ||
-				 tcpci->port_type == TYPEC_PORT_SNK ||
-				 presenting_rd);
-=======
 				 tcpc_presenting_rd(role_control, CC1));
 	*cc2 = tcpci_to_typec_cc((reg >> TCPC_CC_STATUS_CC2_SHIFT) &
 				 TCPC_CC_STATUS_CC2_MASK,
 				 reg & TCPC_CC_STATUS_TERM ||
 				 tcpc_presenting_rd(role_control, CC2));
->>>>>>> cc574f0d
 
 	return 0;
 }
