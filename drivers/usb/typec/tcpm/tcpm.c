--- conflicted
+++ resolved
@@ -230,6 +230,18 @@
 	ADEV_ATTENTION,
 };
 
+/*
+ * Initial current capability of the new source when vSafe5V is applied during PD3.0 Fast Role Swap.
+ * Based on "Table 6-14 Fixed Supply PDO - Sink" of "USB Power Delivery Specification Revision 3.0,
+ * Version 1.2"
+ */
+enum frs_typec_current {
+	FRS_NOT_SUPPORTED,
+	FRS_DEFAULT_POWER,
+	FRS_5V_1P5A,
+	FRS_5V_3A,
+};
+
 /* Events from low level driver */
 
 #define TCPM_CC_EVENT		BIT(0)
@@ -448,12 +460,6 @@
 	 */
 	bool psnkstdby_after_accept;
 
-<<<<<<< HEAD
-=======
-	/* FRS */
-	enum frs_typec_current frs_current;
-
->>>>>>> 532fb570
 #ifdef CONFIG_DEBUG_FS
 	struct dentry *dentry;
 	struct mutex logbuffer_lock;	/* log buffer access lock */
@@ -1876,7 +1882,6 @@
 				res = -EOPNOTSUPP;
 				break;
 			}
-<<<<<<< HEAD
 
 			/* Bail out if AMS cannot be started */
 			if (res < 0) {
@@ -1907,21 +1912,12 @@
 			port->vdm_state = VDM_STATE_ERR_SEND;
 		} else {
 			unsigned long timeout;
-=======
->>>>>>> 532fb570
-
-			if (res < 0) {
-				port->vdm_sm_running = false;
-				return;
-			}
-		}
-
-		port->vdm_state = VDM_STATE_SEND_MESSAGE;
-		delay_ms = (port->negotiated_rev >= PD_REV30) &&
-			(port->pwr_role == TYPEC_SOURCE) &&
-			(PD_VDO_CMDT(port->vdo_data[0]) == CMDT_INIT) ?
-			PD_T_SINK_TX : 0;
-		mod_vdm_delayed_work(port, delay_ms);
+
+			port->vdm_retries = 0;
+			port->vdm_state = VDM_STATE_BUSY;
+			timeout = vdm_ready_timeout(port->vdo_data[0]);
+			mod_vdm_delayed_work(port, timeout);
+		}
 		break;
 	case VDM_STATE_WAIT_RSP_BUSY:
 		port->vdo_data[0] = port->vdo_retry;
@@ -1945,31 +1941,6 @@
 			port->vdm_retries++;
 			port->vdm_state = VDM_STATE_READY;
 			tcpm_ams_finish(port);
-<<<<<<< HEAD
-=======
-		}
-		break;
-	case VDM_STATE_SEND_MESSAGE:
-		/* Prepare and send VDM */
-		memset(&msg, 0, sizeof(msg));
-		msg.header = PD_HEADER_LE(PD_DATA_VENDOR_DEF,
-					  port->pwr_role,
-					  port->data_role,
-					  port->negotiated_rev,
-					  port->message_id, port->vdo_count);
-		for (i = 0; i < port->vdo_count; i++)
-			msg.payload[i] = cpu_to_le32(port->vdo_data[i]);
-		res = tcpm_pd_transmit(port, TCPC_TX_SOP, &msg);
-		if (res < 0) {
-			port->vdm_state = VDM_STATE_ERR_SEND;
-		} else {
-			unsigned long timeout;
-
-			port->vdm_retries = 0;
-			port->vdm_state = VDM_STATE_BUSY;
-			timeout = vdm_ready_timeout(port->vdo_data[0]);
-			mod_vdm_delayed_work(port, timeout);
->>>>>>> 532fb570
 		}
 		break;
 	default:
@@ -3580,6 +3551,9 @@
 
 static void tcpm_detach(struct tcpm_port *port)
 {
+	if (tcpm_port_is_disconnected(port))
+		port->hard_reset_count = 0;
+
 	if (!port->attached)
 		return;
 
@@ -3587,9 +3561,6 @@
 		tcpm_log(port, "disable BIST MODE TESTDATA");
 		port->tcpc->set_bist_data(port->tcpc, false);
 	}
-
-	if (tcpm_port_is_disconnected(port))
-		port->hard_reset_count = 0;
 
 	tcpm_reset_port(port);
 }
@@ -4233,24 +4204,6 @@
 		tcpm_check_send_discover(port);
 		mod_enable_frs_delayed_work(port, 0);
 		power_supply_changed(port->psy);
-
-		if (port->ams != NONE_AMS)
-			tcpm_ams_finish(port);
-		if (port->next_ams != NONE_AMS) {
-			port->ams = port->next_ams;
-			port->next_ams = NONE_AMS;
-		}
-
-		/*
-		 * If previous AMS is interrupted, switch to the upcoming
-		 * state.
-		 */
-		upcoming_state = port->upcoming_state;
-		if (port->upcoming_state != INVALID_STATE) {
-			port->upcoming_state = INVALID_STATE;
-			tcpm_set_state(port, upcoming_state, 0);
-			break;
-		}
 		break;
 
 	/* Accessory states */
@@ -5156,13 +5109,10 @@
 		port->ams = NONE_AMS;
 	if (port->hard_reset_count < PD_N_HARD_RESET_COUNT)
 		port->ams = HARD_RESET;
-<<<<<<< HEAD
 
 	if (port->bist_request == BDO_MODE_TESTDATA && port->tcpc->set_bist_data)
 		port->tcpc->set_bist_data(port->tcpc, false);
 
-=======
->>>>>>> 532fb570
 	/*
 	 * If we keep receiving hard reset requests, executing the hard reset
 	 * must have failed. Revert to error recovery if that happens.
@@ -5317,11 +5267,7 @@
 	}
 
 	/* Send when the state machine is idle */
-<<<<<<< HEAD
 	if (port->state != SNK_READY || port->vdm_state != VDM_STATE_DONE || port->send_discover) {
-=======
-	if (port->state != SNK_READY || port->send_discover) {
->>>>>>> 532fb570
 		tcpm_log_force(port, "Resched sink cap query");
 		goto resched;
 	}
