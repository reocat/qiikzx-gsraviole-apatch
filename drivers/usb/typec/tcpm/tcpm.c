--- conflicted
+++ resolved
@@ -1902,13 +1902,7 @@
 				break;
 			}
 
-<<<<<<< HEAD
-			/* Bail out if AMS cannot be started */
-			if (res < 0) {
-				port->vdm_sm_running = false;
-=======
 			if (res < 0)
->>>>>>> ae8c2a75
 				return;
 		}
 
