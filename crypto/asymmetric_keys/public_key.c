--- conflicted
+++ resolved
@@ -356,12 +356,8 @@
 	if (ret)
 		goto error_free_key;
 
-<<<<<<< HEAD
-	if (strcmp(sig->pkey_algo, "sm2") == 0 && sig->data_size) {
-=======
 	if (sig->pkey_algo && strcmp(sig->pkey_algo, "sm2") == 0 &&
 	    sig->data_size) {
->>>>>>> c70595ea
 		ret = cert_sig_digest_update(sig, tfm);
 		if (ret)
 			goto error_free_key;
