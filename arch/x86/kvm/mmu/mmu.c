--- conflicted
+++ resolved
@@ -3485,18 +3485,6 @@
  * Return the level of the lowest level SPTE added to sptes.
  * That SPTE may be non-present.
  */
-<<<<<<< HEAD
-static int get_walk(struct kvm_vcpu *vcpu, u64 addr, u64 *sptes)
-{
-	struct kvm_shadow_walk_iterator iterator;
-	int leaf = vcpu->arch.mmu->root_level;
-	u64 spte;
-
-
-	walk_shadow_page_lockless_begin(vcpu);
-
-	for (shadow_walk_init(&iterator, vcpu, addr);
-=======
 static int get_walk(struct kvm_vcpu *vcpu, u64 addr, u64 *sptes, int *root_level)
 {
 	struct kvm_shadow_walk_iterator iterator;
@@ -3507,7 +3495,6 @@
 
 	for (shadow_walk_init(&iterator, vcpu, addr),
 	     *root_level = iterator.level;
->>>>>>> c70595ea
 	     shadow_walk_okay(&iterator);
 	     __shadow_walk_next(&iterator, spte)) {
 		leaf = iterator.level;
@@ -3521,13 +3508,6 @@
 
 	walk_shadow_page_lockless_end(vcpu);
 
-<<<<<<< HEAD
-	}
-
-	walk_shadow_page_lockless_end(vcpu);
-
-=======
->>>>>>> c70595ea
 	return leaf;
 }
 
@@ -3536,13 +3516,7 @@
 {
 	u64 sptes[PT64_ROOT_MAX_LEVEL];
 	struct rsvd_bits_validate *rsvd_check;
-<<<<<<< HEAD
-	int root = vcpu->arch.mmu->shadow_root_level;
-	int leaf;
-	int level;
-=======
 	int root, leaf, level;
->>>>>>> c70595ea
 	bool reserved = false;
 
 	if (!VALID_PAGE(vcpu->arch.mmu->root_hpa)) {
@@ -3551,11 +3525,6 @@
 	}
 
 	if (is_tdp_mmu_root(vcpu->kvm, vcpu->arch.mmu->root_hpa))
-<<<<<<< HEAD
-		leaf = kvm_tdp_mmu_get_walk(vcpu, addr, sptes);
-	else
-		leaf = get_walk(vcpu, addr, sptes);
-=======
 		leaf = kvm_tdp_mmu_get_walk(vcpu, addr, sptes, &root);
 	else
 		leaf = get_walk(vcpu, addr, sptes, &root);
@@ -3564,7 +3533,6 @@
 		*sptep = 0ull;
 		return reserved;
 	}
->>>>>>> c70595ea
 
 	rsvd_check = &vcpu->arch.mmu->shadow_zero_check;
 
