/*
 *  linux/arch/x86_64/mm/init.c
 *
 *  Copyright (C) 1995  Linus Torvalds
 *  Copyright (C) 2000  Pavel Machek <pavel@suse.cz>
 *  Copyright (C) 2002,2003 Andi Kleen <ak@suse.de>
 */

#include <linux/signal.h>
#include <linux/sched.h>
#include <linux/kernel.h>
#include <linux/errno.h>
#include <linux/string.h>
#include <linux/types.h>
#include <linux/ptrace.h>
#include <linux/mman.h>
#include <linux/mm.h>
#include <linux/swap.h>
#include <linux/smp.h>
#include <linux/init.h>
#include <linux/initrd.h>
#include <linux/pagemap.h>
#include <linux/bootmem.h>
#include <linux/proc_fs.h>
#include <linux/pci.h>
#include <linux/pfn.h>
#include <linux/poison.h>
#include <linux/dma-mapping.h>
#include <linux/module.h>
#include <linux/memory_hotplug.h>
#include <linux/nmi.h>

#include <asm/processor.h>
#include <asm/system.h>
#include <asm/uaccess.h>
#include <asm/pgtable.h>
#include <asm/pgalloc.h>
#include <asm/dma.h>
#include <asm/fixmap.h>
#include <asm/e820.h>
#include <asm/apic.h>
#include <asm/tlb.h>
#include <asm/mmu_context.h>
#include <asm/proto.h>
#include <asm/smp.h>
#include <asm/sections.h>
#include <asm/kdebug.h>
#include <asm/numa.h>
#include <asm/cacheflush.h>

/*
 * end_pfn only includes RAM, while max_pfn_mapped includes all e820 entries.
 * The direct mapping extends to max_pfn_mapped, so that we can directly access
 * apertures, ACPI and other tables without having to play with fixmaps.
 */
unsigned long max_low_pfn_mapped;
unsigned long max_pfn_mapped;

static unsigned long dma_reserve __initdata;

DEFINE_PER_CPU(struct mmu_gather, mmu_gathers);

int direct_gbpages
#ifdef CONFIG_DIRECT_GBPAGES
				= 1
#endif
;

static int __init parse_direct_gbpages_off(char *arg)
{
	direct_gbpages = 0;
	return 0;
}
early_param("nogbpages", parse_direct_gbpages_off);

static int __init parse_direct_gbpages_on(char *arg)
{
	direct_gbpages = 1;
	return 0;
}
early_param("gbpages", parse_direct_gbpages_on);

/*
 * NOTE: pagetable_init alloc all the fixmap pagetables contiguous on the
 * physical space so we can cache the place of the first one and move
 * around without checking the pgd every time.
 */

int after_bootmem;

unsigned long __supported_pte_mask __read_mostly = ~0UL;
EXPORT_SYMBOL_GPL(__supported_pte_mask);

static int do_not_nx __cpuinitdata;

/*
 * noexec=on|off
 * Control non-executable mappings for 64-bit processes.
 *
 * on	Enable (default)
 * off	Disable
 */
static int __init nonx_setup(char *str)
{
	if (!str)
		return -EINVAL;
	if (!strncmp(str, "on", 2)) {
		__supported_pte_mask |= _PAGE_NX;
		do_not_nx = 0;
	} else if (!strncmp(str, "off", 3)) {
		do_not_nx = 1;
		__supported_pte_mask &= ~_PAGE_NX;
	}
	return 0;
}
early_param("noexec", nonx_setup);

void __cpuinit check_efer(void)
{
	unsigned long efer;

	rdmsrl(MSR_EFER, efer);
	if (!(efer & EFER_NX) || do_not_nx)
		__supported_pte_mask &= ~_PAGE_NX;
}

int force_personality32;

/*
 * noexec32=on|off
 * Control non executable heap for 32bit processes.
 * To control the stack too use noexec=off
 *
 * on	PROT_READ does not imply PROT_EXEC for 32-bit processes (default)
 * off	PROT_READ implies PROT_EXEC
 */
static int __init nonx32_setup(char *str)
{
	if (!strcmp(str, "on"))
		force_personality32 &= ~READ_IMPLIES_EXEC;
	else if (!strcmp(str, "off"))
		force_personality32 |= READ_IMPLIES_EXEC;
	return 1;
}
__setup("noexec32=", nonx32_setup);

/*
 * NOTE: This function is marked __ref because it calls __init function
 * (alloc_bootmem_pages). It's safe to do it ONLY when after_bootmem == 0.
 */
static __ref void *spp_getpage(void)
{
	void *ptr;

	if (after_bootmem)
		ptr = (void *) get_zeroed_page(GFP_ATOMIC);
	else
		ptr = alloc_bootmem_pages(PAGE_SIZE);

	if (!ptr || ((unsigned long)ptr & ~PAGE_MASK)) {
		panic("set_pte_phys: cannot allocate page data %s\n",
			after_bootmem ? "after bootmem" : "");
	}

	pr_debug("spp_getpage %p\n", ptr);

	return ptr;
}

void
set_pte_vaddr_pud(pud_t *pud_page, unsigned long vaddr, pte_t new_pte)
{
	pud_t *pud;
	pmd_t *pmd;
	pte_t *pte;

	pud = pud_page + pud_index(vaddr);
	if (pud_none(*pud)) {
		pmd = (pmd_t *) spp_getpage();
		pud_populate(&init_mm, pud, pmd);
		if (pmd != pmd_offset(pud, 0)) {
			printk(KERN_ERR "PAGETABLE BUG #01! %p <-> %p\n",
				pmd, pmd_offset(pud, 0));
			return;
		}
	}
	pmd = pmd_offset(pud, vaddr);
	if (pmd_none(*pmd)) {
		pte = (pte_t *) spp_getpage();
		pmd_populate_kernel(&init_mm, pmd, pte);
		if (pte != pte_offset_kernel(pmd, 0)) {
			printk(KERN_ERR "PAGETABLE BUG #02!\n");
			return;
		}
	}

	pte = pte_offset_kernel(pmd, vaddr);
	if (!pte_none(*pte) && pte_val(new_pte) &&
	    pte_val(*pte) != (pte_val(new_pte) & __supported_pte_mask))
		pte_ERROR(*pte);
	set_pte(pte, new_pte);

	/*
	 * It's enough to flush this one mapping.
	 * (PGE mappings get flushed as well)
	 */
	__flush_tlb_one(vaddr);
}

void
set_pte_vaddr(unsigned long vaddr, pte_t pteval)
{
	pgd_t *pgd;
	pud_t *pud_page;

	pr_debug("set_pte_vaddr %lx to %lx\n", vaddr, native_pte_val(pteval));

	pgd = pgd_offset_k(vaddr);
	if (pgd_none(*pgd)) {
		printk(KERN_ERR
			"PGD FIXMAP MISSING, it should be setup in head.S!\n");
		return;
	}
	pud_page = (pud_t*)pgd_page_vaddr(*pgd);
	set_pte_vaddr_pud(pud_page, vaddr, pteval);
}

/*
 * Create large page table mappings for a range of physical addresses.
 */
static void __init __init_extra_mapping(unsigned long phys, unsigned long size,
						pgprot_t prot)
{
	pgd_t *pgd;
	pud_t *pud;
	pmd_t *pmd;

	BUG_ON((phys & ~PMD_MASK) || (size & ~PMD_MASK));
	for (; size; phys += PMD_SIZE, size -= PMD_SIZE) {
		pgd = pgd_offset_k((unsigned long)__va(phys));
		if (pgd_none(*pgd)) {
			pud = (pud_t *) spp_getpage();
			set_pgd(pgd, __pgd(__pa(pud) | _KERNPG_TABLE |
						_PAGE_USER));
		}
		pud = pud_offset(pgd, (unsigned long)__va(phys));
		if (pud_none(*pud)) {
			pmd = (pmd_t *) spp_getpage();
			set_pud(pud, __pud(__pa(pmd) | _KERNPG_TABLE |
						_PAGE_USER));
		}
		pmd = pmd_offset(pud, phys);
		BUG_ON(!pmd_none(*pmd));
		set_pmd(pmd, __pmd(phys | pgprot_val(prot)));
	}
}

void __init init_extra_mapping_wb(unsigned long phys, unsigned long size)
{
	__init_extra_mapping(phys, size, PAGE_KERNEL_LARGE);
}

void __init init_extra_mapping_uc(unsigned long phys, unsigned long size)
{
	__init_extra_mapping(phys, size, PAGE_KERNEL_LARGE_NOCACHE);
}

/*
 * The head.S code sets up the kernel high mapping:
 *
 *   from __START_KERNEL_map to __START_KERNEL_map + size (== _end-_text)
 *
 * phys_addr holds the negative offset to the kernel, which is added
 * to the compile time generated pmds. This results in invalid pmds up
 * to the point where we hit the physaddr 0 mapping.
 *
 * We limit the mappings to the region from _text to _end.  _end is
 * rounded up to the 2MB boundary. This catches the invalid pmds as
 * well, as they are located before _text:
 */
void __init cleanup_highmap(void)
{
	unsigned long vaddr = __START_KERNEL_map;
	unsigned long end = roundup((unsigned long)_end, PMD_SIZE) - 1;
	pmd_t *pmd = level2_kernel_pgt;
	pmd_t *last_pmd = pmd + PTRS_PER_PMD;

	for (; pmd < last_pmd; pmd++, vaddr += PMD_SIZE) {
		if (pmd_none(*pmd))
			continue;
		if (vaddr < (unsigned long) _text || vaddr > end)
			set_pmd(pmd, __pmd(0));
	}
}

static unsigned long __initdata table_start;
static unsigned long __meminitdata table_end;
static unsigned long __meminitdata table_top;

static __ref void *alloc_low_page(unsigned long *phys)
{
	unsigned long pfn = table_end++;
	void *adr;

	if (after_bootmem) {
		adr = (void *)get_zeroed_page(GFP_ATOMIC);
		*phys = __pa(adr);

		return adr;
	}

	if (pfn >= table_top)
		panic("alloc_low_page: ran out of memory");

	adr = early_ioremap(pfn * PAGE_SIZE, PAGE_SIZE);
	memset(adr, 0, PAGE_SIZE);
	*phys  = pfn * PAGE_SIZE;
	return adr;
}

static __ref void unmap_low_page(void *adr)
{
	if (after_bootmem)
		return;

	early_iounmap(adr, PAGE_SIZE);
}

static unsigned long __meminit
phys_pte_init(pte_t *pte_page, unsigned long addr, unsigned long end,
	      pgprot_t prot)
{
	unsigned pages = 0;
	unsigned long last_map_addr = end;
	int i;

	pte_t *pte = pte_page + pte_index(addr);

	for(i = pte_index(addr); i < PTRS_PER_PTE; i++, addr += PAGE_SIZE, pte++) {

		if (addr >= end) {
			if (!after_bootmem) {
				for(; i < PTRS_PER_PTE; i++, pte++)
					set_pte(pte, __pte(0));
			}
			break;
		}

		/*
		 * We will re-use the existing mapping.
		 * Xen for example has some special requirements, like mapping
		 * pagetable pages as RO. So assume someone who pre-setup
		 * these mappings are more intelligent.
		 */
		if (pte_val(*pte))
			continue;

		if (0)
			printk("   pte=%p addr=%lx pte=%016lx\n",
			       pte, addr, pfn_pte(addr >> PAGE_SHIFT, PAGE_KERNEL).pte);
		pages++;
		set_pte(pte, pfn_pte(addr >> PAGE_SHIFT, prot));
		last_map_addr = (addr & PAGE_MASK) + PAGE_SIZE;
	}

	update_page_count(PG_LEVEL_4K, pages);

	return last_map_addr;
}

static unsigned long __meminit
phys_pte_update(pmd_t *pmd, unsigned long address, unsigned long end,
		pgprot_t prot)
{
	pte_t *pte = (pte_t *)pmd_page_vaddr(*pmd);

	return phys_pte_init(pte, address, end, prot);
}

static unsigned long __meminit
phys_pmd_init(pmd_t *pmd_page, unsigned long address, unsigned long end,
	      unsigned long page_size_mask, pgprot_t prot)
{
	unsigned long pages = 0;
	unsigned long last_map_addr = end;

	int i = pmd_index(address);

	for (; i < PTRS_PER_PMD; i++, address += PMD_SIZE) {
		unsigned long pte_phys;
		pmd_t *pmd = pmd_page + pmd_index(address);
		pte_t *pte;
		pgprot_t new_prot = prot;

		if (address >= end) {
			if (!after_bootmem) {
				for (; i < PTRS_PER_PMD; i++, pmd++)
					set_pmd(pmd, __pmd(0));
			}
			break;
		}

		if (pmd_val(*pmd)) {
			if (!pmd_large(*pmd)) {
				spin_lock(&init_mm.page_table_lock);
				last_map_addr = phys_pte_update(pmd, address,
								end, prot);
				spin_unlock(&init_mm.page_table_lock);
				continue;
			}
			/*
			 * If we are ok with PG_LEVEL_2M mapping, then we will
			 * use the existing mapping,
			 *
			 * Otherwise, we will split the large page mapping but
			 * use the same existing protection bits except for
			 * large page, so that we don't violate Intel's TLB
			 * Application note (317080) which says, while changing
			 * the page sizes, new and old translations should
			 * not differ with respect to page frame and
			 * attributes.
			 */
			if (page_size_mask & (1 << PG_LEVEL_2M))
				continue;
			new_prot = pte_pgprot(pte_clrhuge(*(pte_t *)pmd));
		}

		if (page_size_mask & (1<<PG_LEVEL_2M)) {
			pages++;
			spin_lock(&init_mm.page_table_lock);
			set_pte((pte_t *)pmd,
				pfn_pte(address >> PAGE_SHIFT,
					__pgprot(pgprot_val(prot) | _PAGE_PSE)));
			spin_unlock(&init_mm.page_table_lock);
			last_map_addr = (address & PMD_MASK) + PMD_SIZE;
			continue;
		}

		pte = alloc_low_page(&pte_phys);
		last_map_addr = phys_pte_init(pte, address, end, new_prot);
		unmap_low_page(pte);

		spin_lock(&init_mm.page_table_lock);
		pmd_populate_kernel(&init_mm, pmd, __va(pte_phys));
		spin_unlock(&init_mm.page_table_lock);
	}
	update_page_count(PG_LEVEL_2M, pages);
	return last_map_addr;
}

static unsigned long __meminit
phys_pmd_update(pud_t *pud, unsigned long address, unsigned long end,
		unsigned long page_size_mask, pgprot_t prot)
{
	pmd_t *pmd = pmd_offset(pud, 0);
	unsigned long last_map_addr;

	last_map_addr = phys_pmd_init(pmd, address, end, page_size_mask, prot);
	__flush_tlb_all();
	return last_map_addr;
}

static unsigned long __meminit
phys_pud_init(pud_t *pud_page, unsigned long addr, unsigned long end,
			 unsigned long page_size_mask)
{
	unsigned long pages = 0;
	unsigned long last_map_addr = end;
	int i = pud_index(addr);

	for (; i < PTRS_PER_PUD; i++, addr = (addr & PUD_MASK) + PUD_SIZE) {
		unsigned long pmd_phys;
		pud_t *pud = pud_page + pud_index(addr);
		pmd_t *pmd;
		pgprot_t prot = PAGE_KERNEL;

		if (addr >= end)
			break;

		if (!after_bootmem &&
				!e820_any_mapped(addr, addr+PUD_SIZE, 0)) {
			set_pud(pud, __pud(0));
			continue;
		}

		if (pud_val(*pud)) {
			if (!pud_large(*pud)) {
				last_map_addr = phys_pmd_update(pud, addr, end,
							 page_size_mask, prot);
				continue;
			}
			/*
			 * If we are ok with PG_LEVEL_1G mapping, then we will
			 * use the existing mapping.
			 *
			 * Otherwise, we will split the gbpage mapping but use
			 * the same existing protection  bits except for large
			 * page, so that we don't violate Intel's TLB
			 * Application note (317080) which says, while changing
			 * the page sizes, new and old translations should
			 * not differ with respect to page frame and
			 * attributes.
			 */
			if (page_size_mask & (1 << PG_LEVEL_1G))
				continue;
			prot = pte_pgprot(pte_clrhuge(*(pte_t *)pud));
		}

		if (page_size_mask & (1<<PG_LEVEL_1G)) {
			pages++;
			spin_lock(&init_mm.page_table_lock);
			set_pte((pte_t *)pud,
				pfn_pte(addr >> PAGE_SHIFT, PAGE_KERNEL_LARGE));
			spin_unlock(&init_mm.page_table_lock);
			last_map_addr = (addr & PUD_MASK) + PUD_SIZE;
			continue;
		}

		pmd = alloc_low_page(&pmd_phys);
		last_map_addr = phys_pmd_init(pmd, addr, end, page_size_mask,
					      prot);
		unmap_low_page(pmd);

		spin_lock(&init_mm.page_table_lock);
		pud_populate(&init_mm, pud, __va(pmd_phys));
		spin_unlock(&init_mm.page_table_lock);
	}
	__flush_tlb_all();

	update_page_count(PG_LEVEL_1G, pages);

	return last_map_addr;
}

static unsigned long __meminit
phys_pud_update(pgd_t *pgd, unsigned long addr, unsigned long end,
		 unsigned long page_size_mask)
{
	pud_t *pud;

	pud = (pud_t *)pgd_page_vaddr(*pgd);

	return phys_pud_init(pud, addr, end, page_size_mask);
}

static void __init find_early_table_space(unsigned long end, int use_pse,
					  int use_gbpages)
{
	unsigned long puds, pmds, ptes, tables, start;

	puds = (end + PUD_SIZE - 1) >> PUD_SHIFT;
	tables = roundup(puds * sizeof(pud_t), PAGE_SIZE);
<<<<<<< HEAD
	if (direct_gbpages) {
=======
	if (use_gbpages) {
>>>>>>> cb58ffc3
		unsigned long extra;
		extra = end - ((end>>PUD_SHIFT) << PUD_SHIFT);
		pmds = (extra + PMD_SIZE - 1) >> PMD_SHIFT;
	} else
		pmds = (end + PMD_SIZE - 1) >> PMD_SHIFT;
	tables += roundup(pmds * sizeof(pmd_t), PAGE_SIZE);

	if (use_pse) {
		unsigned long extra;
		extra = end - ((end>>PMD_SHIFT) << PMD_SHIFT);
		ptes = (extra + PAGE_SIZE - 1) >> PAGE_SHIFT;
	} else
		ptes = (end + PAGE_SIZE - 1) >> PAGE_SHIFT;
	tables += roundup(ptes * sizeof(pte_t), PAGE_SIZE);

	/*
	 * RED-PEN putting page tables only on node 0 could
	 * cause a hotspot and fill up ZONE_DMA. The page tables
	 * need roughly 0.5KB per GB.
	 */
	start = 0x8000;
	table_start = find_e820_area(start, end, tables, PAGE_SIZE);
	if (table_start == -1UL)
		panic("Cannot find space for the kernel page tables");

	table_start >>= PAGE_SHIFT;
	table_end = table_start;
	table_top = table_start + (tables >> PAGE_SHIFT);

	printk(KERN_DEBUG "kernel direct mapping tables up to %lx @ %lx-%lx\n",
		end, table_start << PAGE_SHIFT, table_top << PAGE_SHIFT);
}

static void __init init_gbpages(void)
{
	if (direct_gbpages && cpu_has_gbpages)
		printk(KERN_INFO "Using GB pages for direct mapping\n");
	else
		direct_gbpages = 0;
}

static unsigned long __init kernel_physical_mapping_init(unsigned long start,
						unsigned long end,
						unsigned long page_size_mask)
{

	unsigned long next, last_map_addr = end;

	start = (unsigned long)__va(start);
	end = (unsigned long)__va(end);

	for (; start < end; start = next) {
		pgd_t *pgd = pgd_offset_k(start);
		unsigned long pud_phys;
		pud_t *pud;

		next = (start + PGDIR_SIZE) & PGDIR_MASK;
		if (next > end)
			next = end;

		if (pgd_val(*pgd)) {
			last_map_addr = phys_pud_update(pgd, __pa(start),
						 __pa(end), page_size_mask);
			continue;
		}

		pud = alloc_low_page(&pud_phys);
		last_map_addr = phys_pud_init(pud, __pa(start), __pa(next),
						 page_size_mask);
		unmap_low_page(pud);

		spin_lock(&init_mm.page_table_lock);
		pgd_populate(&init_mm, pgd, __va(pud_phys));
		spin_unlock(&init_mm.page_table_lock);
	}
	__flush_tlb_all();

	return last_map_addr;
}

struct map_range {
	unsigned long start;
	unsigned long end;
	unsigned page_size_mask;
};

#define NR_RANGE_MR 5

static int save_mr(struct map_range *mr, int nr_range,
		   unsigned long start_pfn, unsigned long end_pfn,
		   unsigned long page_size_mask)
{

	if (start_pfn < end_pfn) {
		if (nr_range >= NR_RANGE_MR)
			panic("run out of range for init_memory_mapping\n");
		mr[nr_range].start = start_pfn<<PAGE_SHIFT;
		mr[nr_range].end   = end_pfn<<PAGE_SHIFT;
		mr[nr_range].page_size_mask = page_size_mask;
		nr_range++;
	}

	return nr_range;
}

/*
 * Setup the direct mapping of the physical memory at PAGE_OFFSET.
 * This runs before bootmem is initialized and gets pages directly from
 * the physical memory. To access them they are temporarily mapped.
 */
unsigned long __init_refok init_memory_mapping(unsigned long start,
					       unsigned long end)
{
	unsigned long last_map_addr = 0;
	unsigned long page_size_mask = 0;
	unsigned long start_pfn, end_pfn;

	struct map_range mr[NR_RANGE_MR];
	int nr_range, i;
	int use_pse, use_gbpages;

	printk(KERN_INFO "init_memory_mapping\n");

	/*
	 * Find space for the kernel direct mapping tables.
	 *
	 * Later we should allocate these tables in the local node of the
	 * memory mapped. Unfortunately this is done currently before the
	 * nodes are discovered.
	 */
	if (!after_bootmem)
		init_gbpages();

#ifdef CONFIG_DEBUG_PAGEALLOC
	/*
	 * For CONFIG_DEBUG_PAGEALLOC, identity mapping will use small pages.
	 * This will simplify cpa(), which otherwise needs to support splitting
	 * large pages into small in interrupt context, etc.
	 */
	use_pse = use_gbpages = 0;
#else
	use_pse = cpu_has_pse;
	use_gbpages = direct_gbpages;
#endif

	if (use_gbpages)
		page_size_mask |= 1 << PG_LEVEL_1G;
	if (use_pse)
		page_size_mask |= 1 << PG_LEVEL_2M;

	memset(mr, 0, sizeof(mr));
	nr_range = 0;

	/* head if not big page alignment ?*/
	start_pfn = start >> PAGE_SHIFT;
	end_pfn = ((start + (PMD_SIZE - 1)) >> PMD_SHIFT)
			<< (PMD_SHIFT - PAGE_SHIFT);
	nr_range = save_mr(mr, nr_range, start_pfn, end_pfn, 0);

	/* big page (2M) range*/
	start_pfn = ((start + (PMD_SIZE - 1))>>PMD_SHIFT)
			 << (PMD_SHIFT - PAGE_SHIFT);
	end_pfn = ((start + (PUD_SIZE - 1))>>PUD_SHIFT)
			 << (PUD_SHIFT - PAGE_SHIFT);
	if (end_pfn > ((end>>PUD_SHIFT)<<(PUD_SHIFT - PAGE_SHIFT)))
		end_pfn = ((end>>PUD_SHIFT)<<(PUD_SHIFT - PAGE_SHIFT));
	nr_range = save_mr(mr, nr_range, start_pfn, end_pfn,
			page_size_mask & (1<<PG_LEVEL_2M));

	/* big page (1G) range */
	start_pfn = end_pfn;
	end_pfn = (end>>PUD_SHIFT) << (PUD_SHIFT - PAGE_SHIFT);
	nr_range = save_mr(mr, nr_range, start_pfn, end_pfn,
				page_size_mask &
				 ((1<<PG_LEVEL_2M)|(1<<PG_LEVEL_1G)));

	/* tail is not big page (1G) alignment */
	start_pfn = end_pfn;
	end_pfn = (end>>PMD_SHIFT) << (PMD_SHIFT - PAGE_SHIFT);
	nr_range = save_mr(mr, nr_range, start_pfn, end_pfn,
			page_size_mask & (1<<PG_LEVEL_2M));

	/* tail is not big page (2M) alignment */
	start_pfn = end_pfn;
	end_pfn = end>>PAGE_SHIFT;
	nr_range = save_mr(mr, nr_range, start_pfn, end_pfn, 0);

	/* try to merge same page size and continuous */
	for (i = 0; nr_range > 1 && i < nr_range - 1; i++) {
		unsigned long old_start;
		if (mr[i].end != mr[i+1].start ||
		    mr[i].page_size_mask != mr[i+1].page_size_mask)
			continue;
		/* move it */
		old_start = mr[i].start;
		memmove(&mr[i], &mr[i+1],
			 (nr_range - 1 - i) * sizeof (struct map_range));
		mr[i].start = old_start;
		nr_range--;
	}

	for (i = 0; i < nr_range; i++)
		printk(KERN_DEBUG " %010lx - %010lx page %s\n",
				mr[i].start, mr[i].end,
			(mr[i].page_size_mask & (1<<PG_LEVEL_1G))?"1G":(
			 (mr[i].page_size_mask & (1<<PG_LEVEL_2M))?"2M":"4k"));

	if (!after_bootmem)
		find_early_table_space(end, use_pse, use_gbpages);

	for (i = 0; i < nr_range; i++)
		last_map_addr = kernel_physical_mapping_init(
					mr[i].start, mr[i].end,
					mr[i].page_size_mask);

	if (!after_bootmem)
		mmu_cr4_features = read_cr4();
	__flush_tlb_all();

	if (!after_bootmem && table_end > table_start)
		reserve_early(table_start << PAGE_SHIFT,
				 table_end << PAGE_SHIFT, "PGTABLE");

	printk(KERN_INFO "last_map_addr: %lx end: %lx\n",
			 last_map_addr, end);

	if (!after_bootmem)
		early_memtest(start, end);

	return last_map_addr >> PAGE_SHIFT;
}

#ifndef CONFIG_NUMA
void __init initmem_init(unsigned long start_pfn, unsigned long end_pfn)
{
	unsigned long bootmap_size, bootmap;

	bootmap_size = bootmem_bootmap_pages(end_pfn)<<PAGE_SHIFT;
	bootmap = find_e820_area(0, end_pfn<<PAGE_SHIFT, bootmap_size,
				 PAGE_SIZE);
	if (bootmap == -1L)
		panic("Cannot find bootmem map of size %ld\n", bootmap_size);
	/* don't touch min_low_pfn */
	bootmap_size = init_bootmem_node(NODE_DATA(0), bootmap >> PAGE_SHIFT,
					 0, end_pfn);
	e820_register_active_regions(0, start_pfn, end_pfn);
	free_bootmem_with_active_regions(0, end_pfn);
	early_res_to_bootmem(0, end_pfn<<PAGE_SHIFT);
	reserve_bootmem(bootmap, bootmap_size, BOOTMEM_DEFAULT);
}

void __init paging_init(void)
{
	unsigned long max_zone_pfns[MAX_NR_ZONES];

	memset(max_zone_pfns, 0, sizeof(max_zone_pfns));
	max_zone_pfns[ZONE_DMA] = MAX_DMA_PFN;
	max_zone_pfns[ZONE_DMA32] = MAX_DMA32_PFN;
	max_zone_pfns[ZONE_NORMAL] = max_pfn;

	memory_present(0, 0, max_pfn);
	sparse_init();
	free_area_init_nodes(max_zone_pfns);
}
#endif

/*
 * Memory hotplug specific functions
 */
#ifdef CONFIG_MEMORY_HOTPLUG
/*
 * Memory is added always to NORMAL zone. This means you will never get
 * additional DMA/DMA32 memory.
 */
int arch_add_memory(int nid, u64 start, u64 size)
{
	struct pglist_data *pgdat = NODE_DATA(nid);
	struct zone *zone = pgdat->node_zones + ZONE_NORMAL;
	unsigned long last_mapped_pfn, start_pfn = start >> PAGE_SHIFT;
	unsigned long nr_pages = size >> PAGE_SHIFT;
	int ret;

	last_mapped_pfn = init_memory_mapping(start, start + size-1);
	if (last_mapped_pfn > max_pfn_mapped)
		max_pfn_mapped = last_mapped_pfn;

	ret = __add_pages(zone, start_pfn, nr_pages);
	WARN_ON(1);

	return ret;
}
EXPORT_SYMBOL_GPL(arch_add_memory);

#if !defined(CONFIG_ACPI_NUMA) && defined(CONFIG_NUMA)
int memory_add_physaddr_to_nid(u64 start)
{
	return 0;
}
EXPORT_SYMBOL_GPL(memory_add_physaddr_to_nid);
#endif

#endif /* CONFIG_MEMORY_HOTPLUG */

/*
 * devmem_is_allowed() checks to see if /dev/mem access to a certain address
 * is valid. The argument is a physical page number.
 *
 *
 * On x86, access has to be given to the first megabyte of ram because that area
 * contains bios code and data regions used by X and dosemu and similar apps.
 * Access has to be given to non-kernel-ram areas as well, these contain the PCI
 * mmio resources as well as potential bios/acpi data regions.
 */
int devmem_is_allowed(unsigned long pagenr)
{
	if (pagenr <= 256)
		return 1;
	if (!page_is_ram(pagenr))
		return 1;
	return 0;
}


static struct kcore_list kcore_mem, kcore_vmalloc, kcore_kernel,
			 kcore_modules, kcore_vsyscall;

void __init mem_init(void)
{
	long codesize, reservedpages, datasize, initsize;

	pci_iommu_alloc();

	/* clear_bss() already clear the empty_zero_page */

	reservedpages = 0;

	/* this will put all low memory onto the freelists */
#ifdef CONFIG_NUMA
	totalram_pages = numa_free_all_bootmem();
#else
	totalram_pages = free_all_bootmem();
#endif
	reservedpages = max_pfn - totalram_pages -
					absent_pages_in_range(0, max_pfn);
	after_bootmem = 1;

	codesize =  (unsigned long) &_etext - (unsigned long) &_text;
	datasize =  (unsigned long) &_edata - (unsigned long) &_etext;
	initsize =  (unsigned long) &__init_end - (unsigned long) &__init_begin;

	/* Register memory areas for /proc/kcore */
	kclist_add(&kcore_mem, __va(0), max_low_pfn << PAGE_SHIFT);
	kclist_add(&kcore_vmalloc, (void *)VMALLOC_START,
		   VMALLOC_END-VMALLOC_START);
	kclist_add(&kcore_kernel, &_stext, _end - _stext);
	kclist_add(&kcore_modules, (void *)MODULES_VADDR, MODULES_LEN);
	kclist_add(&kcore_vsyscall, (void *)VSYSCALL_START,
				 VSYSCALL_END - VSYSCALL_START);

	printk(KERN_INFO "Memory: %luk/%luk available (%ldk kernel code, "
				"%ldk reserved, %ldk data, %ldk init)\n",
		(unsigned long) nr_free_pages() << (PAGE_SHIFT-10),
		max_pfn << (PAGE_SHIFT-10),
		codesize >> 10,
		reservedpages << (PAGE_SHIFT-10),
		datasize >> 10,
		initsize >> 10);
}

void free_init_pages(char *what, unsigned long begin, unsigned long end)
{
	unsigned long addr = begin;

	if (addr >= end)
		return;

	/*
	 * If debugging page accesses then do not free this memory but
	 * mark them not present - any buggy init-section access will
	 * create a kernel page fault:
	 */
#ifdef CONFIG_DEBUG_PAGEALLOC
	printk(KERN_INFO "debug: unmapping init memory %08lx..%08lx\n",
		begin, PAGE_ALIGN(end));
	set_memory_np(begin, (end - begin) >> PAGE_SHIFT);
#else
	printk(KERN_INFO "Freeing %s: %luk freed\n", what, (end - begin) >> 10);

	for (; addr < end; addr += PAGE_SIZE) {
		ClearPageReserved(virt_to_page(addr));
		init_page_count(virt_to_page(addr));
		memset((void *)(addr & ~(PAGE_SIZE-1)),
			POISON_FREE_INITMEM, PAGE_SIZE);
		free_page(addr);
		totalram_pages++;
	}
#endif
}

void free_initmem(void)
{
	free_init_pages("unused kernel memory",
			(unsigned long)(&__init_begin),
			(unsigned long)(&__init_end));
}

#ifdef CONFIG_DEBUG_RODATA
const int rodata_test_data = 0xC3;
EXPORT_SYMBOL_GPL(rodata_test_data);

void mark_rodata_ro(void)
{
	unsigned long start = PFN_ALIGN(_stext), end = PFN_ALIGN(__end_rodata);
	unsigned long rodata_start =
		((unsigned long)__start_rodata + PAGE_SIZE - 1) & PAGE_MASK;

#ifdef CONFIG_DYNAMIC_FTRACE
	/* Dynamic tracing modifies the kernel text section */
	start = rodata_start;
#endif

	printk(KERN_INFO "Write protecting the kernel read-only data: %luk\n",
	       (end - start) >> 10);
	set_memory_ro(start, (end - start) >> PAGE_SHIFT);

	/*
	 * The rodata section (but not the kernel text!) should also be
	 * not-executable.
	 */
	set_memory_nx(rodata_start, (end - rodata_start) >> PAGE_SHIFT);

	rodata_test();

#ifdef CONFIG_CPA_DEBUG
	printk(KERN_INFO "Testing CPA: undo %lx-%lx\n", start, end);
	set_memory_rw(start, (end-start) >> PAGE_SHIFT);

	printk(KERN_INFO "Testing CPA: again\n");
	set_memory_ro(start, (end-start) >> PAGE_SHIFT);
#endif
}

#endif

#ifdef CONFIG_BLK_DEV_INITRD
void free_initrd_mem(unsigned long start, unsigned long end)
{
	free_init_pages("initrd memory", start, end);
}
#endif

int __init reserve_bootmem_generic(unsigned long phys, unsigned long len,
				   int flags)
{
#ifdef CONFIG_NUMA
	int nid, next_nid;
	int ret;
#endif
	unsigned long pfn = phys >> PAGE_SHIFT;

	if (pfn >= max_pfn) {
		/*
		 * This can happen with kdump kernels when accessing
		 * firmware tables:
		 */
		if (pfn < max_pfn_mapped)
			return -EFAULT;

		printk(KERN_ERR "reserve_bootmem: illegal reserve %lx %lu\n",
				phys, len);
		return -EFAULT;
	}

	/* Should check here against the e820 map to avoid double free */
#ifdef CONFIG_NUMA
	nid = phys_to_nid(phys);
	next_nid = phys_to_nid(phys + len - 1);
	if (nid == next_nid)
		ret = reserve_bootmem_node(NODE_DATA(nid), phys, len, flags);
	else
		ret = reserve_bootmem(phys, len, flags);

	if (ret != 0)
		return ret;

#else
	reserve_bootmem(phys, len, BOOTMEM_DEFAULT);
#endif

	if (phys+len <= MAX_DMA_PFN*PAGE_SIZE) {
		dma_reserve += len / PAGE_SIZE;
		set_dma_reserve(dma_reserve);
	}

	return 0;
}

int kern_addr_valid(unsigned long addr)
{
	unsigned long above = ((long)addr) >> __VIRTUAL_MASK_SHIFT;
	pgd_t *pgd;
	pud_t *pud;
	pmd_t *pmd;
	pte_t *pte;

	if (above != 0 && above != -1UL)
		return 0;

	pgd = pgd_offset_k(addr);
	if (pgd_none(*pgd))
		return 0;

	pud = pud_offset(pgd, addr);
	if (pud_none(*pud))
		return 0;

	pmd = pmd_offset(pud, addr);
	if (pmd_none(*pmd))
		return 0;

	if (pmd_large(*pmd))
		return pfn_valid(pmd_pfn(*pmd));

	pte = pte_offset_kernel(pmd, addr);
	if (pte_none(*pte))
		return 0;

	return pfn_valid(pte_pfn(*pte));
}

/*
 * A pseudo VMA to allow ptrace access for the vsyscall page.  This only
 * covers the 64bit vsyscall page now. 32bit has a real VMA now and does
 * not need special handling anymore:
 */
static struct vm_area_struct gate_vma = {
	.vm_start	= VSYSCALL_START,
	.vm_end		= VSYSCALL_START + (VSYSCALL_MAPPED_PAGES * PAGE_SIZE),
	.vm_page_prot	= PAGE_READONLY_EXEC,
	.vm_flags	= VM_READ | VM_EXEC
};

struct vm_area_struct *get_gate_vma(struct task_struct *tsk)
{
#ifdef CONFIG_IA32_EMULATION
	if (test_tsk_thread_flag(tsk, TIF_IA32))
		return NULL;
#endif
	return &gate_vma;
}

int in_gate_area(struct task_struct *task, unsigned long addr)
{
	struct vm_area_struct *vma = get_gate_vma(task);

	if (!vma)
		return 0;

	return (addr >= vma->vm_start) && (addr < vma->vm_end);
}

/*
 * Use this when you have no reliable task/vma, typically from interrupt
 * context. It is less reliable than using the task's vma and may give
 * false positives:
 */
int in_gate_area_no_task(unsigned long addr)
{
	return (addr >= VSYSCALL_START) && (addr < VSYSCALL_END);
}

const char *arch_vma_name(struct vm_area_struct *vma)
{
	if (vma->vm_mm && vma->vm_start == (long)vma->vm_mm->context.vdso)
		return "[vdso]";
	if (vma == &gate_vma)
		return "[vsyscall]";
	return NULL;
}

#ifdef CONFIG_SPARSEMEM_VMEMMAP
/*
 * Initialise the sparsemem vmemmap using huge-pages at the PMD level.
 */
static long __meminitdata addr_start, addr_end;
static void __meminitdata *p_start, *p_end;
static int __meminitdata node_start;

int __meminit
vmemmap_populate(struct page *start_page, unsigned long size, int node)
{
	unsigned long addr = (unsigned long)start_page;
	unsigned long end = (unsigned long)(start_page + size);
	unsigned long next;
	pgd_t *pgd;
	pud_t *pud;
	pmd_t *pmd;

	for (; addr < end; addr = next) {
		void *p = NULL;

		pgd = vmemmap_pgd_populate(addr, node);
		if (!pgd)
			return -ENOMEM;

		pud = vmemmap_pud_populate(pgd, addr, node);
		if (!pud)
			return -ENOMEM;

		if (!cpu_has_pse) {
			next = (addr + PAGE_SIZE) & PAGE_MASK;
			pmd = vmemmap_pmd_populate(pud, addr, node);

			if (!pmd)
				return -ENOMEM;

			p = vmemmap_pte_populate(pmd, addr, node);

			if (!p)
				return -ENOMEM;

			addr_end = addr + PAGE_SIZE;
			p_end = p + PAGE_SIZE;
		} else {
			next = pmd_addr_end(addr, end);

			pmd = pmd_offset(pud, addr);
			if (pmd_none(*pmd)) {
				pte_t entry;

				p = vmemmap_alloc_block(PMD_SIZE, node);
				if (!p)
					return -ENOMEM;

				entry = pfn_pte(__pa(p) >> PAGE_SHIFT,
						PAGE_KERNEL_LARGE);
				set_pmd(pmd, __pmd(pte_val(entry)));

				/* check to see if we have contiguous blocks */
				if (p_end != p || node_start != node) {
					if (p_start)
						printk(KERN_DEBUG " [%lx-%lx] PMD -> [%p-%p] on node %d\n",
						       addr_start, addr_end-1, p_start, p_end-1, node_start);
					addr_start = addr;
					node_start = node;
					p_start = p;
				}

				addr_end = addr + PMD_SIZE;
				p_end = p + PMD_SIZE;
			} else
				vmemmap_verify((pte_t *)pmd, node, addr, next);
		}

	}
	return 0;
}

void __meminit vmemmap_populate_print_last(void)
{
	if (p_start) {
		printk(KERN_DEBUG " [%lx-%lx] PMD -> [%p-%p] on node %d\n",
			addr_start, addr_end-1, p_start, p_end-1, node_start);
		p_start = NULL;
		p_end = NULL;
		node_start = 0;
	}
}
#endif<|MERGE_RESOLUTION|>--- conflicted
+++ resolved
@@ -550,11 +550,7 @@
 
 	puds = (end + PUD_SIZE - 1) >> PUD_SHIFT;
 	tables = roundup(puds * sizeof(pud_t), PAGE_SIZE);
-<<<<<<< HEAD
-	if (direct_gbpages) {
-=======
 	if (use_gbpages) {
->>>>>>> cb58ffc3
 		unsigned long extra;
 		extra = end - ((end>>PUD_SHIFT) << PUD_SHIFT);
 		pmds = (extra + PMD_SIZE - 1) >> PMD_SHIFT;
