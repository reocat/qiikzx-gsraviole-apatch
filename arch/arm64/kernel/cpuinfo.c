--- conflicted
+++ resolved
@@ -84,7 +84,6 @@
 	"svesm4",
 	"flagm2",
 	"frint",
-<<<<<<< HEAD
 	"svei8mm",
 	"svef32mm",
 	"svef64mm",
@@ -92,9 +91,7 @@
 	"i8mm",
 	"bf16",
 	"dgh",
-=======
 	"rng",
->>>>>>> 2e8e1ea8
 	NULL
 };
 
