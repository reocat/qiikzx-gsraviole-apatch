/* arch/arm/mach-tegra/include/mach/entry-macro.S
 *
 * Copyright (C) 2009 Palm, Inc.
 *
 * This software is licensed under the terms of the GNU General Public
 * License version 2, as published by the Free Software Foundation, and
 * may be copied, distributed, and modified under those terms.
 *
 * This program is distributed in the hope that it will be useful,
 * but WITHOUT ANY WARRANTY; without even the implied warranty of
 * MERCHANTABILITY or FITNESS FOR A PARTICULAR PURPOSE.  See the
 * GNU General Public License for more details.
 *
 */
<<<<<<< HEAD
#include <mach/iomap.h>
#include <mach/io.h>

#define HAVE_GET_IRQNR_PREAMBLE
#include <asm/hardware/entry-macro-gic.S>

	/* Uses the GIC interrupt controller built into the cpu */
#define ICTRL_BASE (IO_CPU_VIRT + 0x100)
=======
>>>>>>> 928a11ba

	.macro	disable_fiq
	.endm

<<<<<<< HEAD
	.macro	get_irqnr_preamble, base, tmp
	movw \base, #(ICTRL_BASE & 0x0000ffff)
	movt \base, #((ICTRL_BASE & 0xffff0000) >> 16)
	.endm

	.macro  arch_ret_to_user, tmp1, tmp2
=======
	.macro	arch_ret_to_user, tmp1, tmp2
>>>>>>> 928a11ba
	.endm<|MERGE_RESOLUTION|>--- conflicted
+++ resolved
@@ -12,29 +12,9 @@
  * GNU General Public License for more details.
  *
  */
-<<<<<<< HEAD
-#include <mach/iomap.h>
-#include <mach/io.h>
-
-#define HAVE_GET_IRQNR_PREAMBLE
-#include <asm/hardware/entry-macro-gic.S>
-
-	/* Uses the GIC interrupt controller built into the cpu */
-#define ICTRL_BASE (IO_CPU_VIRT + 0x100)
-=======
->>>>>>> 928a11ba
 
 	.macro	disable_fiq
 	.endm
 
-<<<<<<< HEAD
-	.macro	get_irqnr_preamble, base, tmp
-	movw \base, #(ICTRL_BASE & 0x0000ffff)
-	movt \base, #((ICTRL_BASE & 0xffff0000) >> 16)
-	.endm
-
-	.macro  arch_ret_to_user, tmp1, tmp2
-=======
 	.macro	arch_ret_to_user, tmp1, tmp2
->>>>>>> 928a11ba
 	.endm