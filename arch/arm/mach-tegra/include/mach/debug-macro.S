--- conflicted
+++ resolved
@@ -24,12 +24,8 @@
  *
  */
 
-<<<<<<< HEAD
 #include <linux/serial_reg.h>
 
-#include <mach/io.h>
-=======
->>>>>>> 88b48684
 #include <mach/iomap.h>
 #include <mach/irammap.h>
 
