--- conflicted
+++ resolved
@@ -155,16 +155,10 @@
 void __init setup_bootmem(void)
 {
 	phys_addr_t mem_start = 0;
-<<<<<<< HEAD
-	phys_addr_t start, end = 0;
-	phys_addr_t vmlinux_end = __pa_symbol(&_end);
-	phys_addr_t vmlinux_start = __pa_symbol(&_start);
-=======
 	phys_addr_t start, dram_end, end = 0;
 	phys_addr_t vmlinux_end = __pa_symbol(&_end);
 	phys_addr_t vmlinux_start = __pa_symbol(&_start);
 	phys_addr_t max_mapped_addr = __pa(~(ulong)0);
->>>>>>> c70595ea
 	u64 i;
 
 	/* Find the memory region containing the kernel */
@@ -257,7 +251,6 @@
 {
 	clear_fixmap(FIX_PTE);
 	return (pte_t *)set_fixmap_offset(FIX_PTE, pa);
-<<<<<<< HEAD
 }
 
 static inline pte_t *get_pte_virt_late(phys_addr_t pa)
@@ -265,15 +258,6 @@
 	return (pte_t *) __va(pa);
 }
 
-=======
-}
-
-static inline pte_t *get_pte_virt_late(phys_addr_t pa)
-{
-	return (pte_t *) __va(pa);
-}
-
->>>>>>> c70595ea
 static inline phys_addr_t __init alloc_pte_early(uintptr_t va)
 {
 	/*
