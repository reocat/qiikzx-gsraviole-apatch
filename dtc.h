--- conflicted
+++ resolved
@@ -238,11 +238,7 @@
 struct node *reference_node(struct node *node);
 struct node *chain_node(struct node *first, struct node *list);
 struct node *merge_nodes(struct node *old_node, struct node *new_node);
-<<<<<<< HEAD
-void add_orphan_node(struct node *old_node, struct node *new_node, char *ref);
-=======
 struct node *add_orphan_node(struct node *old_node, struct node *new_node, char *ref);
->>>>>>> 9d7888cb
 
 void add_property(struct node *node, struct property *prop);
 void delete_property_by_name(struct node *node, char *name);
