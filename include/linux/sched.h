--- conflicted
+++ resolved
@@ -1358,10 +1358,7 @@
 	struct callback_head		mce_kill_me;
 #endif
 	ANDROID_VENDOR_DATA_ARRAY(1, 64);
-<<<<<<< HEAD
-=======
 	ANDROID_OEM_DATA_ARRAY(1, 2);
->>>>>>> c70595ea
 
 	/*
 	 * New fields for task_struct should be added above here, so that
