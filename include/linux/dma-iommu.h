/* SPDX-License-Identifier: GPL-2.0-only */
/*
 * Copyright (C) 2014-2015 ARM Ltd.
 */
#ifndef __DMA_IOMMU_H
#define __DMA_IOMMU_H

#include <linux/errno.h>
#include <linux/types.h>

#ifdef CONFIG_IOMMU_DMA
#include <linux/dma-mapping.h>
#include <linux/iommu.h>
#include <linux/msi.h>

/* Domain management interface for IOMMU drivers */
int iommu_get_dma_cookie(struct iommu_domain *domain);
int iommu_get_msi_cookie(struct iommu_domain *domain, dma_addr_t base);
void iommu_put_dma_cookie(struct iommu_domain *domain);

/* Setup call for arch DMA mapping code */
void iommu_setup_dma_ops(struct device *dev, u64 dma_base, u64 size);

/* The DMA API isn't _quite_ the whole story, though... */
/*
 * iommu_dma_prepare_msi() - Map the MSI page in the IOMMU device
 *
 * The MSI page will be stored in @desc.
 *
 * Return: 0 on success otherwise an error describing the failure.
 */
int iommu_dma_prepare_msi(struct msi_desc *desc, phys_addr_t msi_addr);

/* Update the MSI message if required. */
void iommu_dma_compose_msi_msg(struct msi_desc *desc,
			       struct msi_msg *msg);

void iommu_dma_get_resv_regions(struct device *dev, struct list_head *list);

int iommu_dma_reserve_iova(struct device *dev, dma_addr_t base,
			   u64 size);

<<<<<<< HEAD
=======
int iommu_dma_enable_best_fit_algo(struct device *dev);

>>>>>>> 6609ce81
#else /* CONFIG_IOMMU_DMA */

struct iommu_domain;
struct msi_desc;
struct msi_msg;
struct device;

static inline void iommu_setup_dma_ops(struct device *dev, u64 dma_base,
		u64 size)
{
}

static inline int iommu_get_dma_cookie(struct iommu_domain *domain)
{
	return -ENODEV;
}

static inline int iommu_get_msi_cookie(struct iommu_domain *domain, dma_addr_t base)
{
	return -ENODEV;
}

static inline void iommu_put_dma_cookie(struct iommu_domain *domain)
{
}

static inline int iommu_dma_prepare_msi(struct msi_desc *desc,
					phys_addr_t msi_addr)
{
	return 0;
}

static inline void iommu_dma_compose_msi_msg(struct msi_desc *desc,
					     struct msi_msg *msg)
{
}

static inline void iommu_dma_get_resv_regions(struct device *dev, struct list_head *list)
{
}

static inline int iommu_dma_reserve_iova(struct device *dev, dma_addr_t base,
					 u64 size)
{
	return -ENODEV;
}

<<<<<<< HEAD
=======
static inline int iommu_dma_enable_best_fit_algo(struct device *dev)
{
	return -ENODEV;
}

>>>>>>> 6609ce81
#endif	/* CONFIG_IOMMU_DMA */
#endif	/* __DMA_IOMMU_H */<|MERGE_RESOLUTION|>--- conflicted
+++ resolved
@@ -40,11 +40,8 @@
 int iommu_dma_reserve_iova(struct device *dev, dma_addr_t base,
 			   u64 size);
 
-<<<<<<< HEAD
-=======
 int iommu_dma_enable_best_fit_algo(struct device *dev);
 
->>>>>>> 6609ce81
 #else /* CONFIG_IOMMU_DMA */
 
 struct iommu_domain;
@@ -92,13 +89,10 @@
 	return -ENODEV;
 }
 
-<<<<<<< HEAD
-=======
 static inline int iommu_dma_enable_best_fit_algo(struct device *dev)
 {
 	return -ENODEV;
 }
 
->>>>>>> 6609ce81
 #endif	/* CONFIG_IOMMU_DMA */
 #endif	/* __DMA_IOMMU_H */