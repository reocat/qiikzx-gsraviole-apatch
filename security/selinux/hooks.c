// SPDX-License-Identifier: GPL-2.0-only
/*
 *  NSA Security-Enhanced Linux (SELinux) security module
 *
 *  This file contains the SELinux hook function implementations.
 *
 *  Authors:  Stephen Smalley, <sds@tycho.nsa.gov>
 *	      Chris Vance, <cvance@nai.com>
 *	      Wayne Salamon, <wsalamon@nai.com>
 *	      James Morris <jmorris@redhat.com>
 *
 *  Copyright (C) 2001,2002 Networks Associates Technology, Inc.
 *  Copyright (C) 2003-2008 Red Hat, Inc., James Morris <jmorris@redhat.com>
 *					   Eric Paris <eparis@redhat.com>
 *  Copyright (C) 2004-2005 Trusted Computer Solutions, Inc.
 *			    <dgoeddel@trustedcs.com>
 *  Copyright (C) 2006, 2007, 2009 Hewlett-Packard Development Company, L.P.
 *	Paul Moore <paul@paul-moore.com>
 *  Copyright (C) 2007 Hitachi Software Engineering Co., Ltd.
 *		       Yuichi Nakamura <ynakam@hitachisoft.jp>
 *  Copyright (C) 2016 Mellanox Technologies
 */

#include <linux/init.h>
#include <linux/kd.h>
#include <linux/kernel.h>
#include <linux/kernel_read_file.h>
#include <linux/tracehook.h>
#include <linux/errno.h>
#include <linux/sched/signal.h>
#include <linux/sched/task.h>
#include <linux/lsm_hooks.h>
#include <linux/xattr.h>
#include <linux/capability.h>
#include <linux/unistd.h>
#include <linux/mm.h>
#include <linux/mman.h>
#include <linux/slab.h>
#include <linux/pagemap.h>
#include <linux/proc_fs.h>
#include <linux/swap.h>
#include <linux/spinlock.h>
#include <linux/syscalls.h>
#include <linux/dcache.h>
#include <linux/file.h>
#include <linux/fdtable.h>
#include <linux/namei.h>
#include <linux/mount.h>
#include <linux/fs_context.h>
#include <linux/fs_parser.h>
#include <linux/netfilter_ipv4.h>
#include <linux/netfilter_ipv6.h>
#include <linux/tty.h>
#include <net/icmp.h>
#include <net/ip.h>		/* for local_port_range[] */
#include <net/tcp.h>		/* struct or_callable used in sock_rcv_skb */
#include <net/inet_connection_sock.h>
#include <net/net_namespace.h>
#include <net/netlabel.h>
#include <linux/uaccess.h>
#include <asm/ioctls.h>
#include <linux/atomic.h>
#include <linux/bitops.h>
#include <linux/interrupt.h>
#include <linux/netdevice.h>	/* for network interface checks */
#include <net/netlink.h>
#include <linux/tcp.h>
#include <linux/udp.h>
#include <linux/dccp.h>
#include <linux/sctp.h>
#include <net/sctp/structs.h>
#include <linux/quota.h>
#include <linux/un.h>		/* for Unix socket types */
#include <net/af_unix.h>	/* for Unix socket types */
#include <linux/parser.h>
#include <linux/nfs_mount.h>
#include <net/ipv6.h>
#include <linux/hugetlb.h>
#include <linux/personality.h>
#include <linux/audit.h>
#include <linux/string.h>
#include <linux/mutex.h>
#include <linux/posix-timers.h>
#include <linux/syslog.h>
#include <linux/user_namespace.h>
#include <linux/export.h>
#include <linux/msg.h>
#include <linux/shm.h>
#include <linux/bpf.h>
#include <linux/kernfs.h>
#include <linux/stringhash.h>	/* for hashlen_string() */
#include <uapi/linux/mount.h>
#include <linux/fsnotify.h>
#include <linux/fanotify.h>

#include "avc.h"
#include "objsec.h"
#include "netif.h"
#include "netnode.h"
#include "netport.h"
#include "ibpkey.h"
#include "xfrm.h"
#include "netlabel.h"
#include "audit.h"
#include "avc_ss.h"

struct selinux_state selinux_state;

/* SECMARK reference count */
static atomic_t selinux_secmark_refcount = ATOMIC_INIT(0);

#ifdef CONFIG_SECURITY_SELINUX_DEVELOP
static int selinux_enforcing_boot __initdata;

static int __init enforcing_setup(char *str)
{
	unsigned long enforcing;
	if (!kstrtoul(str, 0, &enforcing))
		selinux_enforcing_boot = enforcing ? 1 : 0;
	return 1;
}
__setup("enforcing=", enforcing_setup);
#else
#define selinux_enforcing_boot 1
#endif

int selinux_enabled_boot __initdata = 1;
#ifdef CONFIG_SECURITY_SELINUX_BOOTPARAM
static int __init selinux_enabled_setup(char *str)
{
	unsigned long enabled;
	if (!kstrtoul(str, 0, &enabled))
		selinux_enabled_boot = enabled ? 1 : 0;
	return 1;
}
__setup("selinux=", selinux_enabled_setup);
#endif

static unsigned int selinux_checkreqprot_boot =
	CONFIG_SECURITY_SELINUX_CHECKREQPROT_VALUE;

static int __init checkreqprot_setup(char *str)
{
	unsigned long checkreqprot;

	if (!kstrtoul(str, 0, &checkreqprot)) {
		selinux_checkreqprot_boot = checkreqprot ? 1 : 0;
		if (checkreqprot)
			pr_warn("SELinux: checkreqprot set to 1 via kernel parameter.  This is deprecated and will be rejected in a future kernel release.\n");
	}
	return 1;
}
__setup("checkreqprot=", checkreqprot_setup);

/**
 * selinux_secmark_enabled - Check to see if SECMARK is currently enabled
 *
 * Description:
 * This function checks the SECMARK reference counter to see if any SECMARK
 * targets are currently configured, if the reference counter is greater than
 * zero SECMARK is considered to be enabled.  Returns true (1) if SECMARK is
 * enabled, false (0) if SECMARK is disabled.  If the always_check_network
 * policy capability is enabled, SECMARK is always considered enabled.
 *
 */
static int selinux_secmark_enabled(void)
{
	return (selinux_policycap_alwaysnetwork() ||
		atomic_read(&selinux_secmark_refcount));
}

/**
 * selinux_peerlbl_enabled - Check to see if peer labeling is currently enabled
 *
 * Description:
 * This function checks if NetLabel or labeled IPSEC is enabled.  Returns true
 * (1) if any are enabled or false (0) if neither are enabled.  If the
 * always_check_network policy capability is enabled, peer labeling
 * is always considered enabled.
 *
 */
static int selinux_peerlbl_enabled(void)
{
	return (selinux_policycap_alwaysnetwork() ||
		netlbl_enabled() || selinux_xfrm_enabled());
}

static int selinux_netcache_avc_callback(u32 event)
{
	if (event == AVC_CALLBACK_RESET) {
		sel_netif_flush();
		sel_netnode_flush();
		sel_netport_flush();
		synchronize_net();
	}
	return 0;
}

static int selinux_lsm_notifier_avc_callback(u32 event)
{
	if (event == AVC_CALLBACK_RESET) {
		sel_ib_pkey_flush();
		call_blocking_lsm_notifier(LSM_POLICY_CHANGE, NULL);
	}

	return 0;
}

/*
 * initialise the security for the init task
 */
static void cred_init_security(void)
{
	struct cred *cred = (struct cred *) current->real_cred;
	struct task_security_struct *tsec;

	tsec = selinux_cred(cred);
	tsec->osid = tsec->sid = SECINITSID_KERNEL;
}

/*
 * get the security ID of a set of credentials
 */
static inline u32 cred_sid(const struct cred *cred)
{
	const struct task_security_struct *tsec;

	tsec = selinux_cred(cred);
	return tsec->sid;
}

/*
 * get the objective security ID of a task
 */
static inline u32 task_sid(const struct task_struct *task)
{
	u32 sid;

	rcu_read_lock();
	sid = cred_sid(__task_cred(task));
	rcu_read_unlock();
	return sid;
}

static int inode_doinit_with_dentry(struct inode *inode, struct dentry *opt_dentry);

/*
 * Try reloading inode security labels that have been marked as invalid.  The
 * @may_sleep parameter indicates when sleeping and thus reloading labels is
 * allowed; when set to false, returns -ECHILD when the label is
 * invalid.  The @dentry parameter should be set to a dentry of the inode.
 */
static int __inode_security_revalidate(struct inode *inode,
				       struct dentry *dentry,
				       bool may_sleep)
{
	struct inode_security_struct *isec = selinux_inode(inode);

	might_sleep_if(may_sleep);

	if (selinux_initialized(&selinux_state) &&
	    isec->initialized != LABEL_INITIALIZED) {
		if (!may_sleep)
			return -ECHILD;

		/*
		 * Try reloading the inode security label.  This will fail if
		 * @opt_dentry is NULL and no dentry for this inode can be
		 * found; in that case, continue using the old label.
		 */
		inode_doinit_with_dentry(inode, dentry);
	}
	return 0;
}

static struct inode_security_struct *inode_security_novalidate(struct inode *inode)
{
	return selinux_inode(inode);
}

static struct inode_security_struct *inode_security_rcu(struct inode *inode, bool rcu)
{
	int error;

	error = __inode_security_revalidate(inode, NULL, !rcu);
	if (error)
		return ERR_PTR(error);
	return selinux_inode(inode);
}

/*
 * Get the security label of an inode.
 */
static struct inode_security_struct *inode_security(struct inode *inode)
{
	__inode_security_revalidate(inode, NULL, true);
	return selinux_inode(inode);
}

static struct inode_security_struct *backing_inode_security_novalidate(struct dentry *dentry)
{
	struct inode *inode = d_backing_inode(dentry);

	return selinux_inode(inode);
}

/*
 * Get the security label of a dentry's backing inode.
 */
static struct inode_security_struct *backing_inode_security(struct dentry *dentry)
{
	struct inode *inode = d_backing_inode(dentry);

	__inode_security_revalidate(inode, dentry, true);
	return selinux_inode(inode);
}

static void inode_free_security(struct inode *inode)
{
	struct inode_security_struct *isec = selinux_inode(inode);
	struct superblock_security_struct *sbsec;

	if (!isec)
		return;
	sbsec = inode->i_sb->s_security;
	/*
	 * As not all inode security structures are in a list, we check for
	 * empty list outside of the lock to make sure that we won't waste
	 * time taking a lock doing nothing.
	 *
	 * The list_del_init() function can be safely called more than once.
	 * It should not be possible for this function to be called with
	 * concurrent list_add(), but for better safety against future changes
	 * in the code, we use list_empty_careful() here.
	 */
	if (!list_empty_careful(&isec->list)) {
		spin_lock(&sbsec->isec_lock);
		list_del_init(&isec->list);
		spin_unlock(&sbsec->isec_lock);
	}
}

static void superblock_free_security(struct super_block *sb)
{
	struct superblock_security_struct *sbsec = sb->s_security;
	sb->s_security = NULL;
	kfree(sbsec);
}

struct selinux_mnt_opts {
	const char *fscontext, *context, *rootcontext, *defcontext;
};

static void selinux_free_mnt_opts(void *mnt_opts)
{
	struct selinux_mnt_opts *opts = mnt_opts;
	kfree(opts->fscontext);
	kfree(opts->context);
	kfree(opts->rootcontext);
	kfree(opts->defcontext);
	kfree(opts);
}

enum {
	Opt_error = -1,
	Opt_context = 0,
	Opt_defcontext = 1,
	Opt_fscontext = 2,
	Opt_rootcontext = 3,
	Opt_seclabel = 4,
};

#define A(s, has_arg) {#s, sizeof(#s) - 1, Opt_##s, has_arg}
static struct {
	const char *name;
	int len;
	int opt;
	bool has_arg;
} tokens[] = {
	A(context, true),
	A(fscontext, true),
	A(defcontext, true),
	A(rootcontext, true),
	A(seclabel, false),
};
#undef A

static int match_opt_prefix(char *s, int l, char **arg)
{
	int i;

	for (i = 0; i < ARRAY_SIZE(tokens); i++) {
		size_t len = tokens[i].len;
		if (len > l || memcmp(s, tokens[i].name, len))
			continue;
		if (tokens[i].has_arg) {
			if (len == l || s[len] != '=')
				continue;
			*arg = s + len + 1;
		} else if (len != l)
			continue;
		return tokens[i].opt;
	}
	return Opt_error;
}

#define SEL_MOUNT_FAIL_MSG "SELinux:  duplicate or incompatible mount options\n"

static int may_context_mount_sb_relabel(u32 sid,
			struct superblock_security_struct *sbsec,
			const struct cred *cred)
{
	const struct task_security_struct *tsec = selinux_cred(cred);
	int rc;

	rc = avc_has_perm(&selinux_state,
			  tsec->sid, sbsec->sid, SECCLASS_FILESYSTEM,
			  FILESYSTEM__RELABELFROM, NULL);
	if (rc)
		return rc;

	rc = avc_has_perm(&selinux_state,
			  tsec->sid, sid, SECCLASS_FILESYSTEM,
			  FILESYSTEM__RELABELTO, NULL);
	return rc;
}

static int may_context_mount_inode_relabel(u32 sid,
			struct superblock_security_struct *sbsec,
			const struct cred *cred)
{
	const struct task_security_struct *tsec = selinux_cred(cred);
	int rc;
	rc = avc_has_perm(&selinux_state,
			  tsec->sid, sbsec->sid, SECCLASS_FILESYSTEM,
			  FILESYSTEM__RELABELFROM, NULL);
	if (rc)
		return rc;

	rc = avc_has_perm(&selinux_state,
			  sid, sbsec->sid, SECCLASS_FILESYSTEM,
			  FILESYSTEM__ASSOCIATE, NULL);
	return rc;
}

static int selinux_is_genfs_special_handling(struct super_block *sb)
{
	/* Special handling. Genfs but also in-core setxattr handler */
	return	!strcmp(sb->s_type->name, "sysfs") ||
		!strcmp(sb->s_type->name, "pstore") ||
		!strcmp(sb->s_type->name, "debugfs") ||
		!strcmp(sb->s_type->name, "tracefs") ||
		!strcmp(sb->s_type->name, "rootfs") ||
		(selinux_policycap_cgroupseclabel() &&
		 (!strcmp(sb->s_type->name, "cgroup") ||
		  !strcmp(sb->s_type->name, "cgroup2")));
}

static int selinux_is_sblabel_mnt(struct super_block *sb)
{
	struct superblock_security_struct *sbsec = sb->s_security;

	/*
	 * IMPORTANT: Double-check logic in this function when adding a new
	 * SECURITY_FS_USE_* definition!
	 */
	BUILD_BUG_ON(SECURITY_FS_USE_MAX != 7);

	switch (sbsec->behavior) {
	case SECURITY_FS_USE_XATTR:
	case SECURITY_FS_USE_TRANS:
	case SECURITY_FS_USE_TASK:
	case SECURITY_FS_USE_NATIVE:
		return 1;

	case SECURITY_FS_USE_GENFS:
		return selinux_is_genfs_special_handling(sb);

	/* Never allow relabeling on context mounts */
	case SECURITY_FS_USE_MNTPOINT:
	case SECURITY_FS_USE_NONE:
	default:
		return 0;
	}
}

static int sb_finish_set_opts(struct super_block *sb)
{
	struct superblock_security_struct *sbsec = sb->s_security;
	struct dentry *root = sb->s_root;
	struct inode *root_inode = d_backing_inode(root);
	int rc = 0;

	if (sbsec->behavior == SECURITY_FS_USE_XATTR) {
		/* Make sure that the xattr handler exists and that no
		   error other than -ENODATA is returned by getxattr on
		   the root directory.  -ENODATA is ok, as this may be
		   the first boot of the SELinux kernel before we have
		   assigned xattr values to the filesystem. */
		if (!(root_inode->i_opflags & IOP_XATTR)) {
			pr_warn("SELinux: (dev %s, type %s) has no "
			       "xattr support\n", sb->s_id, sb->s_type->name);
			rc = -EOPNOTSUPP;
			goto out;
		}

		rc = __vfs_getxattr(root, root_inode, XATTR_NAME_SELINUX, NULL,
				    0, XATTR_NOSECURITY);
		if (rc < 0 && rc != -ENODATA) {
			if (rc == -EOPNOTSUPP)
				pr_warn("SELinux: (dev %s, type "
				       "%s) has no security xattr handler\n",
				       sb->s_id, sb->s_type->name);
			else
				pr_warn("SELinux: (dev %s, type "
				       "%s) getxattr errno %d\n", sb->s_id,
				       sb->s_type->name, -rc);
			goto out;
		}
	}

	sbsec->flags |= SE_SBINITIALIZED;

	/*
	 * Explicitly set or clear SBLABEL_MNT.  It's not sufficient to simply
	 * leave the flag untouched because sb_clone_mnt_opts might be handing
	 * us a superblock that needs the flag to be cleared.
	 */
	if (selinux_is_sblabel_mnt(sb))
		sbsec->flags |= SBLABEL_MNT;
	else
		sbsec->flags &= ~SBLABEL_MNT;

	/* Initialize the root inode. */
	rc = inode_doinit_with_dentry(root_inode, root);

	/* Initialize any other inodes associated with the superblock, e.g.
	   inodes created prior to initial policy load or inodes created
	   during get_sb by a pseudo filesystem that directly
	   populates itself. */
	spin_lock(&sbsec->isec_lock);
	while (!list_empty(&sbsec->isec_head)) {
		struct inode_security_struct *isec =
				list_first_entry(&sbsec->isec_head,
					   struct inode_security_struct, list);
		struct inode *inode = isec->inode;
		list_del_init(&isec->list);
		spin_unlock(&sbsec->isec_lock);
		inode = igrab(inode);
		if (inode) {
			if (!IS_PRIVATE(inode))
				inode_doinit_with_dentry(inode, NULL);
			iput(inode);
		}
		spin_lock(&sbsec->isec_lock);
	}
	spin_unlock(&sbsec->isec_lock);
out:
	return rc;
}

static int bad_option(struct superblock_security_struct *sbsec, char flag,
		      u32 old_sid, u32 new_sid)
{
	char mnt_flags = sbsec->flags & SE_MNTMASK;

	/* check if the old mount command had the same options */
	if (sbsec->flags & SE_SBINITIALIZED)
		if (!(sbsec->flags & flag) ||
		    (old_sid != new_sid))
			return 1;

	/* check if we were passed the same options twice,
	 * aka someone passed context=a,context=b
	 */
	if (!(sbsec->flags & SE_SBINITIALIZED))
		if (mnt_flags & flag)
			return 1;
	return 0;
}

static int parse_sid(struct super_block *sb, const char *s, u32 *sid)
{
	int rc = security_context_str_to_sid(&selinux_state, s,
					     sid, GFP_KERNEL);
	if (rc)
		pr_warn("SELinux: security_context_str_to_sid"
		       "(%s) failed for (dev %s, type %s) errno=%d\n",
		       s, sb->s_id, sb->s_type->name, rc);
	return rc;
}

/*
 * Allow filesystems with binary mount data to explicitly set mount point
 * labeling information.
 */
static int selinux_set_mnt_opts(struct super_block *sb,
				void *mnt_opts,
				unsigned long kern_flags,
				unsigned long *set_kern_flags)
{
	const struct cred *cred = current_cred();
	struct superblock_security_struct *sbsec = sb->s_security;
	struct dentry *root = sbsec->sb->s_root;
	struct selinux_mnt_opts *opts = mnt_opts;
	struct inode_security_struct *root_isec;
	u32 fscontext_sid = 0, context_sid = 0, rootcontext_sid = 0;
	u32 defcontext_sid = 0;
	int rc = 0;

	mutex_lock(&sbsec->lock);

	if (!selinux_initialized(&selinux_state)) {
		if (!opts) {
			/* Defer initialization until selinux_complete_init,
			   after the initial policy is loaded and the security
			   server is ready to handle calls. */
			goto out;
		}
		rc = -EINVAL;
		pr_warn("SELinux: Unable to set superblock options "
			"before the security server is initialized\n");
		goto out;
	}
	if (kern_flags && !set_kern_flags) {
		/* Specifying internal flags without providing a place to
		 * place the results is not allowed */
		rc = -EINVAL;
		goto out;
	}

	/*
	 * Binary mount data FS will come through this function twice.  Once
	 * from an explicit call and once from the generic calls from the vfs.
	 * Since the generic VFS calls will not contain any security mount data
	 * we need to skip the double mount verification.
	 *
	 * This does open a hole in which we will not notice if the first
	 * mount using this sb set explict options and a second mount using
	 * this sb does not set any security options.  (The first options
	 * will be used for both mounts)
	 */
	if ((sbsec->flags & SE_SBINITIALIZED) && (sb->s_type->fs_flags & FS_BINARY_MOUNTDATA)
	    && !opts)
		goto out;

	root_isec = backing_inode_security_novalidate(root);

	/*
	 * parse the mount options, check if they are valid sids.
	 * also check if someone is trying to mount the same sb more
	 * than once with different security options.
	 */
	if (opts) {
		if (opts->fscontext) {
			rc = parse_sid(sb, opts->fscontext, &fscontext_sid);
			if (rc)
				goto out;
			if (bad_option(sbsec, FSCONTEXT_MNT, sbsec->sid,
					fscontext_sid))
				goto out_double_mount;
			sbsec->flags |= FSCONTEXT_MNT;
		}
		if (opts->context) {
			rc = parse_sid(sb, opts->context, &context_sid);
			if (rc)
				goto out;
			if (bad_option(sbsec, CONTEXT_MNT, sbsec->mntpoint_sid,
					context_sid))
				goto out_double_mount;
			sbsec->flags |= CONTEXT_MNT;
		}
		if (opts->rootcontext) {
			rc = parse_sid(sb, opts->rootcontext, &rootcontext_sid);
			if (rc)
				goto out;
			if (bad_option(sbsec, ROOTCONTEXT_MNT, root_isec->sid,
					rootcontext_sid))
				goto out_double_mount;
			sbsec->flags |= ROOTCONTEXT_MNT;
		}
		if (opts->defcontext) {
			rc = parse_sid(sb, opts->defcontext, &defcontext_sid);
			if (rc)
				goto out;
			if (bad_option(sbsec, DEFCONTEXT_MNT, sbsec->def_sid,
					defcontext_sid))
				goto out_double_mount;
			sbsec->flags |= DEFCONTEXT_MNT;
		}
	}

	if (sbsec->flags & SE_SBINITIALIZED) {
		/* previously mounted with options, but not on this attempt? */
		if ((sbsec->flags & SE_MNTMASK) && !opts)
			goto out_double_mount;
		rc = 0;
		goto out;
	}

	if (strcmp(sb->s_type->name, "proc") == 0)
		sbsec->flags |= SE_SBPROC | SE_SBGENFS;

	if (!strcmp(sb->s_type->name, "debugfs") ||
	    !strcmp(sb->s_type->name, "tracefs") ||
	    !strcmp(sb->s_type->name, "binder") ||
	    !strcmp(sb->s_type->name, "bpf") ||
	    !strcmp(sb->s_type->name, "pstore"))
		sbsec->flags |= SE_SBGENFS;

	if (!strcmp(sb->s_type->name, "sysfs") ||
	    !strcmp(sb->s_type->name, "cgroup") ||
	    !strcmp(sb->s_type->name, "cgroup2"))
		sbsec->flags |= SE_SBGENFS | SE_SBGENFS_XATTR;

	if (!sbsec->behavior) {
		/*
		 * Determine the labeling behavior to use for this
		 * filesystem type.
		 */
		rc = security_fs_use(&selinux_state, sb);
		if (rc) {
			pr_warn("%s: security_fs_use(%s) returned %d\n",
					__func__, sb->s_type->name, rc);
			goto out;
		}
	}

	/*
	 * If this is a user namespace mount and the filesystem type is not
	 * explicitly whitelisted, then no contexts are allowed on the command
	 * line and security labels must be ignored.
	 */
	if (sb->s_user_ns != &init_user_ns &&
	    strcmp(sb->s_type->name, "tmpfs") &&
	    strcmp(sb->s_type->name, "ramfs") &&
	    strcmp(sb->s_type->name, "devpts")) {
		if (context_sid || fscontext_sid || rootcontext_sid ||
		    defcontext_sid) {
			rc = -EACCES;
			goto out;
		}
		if (sbsec->behavior == SECURITY_FS_USE_XATTR) {
			sbsec->behavior = SECURITY_FS_USE_MNTPOINT;
			rc = security_transition_sid(&selinux_state,
						     current_sid(),
						     current_sid(),
						     SECCLASS_FILE, NULL,
						     &sbsec->mntpoint_sid);
			if (rc)
				goto out;
		}
		goto out_set_opts;
	}

	/* sets the context of the superblock for the fs being mounted. */
	if (fscontext_sid) {
		rc = may_context_mount_sb_relabel(fscontext_sid, sbsec, cred);
		if (rc)
			goto out;

		sbsec->sid = fscontext_sid;
	}

	/*
	 * Switch to using mount point labeling behavior.
	 * sets the label used on all file below the mountpoint, and will set
	 * the superblock context if not already set.
	 */
	if (kern_flags & SECURITY_LSM_NATIVE_LABELS && !context_sid) {
		sbsec->behavior = SECURITY_FS_USE_NATIVE;
		*set_kern_flags |= SECURITY_LSM_NATIVE_LABELS;
	}

	if (context_sid) {
		if (!fscontext_sid) {
			rc = may_context_mount_sb_relabel(context_sid, sbsec,
							  cred);
			if (rc)
				goto out;
			sbsec->sid = context_sid;
		} else {
			rc = may_context_mount_inode_relabel(context_sid, sbsec,
							     cred);
			if (rc)
				goto out;
		}
		if (!rootcontext_sid)
			rootcontext_sid = context_sid;

		sbsec->mntpoint_sid = context_sid;
		sbsec->behavior = SECURITY_FS_USE_MNTPOINT;
	}

	if (rootcontext_sid) {
		rc = may_context_mount_inode_relabel(rootcontext_sid, sbsec,
						     cred);
		if (rc)
			goto out;

		root_isec->sid = rootcontext_sid;
		root_isec->initialized = LABEL_INITIALIZED;
	}

	if (defcontext_sid) {
		if (sbsec->behavior != SECURITY_FS_USE_XATTR &&
			sbsec->behavior != SECURITY_FS_USE_NATIVE) {
			rc = -EINVAL;
			pr_warn("SELinux: defcontext option is "
			       "invalid for this filesystem type\n");
			goto out;
		}

		if (defcontext_sid != sbsec->def_sid) {
			rc = may_context_mount_inode_relabel(defcontext_sid,
							     sbsec, cred);
			if (rc)
				goto out;
		}

		sbsec->def_sid = defcontext_sid;
	}

out_set_opts:
	rc = sb_finish_set_opts(sb);
out:
	mutex_unlock(&sbsec->lock);
	return rc;
out_double_mount:
	rc = -EINVAL;
	pr_warn("SELinux: mount invalid.  Same superblock, different "
	       "security settings for (dev %s, type %s)\n", sb->s_id,
	       sb->s_type->name);
	goto out;
}

static int selinux_cmp_sb_context(const struct super_block *oldsb,
				    const struct super_block *newsb)
{
	struct superblock_security_struct *old = oldsb->s_security;
	struct superblock_security_struct *new = newsb->s_security;
	char oldflags = old->flags & SE_MNTMASK;
	char newflags = new->flags & SE_MNTMASK;

	if (oldflags != newflags)
		goto mismatch;
	if ((oldflags & FSCONTEXT_MNT) && old->sid != new->sid)
		goto mismatch;
	if ((oldflags & CONTEXT_MNT) && old->mntpoint_sid != new->mntpoint_sid)
		goto mismatch;
	if ((oldflags & DEFCONTEXT_MNT) && old->def_sid != new->def_sid)
		goto mismatch;
	if (oldflags & ROOTCONTEXT_MNT) {
		struct inode_security_struct *oldroot = backing_inode_security(oldsb->s_root);
		struct inode_security_struct *newroot = backing_inode_security(newsb->s_root);
		if (oldroot->sid != newroot->sid)
			goto mismatch;
	}
	return 0;
mismatch:
	pr_warn("SELinux: mount invalid.  Same superblock, "
			    "different security settings for (dev %s, "
			    "type %s)\n", newsb->s_id, newsb->s_type->name);
	return -EBUSY;
}

static int selinux_sb_clone_mnt_opts(const struct super_block *oldsb,
					struct super_block *newsb,
					unsigned long kern_flags,
					unsigned long *set_kern_flags)
{
	int rc = 0;
	const struct superblock_security_struct *oldsbsec = oldsb->s_security;
	struct superblock_security_struct *newsbsec = newsb->s_security;

	int set_fscontext =	(oldsbsec->flags & FSCONTEXT_MNT);
	int set_context =	(oldsbsec->flags & CONTEXT_MNT);
	int set_rootcontext =	(oldsbsec->flags & ROOTCONTEXT_MNT);

	/*
	 * if the parent was able to be mounted it clearly had no special lsm
	 * mount options.  thus we can safely deal with this superblock later
	 */
	if (!selinux_initialized(&selinux_state))
		return 0;

	/*
	 * Specifying internal flags without providing a place to
	 * place the results is not allowed.
	 */
	if (kern_flags && !set_kern_flags)
		return -EINVAL;

	/* how can we clone if the old one wasn't set up?? */
	BUG_ON(!(oldsbsec->flags & SE_SBINITIALIZED));

	/* if fs is reusing a sb, make sure that the contexts match */
	if (newsbsec->flags & SE_SBINITIALIZED) {
		if ((kern_flags & SECURITY_LSM_NATIVE_LABELS) && !set_context)
			*set_kern_flags |= SECURITY_LSM_NATIVE_LABELS;
		return selinux_cmp_sb_context(oldsb, newsb);
	}

	mutex_lock(&newsbsec->lock);

	newsbsec->flags = oldsbsec->flags;

	newsbsec->sid = oldsbsec->sid;
	newsbsec->def_sid = oldsbsec->def_sid;
	newsbsec->behavior = oldsbsec->behavior;

	if (newsbsec->behavior == SECURITY_FS_USE_NATIVE &&
		!(kern_flags & SECURITY_LSM_NATIVE_LABELS) && !set_context) {
		rc = security_fs_use(&selinux_state, newsb);
		if (rc)
			goto out;
	}

	if (kern_flags & SECURITY_LSM_NATIVE_LABELS && !set_context) {
		newsbsec->behavior = SECURITY_FS_USE_NATIVE;
		*set_kern_flags |= SECURITY_LSM_NATIVE_LABELS;
	}

	if (set_context) {
		u32 sid = oldsbsec->mntpoint_sid;

		if (!set_fscontext)
			newsbsec->sid = sid;
		if (!set_rootcontext) {
			struct inode_security_struct *newisec = backing_inode_security(newsb->s_root);
			newisec->sid = sid;
		}
		newsbsec->mntpoint_sid = sid;
	}
	if (set_rootcontext) {
		const struct inode_security_struct *oldisec = backing_inode_security(oldsb->s_root);
		struct inode_security_struct *newisec = backing_inode_security(newsb->s_root);

		newisec->sid = oldisec->sid;
	}

	sb_finish_set_opts(newsb);
out:
	mutex_unlock(&newsbsec->lock);
	return rc;
}

static int selinux_add_opt(int token, const char *s, void **mnt_opts)
{
	struct selinux_mnt_opts *opts = *mnt_opts;
	bool is_alloc_opts = false;

	if (token == Opt_seclabel)	/* eaten and completely ignored */
		return 0;

	if (!s)
		return -ENOMEM;

	if (!opts) {
		opts = kzalloc(sizeof(struct selinux_mnt_opts), GFP_KERNEL);
		if (!opts)
			return -ENOMEM;
		*mnt_opts = opts;
		is_alloc_opts = true;
	}

	switch (token) {
	case Opt_context:
		if (opts->context || opts->defcontext)
			goto Einval;
		opts->context = s;
		break;
	case Opt_fscontext:
		if (opts->fscontext)
			goto Einval;
		opts->fscontext = s;
		break;
	case Opt_rootcontext:
		if (opts->rootcontext)
			goto Einval;
		opts->rootcontext = s;
		break;
	case Opt_defcontext:
		if (opts->context || opts->defcontext)
			goto Einval;
		opts->defcontext = s;
		break;
	}
	return 0;
Einval:
	if (is_alloc_opts) {
		kfree(opts);
		*mnt_opts = NULL;
	}
	pr_warn(SEL_MOUNT_FAIL_MSG);
	return -EINVAL;
}

static int selinux_add_mnt_opt(const char *option, const char *val, int len,
			       void **mnt_opts)
{
	int token = Opt_error;
	int rc, i;

	for (i = 0; i < ARRAY_SIZE(tokens); i++) {
		if (strcmp(option, tokens[i].name) == 0) {
			token = tokens[i].opt;
			break;
		}
	}

	if (token == Opt_error)
		return -EINVAL;

	if (token != Opt_seclabel) {
		val = kmemdup_nul(val, len, GFP_KERNEL);
		if (!val) {
			rc = -ENOMEM;
			goto free_opt;
		}
	}
	rc = selinux_add_opt(token, val, mnt_opts);
	if (unlikely(rc)) {
		kfree(val);
		goto free_opt;
	}
	return rc;

free_opt:
	if (*mnt_opts) {
		selinux_free_mnt_opts(*mnt_opts);
		*mnt_opts = NULL;
	}
	return rc;
}

static int show_sid(struct seq_file *m, u32 sid)
{
	char *context = NULL;
	u32 len;
	int rc;

	rc = security_sid_to_context(&selinux_state, sid,
					     &context, &len);
	if (!rc) {
		bool has_comma = context && strchr(context, ',');

		seq_putc(m, '=');
		if (has_comma)
			seq_putc(m, '\"');
		seq_escape(m, context, "\"\n\\");
		if (has_comma)
			seq_putc(m, '\"');
	}
	kfree(context);
	return rc;
}

static int selinux_sb_show_options(struct seq_file *m, struct super_block *sb)
{
	struct superblock_security_struct *sbsec = sb->s_security;
	int rc;

	if (!(sbsec->flags & SE_SBINITIALIZED))
		return 0;

	if (!selinux_initialized(&selinux_state))
		return 0;

	if (sbsec->flags & FSCONTEXT_MNT) {
		seq_putc(m, ',');
		seq_puts(m, FSCONTEXT_STR);
		rc = show_sid(m, sbsec->sid);
		if (rc)
			return rc;
	}
	if (sbsec->flags & CONTEXT_MNT) {
		seq_putc(m, ',');
		seq_puts(m, CONTEXT_STR);
		rc = show_sid(m, sbsec->mntpoint_sid);
		if (rc)
			return rc;
	}
	if (sbsec->flags & DEFCONTEXT_MNT) {
		seq_putc(m, ',');
		seq_puts(m, DEFCONTEXT_STR);
		rc = show_sid(m, sbsec->def_sid);
		if (rc)
			return rc;
	}
	if (sbsec->flags & ROOTCONTEXT_MNT) {
		struct dentry *root = sbsec->sb->s_root;
		struct inode_security_struct *isec = backing_inode_security(root);
		seq_putc(m, ',');
		seq_puts(m, ROOTCONTEXT_STR);
		rc = show_sid(m, isec->sid);
		if (rc)
			return rc;
	}
	if (sbsec->flags & SBLABEL_MNT) {
		seq_putc(m, ',');
		seq_puts(m, SECLABEL_STR);
	}
	return 0;
}

static inline u16 inode_mode_to_security_class(umode_t mode)
{
	switch (mode & S_IFMT) {
	case S_IFSOCK:
		return SECCLASS_SOCK_FILE;
	case S_IFLNK:
		return SECCLASS_LNK_FILE;
	case S_IFREG:
		return SECCLASS_FILE;
	case S_IFBLK:
		return SECCLASS_BLK_FILE;
	case S_IFDIR:
		return SECCLASS_DIR;
	case S_IFCHR:
		return SECCLASS_CHR_FILE;
	case S_IFIFO:
		return SECCLASS_FIFO_FILE;

	}

	return SECCLASS_FILE;
}

static inline int default_protocol_stream(int protocol)
{
	return (protocol == IPPROTO_IP || protocol == IPPROTO_TCP);
}

static inline int default_protocol_dgram(int protocol)
{
	return (protocol == IPPROTO_IP || protocol == IPPROTO_UDP);
}

static inline u16 socket_type_to_security_class(int family, int type, int protocol)
{
	int extsockclass = selinux_policycap_extsockclass();

	switch (family) {
	case PF_UNIX:
		switch (type) {
		case SOCK_STREAM:
		case SOCK_SEQPACKET:
			return SECCLASS_UNIX_STREAM_SOCKET;
		case SOCK_DGRAM:
		case SOCK_RAW:
			return SECCLASS_UNIX_DGRAM_SOCKET;
		}
		break;
	case PF_INET:
	case PF_INET6:
		switch (type) {
		case SOCK_STREAM:
		case SOCK_SEQPACKET:
			if (default_protocol_stream(protocol))
				return SECCLASS_TCP_SOCKET;
			else if (extsockclass && protocol == IPPROTO_SCTP)
				return SECCLASS_SCTP_SOCKET;
			else
				return SECCLASS_RAWIP_SOCKET;
		case SOCK_DGRAM:
			if (default_protocol_dgram(protocol))
				return SECCLASS_UDP_SOCKET;
			else if (extsockclass && (protocol == IPPROTO_ICMP ||
						  protocol == IPPROTO_ICMPV6))
				return SECCLASS_ICMP_SOCKET;
			else
				return SECCLASS_RAWIP_SOCKET;
		case SOCK_DCCP:
			return SECCLASS_DCCP_SOCKET;
		default:
			return SECCLASS_RAWIP_SOCKET;
		}
		break;
	case PF_NETLINK:
		switch (protocol) {
		case NETLINK_ROUTE:
			return SECCLASS_NETLINK_ROUTE_SOCKET;
		case NETLINK_SOCK_DIAG:
			return SECCLASS_NETLINK_TCPDIAG_SOCKET;
		case NETLINK_NFLOG:
			return SECCLASS_NETLINK_NFLOG_SOCKET;
		case NETLINK_XFRM:
			return SECCLASS_NETLINK_XFRM_SOCKET;
		case NETLINK_SELINUX:
			return SECCLASS_NETLINK_SELINUX_SOCKET;
		case NETLINK_ISCSI:
			return SECCLASS_NETLINK_ISCSI_SOCKET;
		case NETLINK_AUDIT:
			return SECCLASS_NETLINK_AUDIT_SOCKET;
		case NETLINK_FIB_LOOKUP:
			return SECCLASS_NETLINK_FIB_LOOKUP_SOCKET;
		case NETLINK_CONNECTOR:
			return SECCLASS_NETLINK_CONNECTOR_SOCKET;
		case NETLINK_NETFILTER:
			return SECCLASS_NETLINK_NETFILTER_SOCKET;
		case NETLINK_DNRTMSG:
			return SECCLASS_NETLINK_DNRT_SOCKET;
		case NETLINK_KOBJECT_UEVENT:
			return SECCLASS_NETLINK_KOBJECT_UEVENT_SOCKET;
		case NETLINK_GENERIC:
			return SECCLASS_NETLINK_GENERIC_SOCKET;
		case NETLINK_SCSITRANSPORT:
			return SECCLASS_NETLINK_SCSITRANSPORT_SOCKET;
		case NETLINK_RDMA:
			return SECCLASS_NETLINK_RDMA_SOCKET;
		case NETLINK_CRYPTO:
			return SECCLASS_NETLINK_CRYPTO_SOCKET;
		default:
			return SECCLASS_NETLINK_SOCKET;
		}
	case PF_PACKET:
		return SECCLASS_PACKET_SOCKET;
	case PF_KEY:
		return SECCLASS_KEY_SOCKET;
	case PF_APPLETALK:
		return SECCLASS_APPLETALK_SOCKET;
	}

	if (extsockclass) {
		switch (family) {
		case PF_AX25:
			return SECCLASS_AX25_SOCKET;
		case PF_IPX:
			return SECCLASS_IPX_SOCKET;
		case PF_NETROM:
			return SECCLASS_NETROM_SOCKET;
		case PF_ATMPVC:
			return SECCLASS_ATMPVC_SOCKET;
		case PF_X25:
			return SECCLASS_X25_SOCKET;
		case PF_ROSE:
			return SECCLASS_ROSE_SOCKET;
		case PF_DECnet:
			return SECCLASS_DECNET_SOCKET;
		case PF_ATMSVC:
			return SECCLASS_ATMSVC_SOCKET;
		case PF_RDS:
			return SECCLASS_RDS_SOCKET;
		case PF_IRDA:
			return SECCLASS_IRDA_SOCKET;
		case PF_PPPOX:
			return SECCLASS_PPPOX_SOCKET;
		case PF_LLC:
			return SECCLASS_LLC_SOCKET;
		case PF_CAN:
			return SECCLASS_CAN_SOCKET;
		case PF_TIPC:
			return SECCLASS_TIPC_SOCKET;
		case PF_BLUETOOTH:
			return SECCLASS_BLUETOOTH_SOCKET;
		case PF_IUCV:
			return SECCLASS_IUCV_SOCKET;
		case PF_RXRPC:
			return SECCLASS_RXRPC_SOCKET;
		case PF_ISDN:
			return SECCLASS_ISDN_SOCKET;
		case PF_PHONET:
			return SECCLASS_PHONET_SOCKET;
		case PF_IEEE802154:
			return SECCLASS_IEEE802154_SOCKET;
		case PF_CAIF:
			return SECCLASS_CAIF_SOCKET;
		case PF_ALG:
			return SECCLASS_ALG_SOCKET;
		case PF_NFC:
			return SECCLASS_NFC_SOCKET;
		case PF_VSOCK:
			return SECCLASS_VSOCK_SOCKET;
		case PF_KCM:
			return SECCLASS_KCM_SOCKET;
		case PF_QIPCRTR:
			return SECCLASS_QIPCRTR_SOCKET;
		case PF_SMC:
			return SECCLASS_SMC_SOCKET;
		case PF_XDP:
			return SECCLASS_XDP_SOCKET;
#if PF_MAX > 45
#error New address family defined, please update this function.
#endif
		}
	}

	return SECCLASS_SOCKET;
}

static int selinux_genfs_get_sid(struct dentry *dentry,
				 u16 tclass,
				 u16 flags,
				 u32 *sid)
{
	int rc;
	struct super_block *sb = dentry->d_sb;
	char *buffer, *path;

	buffer = (char *)__get_free_page(GFP_KERNEL);
	if (!buffer)
		return -ENOMEM;

	path = dentry_path_raw(dentry, buffer, PAGE_SIZE);
	if (IS_ERR(path))
		rc = PTR_ERR(path);
	else {
		if (flags & SE_SBPROC) {
			/* each process gets a /proc/PID/ entry. Strip off the
			 * PID part to get a valid selinux labeling.
			 * e.g. /proc/1/net/rpc/nfs -> /net/rpc/nfs */
			while (path[1] >= '0' && path[1] <= '9') {
				path[1] = '/';
				path++;
			}
		}
		rc = security_genfs_sid(&selinux_state, sb->s_type->name,
					path, tclass, sid);
		if (rc == -ENOENT) {
			/* No match in policy, mark as unlabeled. */
			*sid = SECINITSID_UNLABELED;
			rc = 0;
		}
	}
	free_page((unsigned long)buffer);
	return rc;
}

static int inode_doinit_use_xattr(struct inode *inode, struct dentry *dentry,
				  u32 def_sid, u32 *sid)
{
#define INITCONTEXTLEN 255
	char *context;
	unsigned int len;
	int rc;

	len = INITCONTEXTLEN;
	context = kmalloc(len + 1, GFP_NOFS);
	if (!context)
		return -ENOMEM;

	context[len] = '\0';
	rc = __vfs_getxattr(dentry, inode, XATTR_NAME_SELINUX, context, len,
			    XATTR_NOSECURITY);
	if (rc == -ERANGE) {
		kfree(context);

		/* Need a larger buffer.  Query for the right size. */
		rc = __vfs_getxattr(dentry, inode, XATTR_NAME_SELINUX, NULL, 0,
				    XATTR_NOSECURITY);
		if (rc < 0)
			return rc;

		len = rc;
		context = kmalloc(len + 1, GFP_NOFS);
		if (!context)
			return -ENOMEM;

		context[len] = '\0';
		rc = __vfs_getxattr(dentry, inode, XATTR_NAME_SELINUX,
				    context, len, XATTR_NOSECURITY);
	}
	if (rc < 0) {
		kfree(context);
		if (rc != -ENODATA) {
			pr_warn("SELinux: %s:  getxattr returned %d for dev=%s ino=%ld\n",
				__func__, -rc, inode->i_sb->s_id, inode->i_ino);
			return rc;
		}
		*sid = def_sid;
		return 0;
	}

	rc = security_context_to_sid_default(&selinux_state, context, rc, sid,
					     def_sid, GFP_NOFS);
	if (rc) {
		char *dev = inode->i_sb->s_id;
		unsigned long ino = inode->i_ino;

		if (rc == -EINVAL) {
			pr_notice_ratelimited("SELinux: inode=%lu on dev=%s was found to have an invalid context=%s.  This indicates you may need to relabel the inode or the filesystem in question.\n",
					      ino, dev, context);
		} else {
			pr_warn("SELinux: %s:  context_to_sid(%s) returned %d for dev=%s ino=%ld\n",
				__func__, context, -rc, dev, ino);
		}
	}
	kfree(context);
	return 0;
}

/* The inode's security attributes must be initialized before first use. */
static int inode_doinit_with_dentry(struct inode *inode, struct dentry *opt_dentry)
{
	struct superblock_security_struct *sbsec = NULL;
	struct inode_security_struct *isec = selinux_inode(inode);
	u32 task_sid, sid = 0;
	u16 sclass;
	struct dentry *dentry;
	int rc = 0;

	if (isec->initialized == LABEL_INITIALIZED)
		return 0;

	spin_lock(&isec->lock);
	if (isec->initialized == LABEL_INITIALIZED)
		goto out_unlock;

	if (isec->sclass == SECCLASS_FILE)
		isec->sclass = inode_mode_to_security_class(inode->i_mode);

	sbsec = inode->i_sb->s_security;
	if (!(sbsec->flags & SE_SBINITIALIZED)) {
		/* Defer initialization until selinux_complete_init,
		   after the initial policy is loaded and the security
		   server is ready to handle calls. */
		spin_lock(&sbsec->isec_lock);
		if (list_empty(&isec->list))
			list_add(&isec->list, &sbsec->isec_head);
		spin_unlock(&sbsec->isec_lock);
		goto out_unlock;
	}

	sclass = isec->sclass;
	task_sid = isec->task_sid;
	sid = isec->sid;
	isec->initialized = LABEL_PENDING;
	spin_unlock(&isec->lock);

	switch (sbsec->behavior) {
	case SECURITY_FS_USE_NATIVE:
		break;
	case SECURITY_FS_USE_XATTR:
		if (!(inode->i_opflags & IOP_XATTR)) {
			sid = sbsec->def_sid;
			break;
		}
		/* Need a dentry, since the xattr API requires one.
		   Life would be simpler if we could just pass the inode. */
		if (opt_dentry) {
			/* Called from d_instantiate or d_splice_alias. */
			dentry = dget(opt_dentry);
		} else {
			/*
			 * Called from selinux_complete_init, try to find a dentry.
			 * Some filesystems really want a connected one, so try
			 * that first.  We could split SECURITY_FS_USE_XATTR in
			 * two, depending upon that...
			 */
			dentry = d_find_alias(inode);
			if (!dentry)
				dentry = d_find_any_alias(inode);
		}
		if (!dentry) {
			/*
			 * this is can be hit on boot when a file is accessed
			 * before the policy is loaded.  When we load policy we
			 * may find inodes that have no dentry on the
			 * sbsec->isec_head list.  No reason to complain as these
			 * will get fixed up the next time we go through
			 * inode_doinit with a dentry, before these inodes could
			 * be used again by userspace.
			 */
			goto out_invalid;
		}

		rc = inode_doinit_use_xattr(inode, dentry, sbsec->def_sid,
					    &sid);
		dput(dentry);
		if (rc)
			goto out;
		break;
	case SECURITY_FS_USE_TASK:
		sid = task_sid;
		break;
	case SECURITY_FS_USE_TRANS:
		/* Default to the fs SID. */
		sid = sbsec->sid;

		/* Try to obtain a transition SID. */
		rc = security_transition_sid(&selinux_state, task_sid, sid,
					     sclass, NULL, &sid);
		if (rc)
			goto out;
		break;
	case SECURITY_FS_USE_MNTPOINT:
		sid = sbsec->mntpoint_sid;
		break;
	default:
		/* Default to the fs superblock SID. */
		sid = sbsec->sid;

		if ((sbsec->flags & SE_SBGENFS) &&
		     (!S_ISLNK(inode->i_mode) ||
		      selinux_policycap_genfs_seclabel_symlinks())) {
			/* We must have a dentry to determine the label on
			 * procfs inodes */
			if (opt_dentry) {
				/* Called from d_instantiate or
				 * d_splice_alias. */
				dentry = dget(opt_dentry);
			} else {
				/* Called from selinux_complete_init, try to
				 * find a dentry.  Some filesystems really want
				 * a connected one, so try that first.
				 */
				dentry = d_find_alias(inode);
				if (!dentry)
					dentry = d_find_any_alias(inode);
			}
			/*
			 * This can be hit on boot when a file is accessed
			 * before the policy is loaded.  When we load policy we
			 * may find inodes that have no dentry on the
			 * sbsec->isec_head list.  No reason to complain as
			 * these will get fixed up the next time we go through
			 * inode_doinit() with a dentry, before these inodes
			 * could be used again by userspace.
			 */
			if (!dentry)
				goto out_invalid;
			rc = selinux_genfs_get_sid(dentry, sclass,
						   sbsec->flags, &sid);
			if (rc) {
				dput(dentry);
				goto out;
			}

			if ((sbsec->flags & SE_SBGENFS_XATTR) &&
			    (inode->i_opflags & IOP_XATTR)) {
				rc = inode_doinit_use_xattr(inode, dentry,
							    sid, &sid);
				if (rc) {
					dput(dentry);
					goto out;
				}
			}
			dput(dentry);
		}
		break;
	}

out:
	spin_lock(&isec->lock);
	if (isec->initialized == LABEL_PENDING) {
		if (rc) {
			isec->initialized = LABEL_INVALID;
			goto out_unlock;
		}
		isec->initialized = LABEL_INITIALIZED;
		isec->sid = sid;
	}

out_unlock:
	spin_unlock(&isec->lock);
	return rc;

out_invalid:
	spin_lock(&isec->lock);
	if (isec->initialized == LABEL_PENDING) {
		isec->initialized = LABEL_INVALID;
		isec->sid = sid;
	}
	spin_unlock(&isec->lock);
	return 0;
}

/* Convert a Linux signal to an access vector. */
static inline u32 signal_to_av(int sig)
{
	u32 perm = 0;

	switch (sig) {
	case SIGCHLD:
		/* Commonly granted from child to parent. */
		perm = PROCESS__SIGCHLD;
		break;
	case SIGKILL:
		/* Cannot be caught or ignored */
		perm = PROCESS__SIGKILL;
		break;
	case SIGSTOP:
		/* Cannot be caught or ignored */
		perm = PROCESS__SIGSTOP;
		break;
	default:
		/* All other signals. */
		perm = PROCESS__SIGNAL;
		break;
	}

	return perm;
}

#if CAP_LAST_CAP > 63
#error Fix SELinux to handle capabilities > 63.
#endif

/* Check whether a task is allowed to use a capability. */
static int cred_has_capability(const struct cred *cred,
			       int cap, unsigned int opts, bool initns)
{
	struct common_audit_data ad;
	struct av_decision avd;
	u16 sclass;
	u32 sid = cred_sid(cred);
	u32 av = CAP_TO_MASK(cap);
	int rc;

	ad.type = LSM_AUDIT_DATA_CAP;
	ad.u.cap = cap;

	switch (CAP_TO_INDEX(cap)) {
	case 0:
		sclass = initns ? SECCLASS_CAPABILITY : SECCLASS_CAP_USERNS;
		break;
	case 1:
		sclass = initns ? SECCLASS_CAPABILITY2 : SECCLASS_CAP2_USERNS;
		break;
	default:
		pr_err("SELinux:  out of range capability %d\n", cap);
		BUG();
		return -EINVAL;
	}

	rc = avc_has_perm_noaudit(&selinux_state,
				  sid, sid, sclass, av, 0, &avd);
	if (!(opts & CAP_OPT_NOAUDIT)) {
		int rc2 = avc_audit(&selinux_state,
				    sid, sid, sclass, av, &avd, rc, &ad, 0);
		if (rc2)
			return rc2;
	}
	return rc;
}

/* Check whether a task has a particular permission to an inode.
   The 'adp' parameter is optional and allows other audit
   data to be passed (e.g. the dentry). */
static int inode_has_perm(const struct cred *cred,
			  struct inode *inode,
			  u32 perms,
			  struct common_audit_data *adp)
{
	struct inode_security_struct *isec;
	u32 sid;

	validate_creds(cred);

	if (unlikely(IS_PRIVATE(inode)))
		return 0;

	sid = cred_sid(cred);
	isec = selinux_inode(inode);

	return avc_has_perm(&selinux_state,
			    sid, isec->sid, isec->sclass, perms, adp);
}

/* Same as inode_has_perm, but pass explicit audit data containing
   the dentry to help the auditing code to more easily generate the
   pathname if needed. */
static inline int dentry_has_perm(const struct cred *cred,
				  struct dentry *dentry,
				  u32 av)
{
	struct inode *inode = d_backing_inode(dentry);
	struct common_audit_data ad;

	ad.type = LSM_AUDIT_DATA_DENTRY;
	ad.u.dentry = dentry;
	__inode_security_revalidate(inode, dentry, true);
	return inode_has_perm(cred, inode, av, &ad);
}

/* Same as inode_has_perm, but pass explicit audit data containing
   the path to help the auditing code to more easily generate the
   pathname if needed. */
static inline int path_has_perm(const struct cred *cred,
				const struct path *path,
				u32 av)
{
	struct inode *inode = d_backing_inode(path->dentry);
	struct common_audit_data ad;

	ad.type = LSM_AUDIT_DATA_PATH;
	ad.u.path = *path;
	__inode_security_revalidate(inode, path->dentry, true);
	return inode_has_perm(cred, inode, av, &ad);
}

/* Same as path_has_perm, but uses the inode from the file struct. */
static inline int file_path_has_perm(const struct cred *cred,
				     struct file *file,
				     u32 av)
{
	struct common_audit_data ad;

	ad.type = LSM_AUDIT_DATA_FILE;
	ad.u.file = file;
	return inode_has_perm(cred, file_inode(file), av, &ad);
}

#ifdef CONFIG_BPF_SYSCALL
static int bpf_fd_pass(struct file *file, u32 sid);
#endif

/* Check whether a task can use an open file descriptor to
   access an inode in a given way.  Check access to the
   descriptor itself, and then use dentry_has_perm to
   check a particular permission to the file.
   Access to the descriptor is implicitly granted if it
   has the same SID as the process.  If av is zero, then
   access to the file is not checked, e.g. for cases
   where only the descriptor is affected like seek. */
static int file_has_perm(const struct cred *cred,
			 struct file *file,
			 u32 av)
{
	struct file_security_struct *fsec = selinux_file(file);
	struct inode *inode = file_inode(file);
	struct common_audit_data ad;
	u32 sid = cred_sid(cred);
	int rc;

	ad.type = LSM_AUDIT_DATA_FILE;
	ad.u.file = file;

	if (sid != fsec->sid) {
		rc = avc_has_perm(&selinux_state,
				  sid, fsec->sid,
				  SECCLASS_FD,
				  FD__USE,
				  &ad);
		if (rc)
			goto out;
	}

#ifdef CONFIG_BPF_SYSCALL
	rc = bpf_fd_pass(file, cred_sid(cred));
	if (rc)
		return rc;
#endif

	/* av is zero if only checking access to the descriptor. */
	rc = 0;
	if (av)
		rc = inode_has_perm(cred, inode, av, &ad);

out:
	return rc;
}

/*
 * Determine the label for an inode that might be unioned.
 */
static int
selinux_determine_inode_label(const struct task_security_struct *tsec,
				 struct inode *dir,
				 const struct qstr *name, u16 tclass,
				 u32 *_new_isid)
{
	const struct superblock_security_struct *sbsec = dir->i_sb->s_security;

	if ((sbsec->flags & SE_SBINITIALIZED) &&
	    (sbsec->behavior == SECURITY_FS_USE_MNTPOINT)) {
		*_new_isid = sbsec->mntpoint_sid;
	} else if ((sbsec->flags & SBLABEL_MNT) &&
		   tsec->create_sid) {
		*_new_isid = tsec->create_sid;
	} else {
		const struct inode_security_struct *dsec = inode_security(dir);
		return security_transition_sid(&selinux_state, tsec->sid,
					       dsec->sid, tclass,
					       name, _new_isid);
	}

	return 0;
}

/* Check whether a task can create a file. */
static int may_create(struct inode *dir,
		      struct dentry *dentry,
		      u16 tclass)
{
	const struct task_security_struct *tsec = selinux_cred(current_cred());
	struct inode_security_struct *dsec;
	struct superblock_security_struct *sbsec;
	u32 sid, newsid;
	struct common_audit_data ad;
	int rc;

	dsec = inode_security(dir);
	sbsec = dir->i_sb->s_security;

	sid = tsec->sid;

	ad.type = LSM_AUDIT_DATA_DENTRY;
	ad.u.dentry = dentry;

	rc = avc_has_perm(&selinux_state,
			  sid, dsec->sid, SECCLASS_DIR,
			  DIR__ADD_NAME | DIR__SEARCH,
			  &ad);
	if (rc)
		return rc;

	rc = selinux_determine_inode_label(tsec, dir, &dentry->d_name, tclass,
					   &newsid);
	if (rc)
		return rc;

	rc = avc_has_perm(&selinux_state,
			  sid, newsid, tclass, FILE__CREATE, &ad);
	if (rc)
		return rc;

	return avc_has_perm(&selinux_state,
			    newsid, sbsec->sid,
			    SECCLASS_FILESYSTEM,
			    FILESYSTEM__ASSOCIATE, &ad);
}

#define MAY_LINK	0
#define MAY_UNLINK	1
#define MAY_RMDIR	2

/* Check whether a task can link, unlink, or rmdir a file/directory. */
static int may_link(struct inode *dir,
		    struct dentry *dentry,
		    int kind)

{
	struct inode_security_struct *dsec, *isec;
	struct common_audit_data ad;
	u32 sid = current_sid();
	u32 av;
	int rc;

	dsec = inode_security(dir);
	isec = backing_inode_security(dentry);

	ad.type = LSM_AUDIT_DATA_DENTRY;
	ad.u.dentry = dentry;

	av = DIR__SEARCH;
	av |= (kind ? DIR__REMOVE_NAME : DIR__ADD_NAME);
	rc = avc_has_perm(&selinux_state,
			  sid, dsec->sid, SECCLASS_DIR, av, &ad);
	if (rc)
		return rc;

	switch (kind) {
	case MAY_LINK:
		av = FILE__LINK;
		break;
	case MAY_UNLINK:
		av = FILE__UNLINK;
		break;
	case MAY_RMDIR:
		av = DIR__RMDIR;
		break;
	default:
		pr_warn("SELinux: %s:  unrecognized kind %d\n",
			__func__, kind);
		return 0;
	}

	rc = avc_has_perm(&selinux_state,
			  sid, isec->sid, isec->sclass, av, &ad);
	return rc;
}

static inline int may_rename(struct inode *old_dir,
			     struct dentry *old_dentry,
			     struct inode *new_dir,
			     struct dentry *new_dentry)
{
	struct inode_security_struct *old_dsec, *new_dsec, *old_isec, *new_isec;
	struct common_audit_data ad;
	u32 sid = current_sid();
	u32 av;
	int old_is_dir, new_is_dir;
	int rc;

	old_dsec = inode_security(old_dir);
	old_isec = backing_inode_security(old_dentry);
	old_is_dir = d_is_dir(old_dentry);
	new_dsec = inode_security(new_dir);

	ad.type = LSM_AUDIT_DATA_DENTRY;

	ad.u.dentry = old_dentry;
	rc = avc_has_perm(&selinux_state,
			  sid, old_dsec->sid, SECCLASS_DIR,
			  DIR__REMOVE_NAME | DIR__SEARCH, &ad);
	if (rc)
		return rc;
	rc = avc_has_perm(&selinux_state,
			  sid, old_isec->sid,
			  old_isec->sclass, FILE__RENAME, &ad);
	if (rc)
		return rc;
	if (old_is_dir && new_dir != old_dir) {
		rc = avc_has_perm(&selinux_state,
				  sid, old_isec->sid,
				  old_isec->sclass, DIR__REPARENT, &ad);
		if (rc)
			return rc;
	}

	ad.u.dentry = new_dentry;
	av = DIR__ADD_NAME | DIR__SEARCH;
	if (d_is_positive(new_dentry))
		av |= DIR__REMOVE_NAME;
	rc = avc_has_perm(&selinux_state,
			  sid, new_dsec->sid, SECCLASS_DIR, av, &ad);
	if (rc)
		return rc;
	if (d_is_positive(new_dentry)) {
		new_isec = backing_inode_security(new_dentry);
		new_is_dir = d_is_dir(new_dentry);
		rc = avc_has_perm(&selinux_state,
				  sid, new_isec->sid,
				  new_isec->sclass,
				  (new_is_dir ? DIR__RMDIR : FILE__UNLINK), &ad);
		if (rc)
			return rc;
	}

	return 0;
}

/* Check whether a task can perform a filesystem operation. */
static int superblock_has_perm(const struct cred *cred,
			       struct super_block *sb,
			       u32 perms,
			       struct common_audit_data *ad)
{
	struct superblock_security_struct *sbsec;
	u32 sid = cred_sid(cred);

	sbsec = sb->s_security;
	return avc_has_perm(&selinux_state,
			    sid, sbsec->sid, SECCLASS_FILESYSTEM, perms, ad);
}

/* Convert a Linux mode and permission mask to an access vector. */
static inline u32 file_mask_to_av(int mode, int mask)
{
	u32 av = 0;

	if (!S_ISDIR(mode)) {
		if (mask & MAY_EXEC)
			av |= FILE__EXECUTE;
		if (mask & MAY_READ)
			av |= FILE__READ;

		if (mask & MAY_APPEND)
			av |= FILE__APPEND;
		else if (mask & MAY_WRITE)
			av |= FILE__WRITE;

	} else {
		if (mask & MAY_EXEC)
			av |= DIR__SEARCH;
		if (mask & MAY_WRITE)
			av |= DIR__WRITE;
		if (mask & MAY_READ)
			av |= DIR__READ;
	}

	return av;
}

/* Convert a Linux file to an access vector. */
static inline u32 file_to_av(struct file *file)
{
	u32 av = 0;

	if (file->f_mode & FMODE_READ)
		av |= FILE__READ;
	if (file->f_mode & FMODE_WRITE) {
		if (file->f_flags & O_APPEND)
			av |= FILE__APPEND;
		else
			av |= FILE__WRITE;
	}
	if (!av) {
		/*
		 * Special file opened with flags 3 for ioctl-only use.
		 */
		av = FILE__IOCTL;
	}

	return av;
}

/*
 * Convert a file to an access vector and include the correct
 * open permission.
 */
static inline u32 open_file_to_av(struct file *file)
{
	u32 av = file_to_av(file);
	struct inode *inode = file_inode(file);

	if (selinux_policycap_openperm() &&
	    inode->i_sb->s_magic != SOCKFS_MAGIC)
		av |= FILE__OPEN;

	return av;
}

/* Hook functions begin here. */

static int selinux_binder_set_context_mgr(const struct cred *mgr)
{
	return avc_has_perm(&selinux_state,
			    current_sid(), cred_sid(mgr), SECCLASS_BINDER,
			    BINDER__SET_CONTEXT_MGR, NULL);
}

static int selinux_binder_transaction(const struct cred *from,
				      const struct cred *to)
{
	u32 mysid = current_sid();
	u32 fromsid = cred_sid(from);
	u32 tosid = cred_sid(to);
	int rc;

	if (mysid != fromsid) {
		rc = avc_has_perm(&selinux_state,
				  mysid, fromsid, SECCLASS_BINDER,
				  BINDER__IMPERSONATE, NULL);
		if (rc)
			return rc;
	}

	return avc_has_perm(&selinux_state, fromsid, tosid,
			    SECCLASS_BINDER, BINDER__CALL, NULL);
}

static int selinux_binder_transfer_binder(const struct cred *from,
					  const struct cred *to)
{
	return avc_has_perm(&selinux_state,
			    cred_sid(from), cred_sid(to),
			    SECCLASS_BINDER, BINDER__TRANSFER,
			    NULL);
}

static int selinux_binder_transfer_file(const struct cred *from,
					const struct cred *to,
					struct file *file)
{
	u32 sid = cred_sid(to);
	struct file_security_struct *fsec = selinux_file(file);
	struct dentry *dentry = file->f_path.dentry;
	struct inode_security_struct *isec;
	struct common_audit_data ad;
	int rc;

	ad.type = LSM_AUDIT_DATA_PATH;
	ad.u.path = file->f_path;

	if (sid != fsec->sid) {
		rc = avc_has_perm(&selinux_state,
				  sid, fsec->sid,
				  SECCLASS_FD,
				  FD__USE,
				  &ad);
		if (rc)
			return rc;
	}

#ifdef CONFIG_BPF_SYSCALL
	rc = bpf_fd_pass(file, sid);
	if (rc)
		return rc;
#endif

	if (unlikely(IS_PRIVATE(d_backing_inode(dentry))))
		return 0;

	isec = backing_inode_security(dentry);
	return avc_has_perm(&selinux_state,
			    sid, isec->sid, isec->sclass, file_to_av(file),
			    &ad);
}

static int selinux_ptrace_access_check(struct task_struct *child,
				     unsigned int mode)
{
	u32 sid = current_sid();
	u32 csid = task_sid(child);

	if (mode & PTRACE_MODE_READ)
		return avc_has_perm(&selinux_state,
				    sid, csid, SECCLASS_FILE, FILE__READ, NULL);

	return avc_has_perm(&selinux_state,
			    sid, csid, SECCLASS_PROCESS, PROCESS__PTRACE, NULL);
}

static int selinux_ptrace_traceme(struct task_struct *parent)
{
	return avc_has_perm(&selinux_state,
			    task_sid(parent), current_sid(), SECCLASS_PROCESS,
			    PROCESS__PTRACE, NULL);
}

static int selinux_capget(struct task_struct *target, kernel_cap_t *effective,
			  kernel_cap_t *inheritable, kernel_cap_t *permitted)
{
	return avc_has_perm(&selinux_state,
			    current_sid(), task_sid(target), SECCLASS_PROCESS,
			    PROCESS__GETCAP, NULL);
}

static int selinux_capset(struct cred *new, const struct cred *old,
			  const kernel_cap_t *effective,
			  const kernel_cap_t *inheritable,
			  const kernel_cap_t *permitted)
{
	return avc_has_perm(&selinux_state,
			    cred_sid(old), cred_sid(new), SECCLASS_PROCESS,
			    PROCESS__SETCAP, NULL);
}

/*
 * (This comment used to live with the selinux_task_setuid hook,
 * which was removed).
 *
 * Since setuid only affects the current process, and since the SELinux
 * controls are not based on the Linux identity attributes, SELinux does not
 * need to control this operation.  However, SELinux does control the use of
 * the CAP_SETUID and CAP_SETGID capabilities using the capable hook.
 */

static int selinux_capable(const struct cred *cred, struct user_namespace *ns,
			   int cap, unsigned int opts)
{
	return cred_has_capability(cred, cap, opts, ns == &init_user_ns);
}

static int selinux_quotactl(int cmds, int type, int id, struct super_block *sb)
{
	const struct cred *cred = current_cred();
	int rc = 0;

	if (!sb)
		return 0;

	switch (cmds) {
	case Q_SYNC:
	case Q_QUOTAON:
	case Q_QUOTAOFF:
	case Q_SETINFO:
	case Q_SETQUOTA:
	case Q_XQUOTAOFF:
	case Q_XQUOTAON:
	case Q_XSETQLIM:
		rc = superblock_has_perm(cred, sb, FILESYSTEM__QUOTAMOD, NULL);
		break;
	case Q_GETFMT:
	case Q_GETINFO:
	case Q_GETQUOTA:
	case Q_XGETQUOTA:
	case Q_XGETQSTAT:
	case Q_XGETQSTATV:
	case Q_XGETNEXTQUOTA:
		rc = superblock_has_perm(cred, sb, FILESYSTEM__QUOTAGET, NULL);
		break;
	default:
		rc = 0;  /* let the kernel handle invalid cmds */
		break;
	}
	return rc;
}

static int selinux_quota_on(struct dentry *dentry)
{
	const struct cred *cred = current_cred();

	return dentry_has_perm(cred, dentry, FILE__QUOTAON);
}

static int selinux_syslog(int type)
{
	switch (type) {
	case SYSLOG_ACTION_READ_ALL:	/* Read last kernel messages */
	case SYSLOG_ACTION_SIZE_BUFFER:	/* Return size of the log buffer */
		return avc_has_perm(&selinux_state,
				    current_sid(), SECINITSID_KERNEL,
				    SECCLASS_SYSTEM, SYSTEM__SYSLOG_READ, NULL);
	case SYSLOG_ACTION_CONSOLE_OFF:	/* Disable logging to console */
	case SYSLOG_ACTION_CONSOLE_ON:	/* Enable logging to console */
	/* Set level of messages printed to console */
	case SYSLOG_ACTION_CONSOLE_LEVEL:
		return avc_has_perm(&selinux_state,
				    current_sid(), SECINITSID_KERNEL,
				    SECCLASS_SYSTEM, SYSTEM__SYSLOG_CONSOLE,
				    NULL);
	}
	/* All other syslog types */
	return avc_has_perm(&selinux_state,
			    current_sid(), SECINITSID_KERNEL,
			    SECCLASS_SYSTEM, SYSTEM__SYSLOG_MOD, NULL);
}

/*
 * Check that a process has enough memory to allocate a new virtual
 * mapping. 0 means there is enough memory for the allocation to
 * succeed and -ENOMEM implies there is not.
 *
 * Do not audit the selinux permission check, as this is applied to all
 * processes that allocate mappings.
 */
static int selinux_vm_enough_memory(struct mm_struct *mm, long pages)
{
	int rc, cap_sys_admin = 0;

	rc = cred_has_capability(current_cred(), CAP_SYS_ADMIN,
				 CAP_OPT_NOAUDIT, true);
	if (rc == 0)
		cap_sys_admin = 1;

	return cap_sys_admin;
}

/* binprm security operations */

static u32 ptrace_parent_sid(void)
{
	u32 sid = 0;
	struct task_struct *tracer;

	rcu_read_lock();
	tracer = ptrace_parent(current);
	if (tracer)
		sid = task_sid(tracer);
	rcu_read_unlock();

	return sid;
}

static int check_nnp_nosuid(const struct linux_binprm *bprm,
			    const struct task_security_struct *old_tsec,
			    const struct task_security_struct *new_tsec)
{
	int nnp = (bprm->unsafe & LSM_UNSAFE_NO_NEW_PRIVS);
	int nosuid = !mnt_may_suid(bprm->file->f_path.mnt);
	int rc;
	u32 av;

	if (!nnp && !nosuid)
		return 0; /* neither NNP nor nosuid */

	if (new_tsec->sid == old_tsec->sid)
		return 0; /* No change in credentials */

	/*
	 * If the policy enables the nnp_nosuid_transition policy capability,
	 * then we permit transitions under NNP or nosuid if the
	 * policy allows the corresponding permission between
	 * the old and new contexts.
	 */
	if (selinux_policycap_nnp_nosuid_transition()) {
		av = 0;
		if (nnp)
			av |= PROCESS2__NNP_TRANSITION;
		if (nosuid)
			av |= PROCESS2__NOSUID_TRANSITION;
		rc = avc_has_perm(&selinux_state,
				  old_tsec->sid, new_tsec->sid,
				  SECCLASS_PROCESS2, av, NULL);
		if (!rc)
			return 0;
	}

	/*
	 * We also permit NNP or nosuid transitions to bounded SIDs,
	 * i.e. SIDs that are guaranteed to only be allowed a subset
	 * of the permissions of the current SID.
	 */
	rc = security_bounded_transition(&selinux_state, old_tsec->sid,
					 new_tsec->sid);
	if (!rc)
		return 0;

	/*
	 * On failure, preserve the errno values for NNP vs nosuid.
	 * NNP:  Operation not permitted for caller.
	 * nosuid:  Permission denied to file.
	 */
	if (nnp)
		return -EPERM;
	return -EACCES;
}

static int selinux_bprm_creds_for_exec(struct linux_binprm *bprm)
{
	const struct task_security_struct *old_tsec;
	struct task_security_struct *new_tsec;
	struct inode_security_struct *isec;
	struct common_audit_data ad;
	struct inode *inode = file_inode(bprm->file);
	int rc;

	/* SELinux context only depends on initial program or script and not
	 * the script interpreter */

	old_tsec = selinux_cred(current_cred());
	new_tsec = selinux_cred(bprm->cred);
	isec = inode_security(inode);

	/* Default to the current task SID. */
	new_tsec->sid = old_tsec->sid;
	new_tsec->osid = old_tsec->sid;

	/* Reset fs, key, and sock SIDs on execve. */
	new_tsec->create_sid = 0;
	new_tsec->keycreate_sid = 0;
	new_tsec->sockcreate_sid = 0;

	if (old_tsec->exec_sid) {
		new_tsec->sid = old_tsec->exec_sid;
		/* Reset exec SID on execve. */
		new_tsec->exec_sid = 0;

		/* Fail on NNP or nosuid if not an allowed transition. */
		rc = check_nnp_nosuid(bprm, old_tsec, new_tsec);
		if (rc)
			return rc;
	} else {
		/* Check for a default transition on this program. */
		rc = security_transition_sid(&selinux_state, old_tsec->sid,
					     isec->sid, SECCLASS_PROCESS, NULL,
					     &new_tsec->sid);
		if (rc)
			return rc;

		/*
		 * Fallback to old SID on NNP or nosuid if not an allowed
		 * transition.
		 */
		rc = check_nnp_nosuid(bprm, old_tsec, new_tsec);
		if (rc)
			new_tsec->sid = old_tsec->sid;
	}

	ad.type = LSM_AUDIT_DATA_FILE;
	ad.u.file = bprm->file;

	if (new_tsec->sid == old_tsec->sid) {
		rc = avc_has_perm(&selinux_state,
				  old_tsec->sid, isec->sid,
				  SECCLASS_FILE, FILE__EXECUTE_NO_TRANS, &ad);
		if (rc)
			return rc;
	} else {
		/* Check permissions for the transition. */
		rc = avc_has_perm(&selinux_state,
				  old_tsec->sid, new_tsec->sid,
				  SECCLASS_PROCESS, PROCESS__TRANSITION, &ad);
		if (rc)
			return rc;

		rc = avc_has_perm(&selinux_state,
				  new_tsec->sid, isec->sid,
				  SECCLASS_FILE, FILE__ENTRYPOINT, &ad);
		if (rc)
			return rc;

		/* Check for shared state */
		if (bprm->unsafe & LSM_UNSAFE_SHARE) {
			rc = avc_has_perm(&selinux_state,
					  old_tsec->sid, new_tsec->sid,
					  SECCLASS_PROCESS, PROCESS__SHARE,
					  NULL);
			if (rc)
				return -EPERM;
		}

		/* Make sure that anyone attempting to ptrace over a task that
		 * changes its SID has the appropriate permit */
		if (bprm->unsafe & LSM_UNSAFE_PTRACE) {
			u32 ptsid = ptrace_parent_sid();
			if (ptsid != 0) {
				rc = avc_has_perm(&selinux_state,
						  ptsid, new_tsec->sid,
						  SECCLASS_PROCESS,
						  PROCESS__PTRACE, NULL);
				if (rc)
					return -EPERM;
			}
		}

		/* Clear any possibly unsafe personality bits on exec: */
		bprm->per_clear |= PER_CLEAR_ON_SETID;

		/* Enable secure mode for SIDs transitions unless
		   the noatsecure permission is granted between
		   the two SIDs, i.e. ahp returns 0. */
		rc = avc_has_perm(&selinux_state,
				  old_tsec->sid, new_tsec->sid,
				  SECCLASS_PROCESS, PROCESS__NOATSECURE,
				  NULL);
		bprm->secureexec |= !!rc;
	}

	return 0;
}

static int match_file(const void *p, struct file *file, unsigned fd)
{
	return file_has_perm(p, file, file_to_av(file)) ? fd + 1 : 0;
}

/* Derived from fs/exec.c:flush_old_files. */
static inline void flush_unauthorized_files(const struct cred *cred,
					    struct files_struct *files)
{
	struct file *file, *devnull = NULL;
	struct tty_struct *tty;
	int drop_tty = 0;
	unsigned n;

	tty = get_current_tty();
	if (tty) {
		spin_lock(&tty->files_lock);
		if (!list_empty(&tty->tty_files)) {
			struct tty_file_private *file_priv;

			/* Revalidate access to controlling tty.
			   Use file_path_has_perm on the tty path directly
			   rather than using file_has_perm, as this particular
			   open file may belong to another process and we are
			   only interested in the inode-based check here. */
			file_priv = list_first_entry(&tty->tty_files,
						struct tty_file_private, list);
			file = file_priv->file;
			if (file_path_has_perm(cred, file, FILE__READ | FILE__WRITE))
				drop_tty = 1;
		}
		spin_unlock(&tty->files_lock);
		tty_kref_put(tty);
	}
	/* Reset controlling tty. */
	if (drop_tty)
		no_tty();

	/* Revalidate access to inherited open files. */
	n = iterate_fd(files, 0, match_file, cred);
	if (!n) /* none found? */
		return;

	devnull = dentry_open(&selinux_null, O_RDWR, cred);
	if (IS_ERR(devnull))
		devnull = NULL;
	/* replace all the matching ones with this */
	do {
		replace_fd(n - 1, devnull, 0);
	} while ((n = iterate_fd(files, n, match_file, cred)) != 0);
	if (devnull)
		fput(devnull);
}

/*
 * Prepare a process for imminent new credential changes due to exec
 */
static void selinux_bprm_committing_creds(struct linux_binprm *bprm)
{
	struct task_security_struct *new_tsec;
	struct rlimit *rlim, *initrlim;
	int rc, i;

	new_tsec = selinux_cred(bprm->cred);
	if (new_tsec->sid == new_tsec->osid)
		return;

	/* Close files for which the new task SID is not authorized. */
	flush_unauthorized_files(bprm->cred, current->files);

	/* Always clear parent death signal on SID transitions. */
	current->pdeath_signal = 0;

	/* Check whether the new SID can inherit resource limits from the old
	 * SID.  If not, reset all soft limits to the lower of the current
	 * task's hard limit and the init task's soft limit.
	 *
	 * Note that the setting of hard limits (even to lower them) can be
	 * controlled by the setrlimit check.  The inclusion of the init task's
	 * soft limit into the computation is to avoid resetting soft limits
	 * higher than the default soft limit for cases where the default is
	 * lower than the hard limit, e.g. RLIMIT_CORE or RLIMIT_STACK.
	 */
	rc = avc_has_perm(&selinux_state,
			  new_tsec->osid, new_tsec->sid, SECCLASS_PROCESS,
			  PROCESS__RLIMITINH, NULL);
	if (rc) {
		/* protect against do_prlimit() */
		task_lock(current);
		for (i = 0; i < RLIM_NLIMITS; i++) {
			rlim = current->signal->rlim + i;
			initrlim = init_task.signal->rlim + i;
			rlim->rlim_cur = min(rlim->rlim_max, initrlim->rlim_cur);
		}
		task_unlock(current);
		if (IS_ENABLED(CONFIG_POSIX_TIMERS))
			update_rlimit_cpu(current, rlimit(RLIMIT_CPU));
	}
}

/*
 * Clean up the process immediately after the installation of new credentials
 * due to exec
 */
static void selinux_bprm_committed_creds(struct linux_binprm *bprm)
{
	const struct task_security_struct *tsec = selinux_cred(current_cred());
	u32 osid, sid;
	int rc;

	osid = tsec->osid;
	sid = tsec->sid;

	if (sid == osid)
		return;

	/* Check whether the new SID can inherit signal state from the old SID.
	 * If not, clear itimers to avoid subsequent signal generation and
	 * flush and unblock signals.
	 *
	 * This must occur _after_ the task SID has been updated so that any
	 * kill done after the flush will be checked against the new SID.
	 */
	rc = avc_has_perm(&selinux_state,
			  osid, sid, SECCLASS_PROCESS, PROCESS__SIGINH, NULL);
	if (rc) {
		clear_itimer();

		spin_lock_irq(&current->sighand->siglock);
		if (!fatal_signal_pending(current)) {
			flush_sigqueue(&current->pending);
			flush_sigqueue(&current->signal->shared_pending);
			flush_signal_handlers(current, 1);
			sigemptyset(&current->blocked);
			recalc_sigpending();
		}
		spin_unlock_irq(&current->sighand->siglock);
	}

	/* Wake up the parent if it is waiting so that it can recheck
	 * wait permission to the new task SID. */
	read_lock(&tasklist_lock);
	__wake_up_parent(current, current->real_parent);
	read_unlock(&tasklist_lock);
}

/* superblock security operations */

static int selinux_sb_alloc_security(struct super_block *sb)
{
	struct superblock_security_struct *sbsec;

	sbsec = kzalloc(sizeof(struct superblock_security_struct), GFP_KERNEL);
	if (!sbsec)
		return -ENOMEM;

	mutex_init(&sbsec->lock);
	INIT_LIST_HEAD(&sbsec->isec_head);
	spin_lock_init(&sbsec->isec_lock);
	sbsec->sb = sb;
	sbsec->sid = SECINITSID_UNLABELED;
	sbsec->def_sid = SECINITSID_FILE;
	sbsec->mntpoint_sid = SECINITSID_UNLABELED;
	sb->s_security = sbsec;

	return 0;
}

static void selinux_sb_free_security(struct super_block *sb)
{
	superblock_free_security(sb);
}

static inline int opt_len(const char *s)
{
	bool open_quote = false;
	int len;
	char c;

	for (len = 0; (c = s[len]) != '\0'; len++) {
		if (c == '"')
			open_quote = !open_quote;
		if (c == ',' && !open_quote)
			break;
	}
	return len;
}

static int selinux_sb_eat_lsm_opts(char *options, void **mnt_opts)
{
	char *from = options;
	char *to = options;
	bool first = true;
	int rc;

	while (1) {
		int len = opt_len(from);
		int token;
		char *arg = NULL;

		token = match_opt_prefix(from, len, &arg);

		if (token != Opt_error) {
			char *p, *q;

			/* strip quotes */
			if (arg) {
				for (p = q = arg; p < from + len; p++) {
					char c = *p;
					if (c != '"')
						*q++ = c;
				}
				arg = kmemdup_nul(arg, q - arg, GFP_KERNEL);
				if (!arg) {
					rc = -ENOMEM;
					goto free_opt;
				}
			}
			rc = selinux_add_opt(token, arg, mnt_opts);
			if (unlikely(rc)) {
				kfree(arg);
				goto free_opt;
			}
		} else {
			if (!first) {	// copy with preceding comma
				from--;
				len++;
			}
			if (to != from)
				memmove(to, from, len);
			to += len;
			first = false;
		}
		if (!from[len])
			break;
		from += len + 1;
	}
	*to = '\0';
	return 0;

free_opt:
	if (*mnt_opts) {
		selinux_free_mnt_opts(*mnt_opts);
		*mnt_opts = NULL;
	}
	return rc;
}

static int selinux_sb_remount(struct super_block *sb, void *mnt_opts)
{
	struct selinux_mnt_opts *opts = mnt_opts;
	struct superblock_security_struct *sbsec = sb->s_security;
	u32 sid;
	int rc;

	if (!(sbsec->flags & SE_SBINITIALIZED))
		return 0;

	if (!opts)
		return 0;

	if (opts->fscontext) {
		rc = parse_sid(sb, opts->fscontext, &sid);
		if (rc)
			return rc;
		if (bad_option(sbsec, FSCONTEXT_MNT, sbsec->sid, sid))
			goto out_bad_option;
	}
	if (opts->context) {
		rc = parse_sid(sb, opts->context, &sid);
		if (rc)
			return rc;
		if (bad_option(sbsec, CONTEXT_MNT, sbsec->mntpoint_sid, sid))
			goto out_bad_option;
	}
	if (opts->rootcontext) {
		struct inode_security_struct *root_isec;
		root_isec = backing_inode_security(sb->s_root);
		rc = parse_sid(sb, opts->rootcontext, &sid);
		if (rc)
			return rc;
		if (bad_option(sbsec, ROOTCONTEXT_MNT, root_isec->sid, sid))
			goto out_bad_option;
	}
	if (opts->defcontext) {
		rc = parse_sid(sb, opts->defcontext, &sid);
		if (rc)
			return rc;
		if (bad_option(sbsec, DEFCONTEXT_MNT, sbsec->def_sid, sid))
			goto out_bad_option;
	}
	return 0;

out_bad_option:
	pr_warn("SELinux: unable to change security options "
	       "during remount (dev %s, type=%s)\n", sb->s_id,
	       sb->s_type->name);
	return -EINVAL;
}

static int selinux_sb_kern_mount(struct super_block *sb)
{
	const struct cred *cred = current_cred();
	struct common_audit_data ad;

	ad.type = LSM_AUDIT_DATA_DENTRY;
	ad.u.dentry = sb->s_root;
	return superblock_has_perm(cred, sb, FILESYSTEM__MOUNT, &ad);
}

static int selinux_sb_statfs(struct dentry *dentry)
{
	const struct cred *cred = current_cred();
	struct common_audit_data ad;

	ad.type = LSM_AUDIT_DATA_DENTRY;
	ad.u.dentry = dentry->d_sb->s_root;
	return superblock_has_perm(cred, dentry->d_sb, FILESYSTEM__GETATTR, &ad);
}

static int selinux_mount(const char *dev_name,
			 const struct path *path,
			 const char *type,
			 unsigned long flags,
			 void *data)
{
	const struct cred *cred = current_cred();

	if (flags & MS_REMOUNT)
		return superblock_has_perm(cred, path->dentry->d_sb,
					   FILESYSTEM__REMOUNT, NULL);
	else
		return path_has_perm(cred, path, FILE__MOUNTON);
}

static int selinux_move_mount(const struct path *from_path,
			      const struct path *to_path)
{
	const struct cred *cred = current_cred();

	return path_has_perm(cred, to_path, FILE__MOUNTON);
}

static int selinux_umount(struct vfsmount *mnt, int flags)
{
	const struct cred *cred = current_cred();

	return superblock_has_perm(cred, mnt->mnt_sb,
				   FILESYSTEM__UNMOUNT, NULL);
}

static int selinux_fs_context_dup(struct fs_context *fc,
				  struct fs_context *src_fc)
{
	const struct selinux_mnt_opts *src = src_fc->security;
	struct selinux_mnt_opts *opts;

	if (!src)
		return 0;

	fc->security = kzalloc(sizeof(struct selinux_mnt_opts), GFP_KERNEL);
	if (!fc->security)
		return -ENOMEM;

	opts = fc->security;

	if (src->fscontext) {
		opts->fscontext = kstrdup(src->fscontext, GFP_KERNEL);
		if (!opts->fscontext)
			return -ENOMEM;
	}
	if (src->context) {
		opts->context = kstrdup(src->context, GFP_KERNEL);
		if (!opts->context)
			return -ENOMEM;
	}
	if (src->rootcontext) {
		opts->rootcontext = kstrdup(src->rootcontext, GFP_KERNEL);
		if (!opts->rootcontext)
			return -ENOMEM;
	}
	if (src->defcontext) {
		opts->defcontext = kstrdup(src->defcontext, GFP_KERNEL);
		if (!opts->defcontext)
			return -ENOMEM;
	}
	return 0;
}

static const struct fs_parameter_spec selinux_fs_parameters[] = {
	fsparam_string(CONTEXT_STR,	Opt_context),
	fsparam_string(DEFCONTEXT_STR,	Opt_defcontext),
	fsparam_string(FSCONTEXT_STR,	Opt_fscontext),
	fsparam_string(ROOTCONTEXT_STR,	Opt_rootcontext),
	fsparam_flag  (SECLABEL_STR,	Opt_seclabel),
	{}
};

static int selinux_fs_context_parse_param(struct fs_context *fc,
					  struct fs_parameter *param)
{
	struct fs_parse_result result;
	int opt, rc;

	opt = fs_parse(fc, selinux_fs_parameters, param, &result);
	if (opt < 0)
		return opt;

	rc = selinux_add_opt(opt, param->string, &fc->security);
	if (!rc)
		param->string = NULL;

	return rc;
}

/* inode security operations */

static int selinux_inode_alloc_security(struct inode *inode)
{
	struct inode_security_struct *isec = selinux_inode(inode);
	u32 sid = current_sid();

	spin_lock_init(&isec->lock);
	INIT_LIST_HEAD(&isec->list);
	isec->inode = inode;
	isec->sid = SECINITSID_UNLABELED;
	isec->sclass = SECCLASS_FILE;
	isec->task_sid = sid;
	isec->initialized = LABEL_INVALID;

	return 0;
}

static void selinux_inode_free_security(struct inode *inode)
{
	inode_free_security(inode);
}

static int selinux_dentry_init_security(struct dentry *dentry, int mode,
					const struct qstr *name, void **ctx,
					u32 *ctxlen)
{
	u32 newsid;
	int rc;

	rc = selinux_determine_inode_label(selinux_cred(current_cred()),
					   d_inode(dentry->d_parent), name,
					   inode_mode_to_security_class(mode),
					   &newsid);
	if (rc)
		return rc;

	return security_sid_to_context(&selinux_state, newsid, (char **)ctx,
				       ctxlen);
}

static int selinux_dentry_create_files_as(struct dentry *dentry, int mode,
					  struct qstr *name,
					  const struct cred *old,
					  struct cred *new)
{
	u32 newsid;
	int rc;
	struct task_security_struct *tsec;

	rc = selinux_determine_inode_label(selinux_cred(old),
					   d_inode(dentry->d_parent), name,
					   inode_mode_to_security_class(mode),
					   &newsid);
	if (rc)
		return rc;

	tsec = selinux_cred(new);
	tsec->create_sid = newsid;
	return 0;
}

static int selinux_inode_init_security(struct inode *inode, struct inode *dir,
				       const struct qstr *qstr,
				       const char **name,
				       void **value, size_t *len)
{
	const struct task_security_struct *tsec = selinux_cred(current_cred());
	struct superblock_security_struct *sbsec;
	u32 newsid, clen;
	int rc;
	char *context;

	sbsec = dir->i_sb->s_security;

	newsid = tsec->create_sid;

	rc = selinux_determine_inode_label(tsec, dir, qstr,
		inode_mode_to_security_class(inode->i_mode),
		&newsid);
	if (rc)
		return rc;

	/* Possibly defer initialization to selinux_complete_init. */
	if (sbsec->flags & SE_SBINITIALIZED) {
		struct inode_security_struct *isec = selinux_inode(inode);
		isec->sclass = inode_mode_to_security_class(inode->i_mode);
		isec->sid = newsid;
		isec->initialized = LABEL_INITIALIZED;
	}

	if (!selinux_initialized(&selinux_state) ||
	    !(sbsec->flags & SBLABEL_MNT))
		return -EOPNOTSUPP;

	if (name)
		*name = XATTR_SELINUX_SUFFIX;

	if (value && len) {
		rc = security_sid_to_context_force(&selinux_state, newsid,
						   &context, &clen);
		if (rc)
			return rc;
		*value = context;
		*len = clen;
	}

	return 0;
}

static int selinux_inode_init_security_anon(struct inode *inode,
					    const struct qstr *name,
					    const struct inode *context_inode)
{
	const struct task_security_struct *tsec = selinux_cred(current_cred());
	struct common_audit_data ad;
	struct inode_security_struct *isec;
	int rc;

	if (unlikely(!selinux_initialized(&selinux_state)))
		return 0;

	isec = selinux_inode(inode);

	/*
	 * We only get here once per ephemeral inode.  The inode has
	 * been initialized via inode_alloc_security but is otherwise
	 * untouched.
	 */

	if (context_inode) {
		struct inode_security_struct *context_isec =
			selinux_inode(context_inode);
		if (context_isec->initialized != LABEL_INITIALIZED) {
			pr_err("SELinux:  context_inode is not initialized");
			return -EACCES;
		}

		isec->sclass = context_isec->sclass;
		isec->sid = context_isec->sid;
	} else {
		isec->sclass = SECCLASS_ANON_INODE;
		rc = security_transition_sid(
			&selinux_state, tsec->sid, tsec->sid,
			isec->sclass, name, &isec->sid);
		if (rc)
			return rc;
	}

	isec->initialized = LABEL_INITIALIZED;
	/*
	 * Now that we've initialized security, check whether we're
	 * allowed to actually create this type of anonymous inode.
	 */

	ad.type = LSM_AUDIT_DATA_INODE;
	ad.u.inode = inode;

	return avc_has_perm(&selinux_state,
			    tsec->sid,
			    isec->sid,
			    isec->sclass,
			    FILE__CREATE,
			    &ad);
}

static int selinux_inode_create(struct inode *dir, struct dentry *dentry, umode_t mode)
{
	return may_create(dir, dentry, SECCLASS_FILE);
}

static int selinux_inode_link(struct dentry *old_dentry, struct inode *dir, struct dentry *new_dentry)
{
	return may_link(dir, old_dentry, MAY_LINK);
}

static int selinux_inode_unlink(struct inode *dir, struct dentry *dentry)
{
	return may_link(dir, dentry, MAY_UNLINK);
}

static int selinux_inode_symlink(struct inode *dir, struct dentry *dentry, const char *name)
{
	return may_create(dir, dentry, SECCLASS_LNK_FILE);
}

static int selinux_inode_mkdir(struct inode *dir, struct dentry *dentry, umode_t mask)
{
	return may_create(dir, dentry, SECCLASS_DIR);
}

static int selinux_inode_rmdir(struct inode *dir, struct dentry *dentry)
{
	return may_link(dir, dentry, MAY_RMDIR);
}

static int selinux_inode_mknod(struct inode *dir, struct dentry *dentry, umode_t mode, dev_t dev)
{
	return may_create(dir, dentry, inode_mode_to_security_class(mode));
}

static int selinux_inode_rename(struct inode *old_inode, struct dentry *old_dentry,
				struct inode *new_inode, struct dentry *new_dentry)
{
	return may_rename(old_inode, old_dentry, new_inode, new_dentry);
}

static int selinux_inode_readlink(struct dentry *dentry)
{
	const struct cred *cred = current_cred();

	return dentry_has_perm(cred, dentry, FILE__READ);
}

static int selinux_inode_follow_link(struct dentry *dentry, struct inode *inode,
				     bool rcu)
{
	const struct cred *cred = current_cred();
	struct common_audit_data ad;
	struct inode_security_struct *isec;
	u32 sid;

	validate_creds(cred);

	ad.type = LSM_AUDIT_DATA_DENTRY;
	ad.u.dentry = dentry;
	sid = cred_sid(cred);
	isec = inode_security_rcu(inode, rcu);
	if (IS_ERR(isec))
		return PTR_ERR(isec);

	return avc_has_perm_flags(&selinux_state,
				  sid, isec->sid, isec->sclass, FILE__READ, &ad,
				  rcu ? MAY_NOT_BLOCK : 0);
}

static noinline int audit_inode_permission(struct inode *inode,
					   u32 perms, u32 audited, u32 denied,
					   int result)
{
#ifdef CONFIG_AUDIT
	struct common_audit_data ad;
	struct inode_security_struct *isec = selinux_inode(inode);
	int rc;

	ad.type = LSM_AUDIT_DATA_INODE;
	ad.u.inode = inode;

	rc = slow_avc_audit(&selinux_state,
			    current_sid(), isec->sid, isec->sclass, perms,
			    audited, denied, result, &ad);
	if (rc)
		return rc;
#endif
	return 0;
}

static int selinux_inode_permission(struct inode *inode, int mask)
{
	const struct cred *cred = current_cred();
	u32 perms;
	bool from_access;
	bool no_block = mask & MAY_NOT_BLOCK;
	struct inode_security_struct *isec;
	u32 sid;
	struct av_decision avd;
	int rc, rc2;
	u32 audited, denied;

	from_access = mask & MAY_ACCESS;
	mask &= (MAY_READ|MAY_WRITE|MAY_EXEC|MAY_APPEND);

	/* No permission to check.  Existence test. */
	if (!mask)
		return 0;

	validate_creds(cred);

	if (unlikely(IS_PRIVATE(inode)))
		return 0;

	perms = file_mask_to_av(inode->i_mode, mask);

	sid = cred_sid(cred);
	isec = inode_security_rcu(inode, no_block);
	if (IS_ERR(isec))
		return PTR_ERR(isec);

	rc = avc_has_perm_noaudit(&selinux_state,
				  sid, isec->sid, isec->sclass, perms,
				  no_block ? AVC_NONBLOCKING : 0,
				  &avd);
	audited = avc_audit_required(perms, &avd, rc,
				     from_access ? FILE__AUDIT_ACCESS : 0,
				     &denied);
	if (likely(!audited))
		return rc;

	/* fall back to ref-walk if we have to generate audit */
	if (no_block)
		return -ECHILD;

	rc2 = audit_inode_permission(inode, perms, audited, denied, rc);
	if (rc2)
		return rc2;
	return rc;
}

static int selinux_inode_setattr(struct dentry *dentry, struct iattr *iattr)
{
	const struct cred *cred = current_cred();
	struct inode *inode = d_backing_inode(dentry);
	unsigned int ia_valid = iattr->ia_valid;
	__u32 av = FILE__WRITE;

	/* ATTR_FORCE is just used for ATTR_KILL_S[UG]ID. */
	if (ia_valid & ATTR_FORCE) {
		ia_valid &= ~(ATTR_KILL_SUID | ATTR_KILL_SGID | ATTR_MODE |
			      ATTR_FORCE);
		if (!ia_valid)
			return 0;
	}

	if (ia_valid & (ATTR_MODE | ATTR_UID | ATTR_GID |
			ATTR_ATIME_SET | ATTR_MTIME_SET | ATTR_TIMES_SET))
		return dentry_has_perm(cred, dentry, FILE__SETATTR);

	if (selinux_policycap_openperm() &&
	    inode->i_sb->s_magic != SOCKFS_MAGIC &&
	    (ia_valid & ATTR_SIZE) &&
	    !(ia_valid & ATTR_FILE))
		av |= FILE__OPEN;

	return dentry_has_perm(cred, dentry, av);
}

static int selinux_inode_getattr(const struct path *path)
{
	return path_has_perm(current_cred(), path, FILE__GETATTR);
}

static bool has_cap_mac_admin(bool audit)
{
	const struct cred *cred = current_cred();
	unsigned int opts = audit ? CAP_OPT_NONE : CAP_OPT_NOAUDIT;

	if (cap_capable(cred, &init_user_ns, CAP_MAC_ADMIN, opts))
		return false;
	if (cred_has_capability(cred, CAP_MAC_ADMIN, opts, true))
		return false;
	return true;
}

static int selinux_inode_setxattr(struct dentry *dentry, const char *name,
				  const void *value, size_t size, int flags)
{
	struct inode *inode = d_backing_inode(dentry);
	struct inode_security_struct *isec;
	struct superblock_security_struct *sbsec;
	struct common_audit_data ad;
	u32 newsid, sid = current_sid();
	int rc = 0;

	if (strcmp(name, XATTR_NAME_SELINUX)) {
		rc = cap_inode_setxattr(dentry, name, value, size, flags);
		if (rc)
			return rc;

		/* Not an attribute we recognize, so just check the
		   ordinary setattr permission. */
		return dentry_has_perm(current_cred(), dentry, FILE__SETATTR);
	}

	if (!selinux_initialized(&selinux_state))
		return (inode_owner_or_capable(inode) ? 0 : -EPERM);

	sbsec = inode->i_sb->s_security;
	if (!(sbsec->flags & SBLABEL_MNT))
		return -EOPNOTSUPP;

	if (!inode_owner_or_capable(inode))
		return -EPERM;

	ad.type = LSM_AUDIT_DATA_DENTRY;
	ad.u.dentry = dentry;

	isec = backing_inode_security(dentry);
	rc = avc_has_perm(&selinux_state,
			  sid, isec->sid, isec->sclass,
			  FILE__RELABELFROM, &ad);
	if (rc)
		return rc;

	rc = security_context_to_sid(&selinux_state, value, size, &newsid,
				     GFP_KERNEL);
	if (rc == -EINVAL) {
		if (!has_cap_mac_admin(true)) {
			struct audit_buffer *ab;
			size_t audit_size;

			/* We strip a nul only if it is at the end, otherwise the
			 * context contains a nul and we should audit that */
			if (value) {
				const char *str = value;

				if (str[size - 1] == '\0')
					audit_size = size - 1;
				else
					audit_size = size;
			} else {
				audit_size = 0;
			}
			ab = audit_log_start(audit_context(),
					     GFP_ATOMIC, AUDIT_SELINUX_ERR);
			audit_log_format(ab, "op=setxattr invalid_context=");
			audit_log_n_untrustedstring(ab, value, audit_size);
			audit_log_end(ab);

			return rc;
		}
		rc = security_context_to_sid_force(&selinux_state, value,
						   size, &newsid);
	}
	if (rc)
		return rc;

	rc = avc_has_perm(&selinux_state,
			  sid, newsid, isec->sclass,
			  FILE__RELABELTO, &ad);
	if (rc)
		return rc;

	rc = security_validate_transition(&selinux_state, isec->sid, newsid,
					  sid, isec->sclass);
	if (rc)
		return rc;

	return avc_has_perm(&selinux_state,
			    newsid,
			    sbsec->sid,
			    SECCLASS_FILESYSTEM,
			    FILESYSTEM__ASSOCIATE,
			    &ad);
}

static void selinux_inode_post_setxattr(struct dentry *dentry, const char *name,
					const void *value, size_t size,
					int flags)
{
	struct inode *inode = d_backing_inode(dentry);
	struct inode_security_struct *isec;
	u32 newsid;
	int rc;

	if (strcmp(name, XATTR_NAME_SELINUX)) {
		/* Not an attribute we recognize, so nothing to do. */
		return;
	}

	if (!selinux_initialized(&selinux_state)) {
		/* If we haven't even been initialized, then we can't validate
		 * against a policy, so leave the label as invalid. It may
		 * resolve to a valid label on the next revalidation try if
		 * we've since initialized.
		 */
		return;
	}

	rc = security_context_to_sid_force(&selinux_state, value, size,
					   &newsid);
	if (rc) {
		pr_err("SELinux:  unable to map context to SID"
		       "for (%s, %lu), rc=%d\n",
		       inode->i_sb->s_id, inode->i_ino, -rc);
		return;
	}

	isec = backing_inode_security(dentry);
	spin_lock(&isec->lock);
	isec->sclass = inode_mode_to_security_class(inode->i_mode);
	isec->sid = newsid;
	isec->initialized = LABEL_INITIALIZED;
	spin_unlock(&isec->lock);

	return;
}

static int selinux_inode_getxattr(struct dentry *dentry, const char *name)
{
	const struct cred *cred = current_cred();

	return dentry_has_perm(cred, dentry, FILE__GETATTR);
}

static int selinux_inode_listxattr(struct dentry *dentry)
{
	const struct cred *cred = current_cred();

	return dentry_has_perm(cred, dentry, FILE__GETATTR);
}

static int selinux_inode_removexattr(struct dentry *dentry, const char *name)
{
	if (strcmp(name, XATTR_NAME_SELINUX)) {
		int rc = cap_inode_removexattr(dentry, name);
		if (rc)
			return rc;

		/* Not an attribute we recognize, so just check the
		   ordinary setattr permission. */
		return dentry_has_perm(current_cred(), dentry, FILE__SETATTR);
	}

	if (!selinux_initialized(&selinux_state))
		return 0;

	/* No one is allowed to remove a SELinux security label.
	   You can change the label, but all data must be labeled. */
	return -EACCES;
}

static int selinux_path_notify(const struct path *path, u64 mask,
						unsigned int obj_type)
{
	int ret;
	u32 perm;

	struct common_audit_data ad;

	ad.type = LSM_AUDIT_DATA_PATH;
	ad.u.path = *path;

	/*
	 * Set permission needed based on the type of mark being set.
	 * Performs an additional check for sb watches.
	 */
	switch (obj_type) {
	case FSNOTIFY_OBJ_TYPE_VFSMOUNT:
		perm = FILE__WATCH_MOUNT;
		break;
	case FSNOTIFY_OBJ_TYPE_SB:
		perm = FILE__WATCH_SB;
		ret = superblock_has_perm(current_cred(), path->dentry->d_sb,
						FILESYSTEM__WATCH, &ad);
		if (ret)
			return ret;
		break;
	case FSNOTIFY_OBJ_TYPE_INODE:
		perm = FILE__WATCH;
		break;
	default:
		return -EINVAL;
	}

	/* blocking watches require the file:watch_with_perm permission */
	if (mask & (ALL_FSNOTIFY_PERM_EVENTS))
		perm |= FILE__WATCH_WITH_PERM;

	/* watches on read-like events need the file:watch_reads permission */
	if (mask & (FS_ACCESS | FS_ACCESS_PERM | FS_CLOSE_NOWRITE))
		perm |= FILE__WATCH_READS;

	return path_has_perm(current_cred(), path, perm);
}

/*
 * Copy the inode security context value to the user.
 *
 * Permission check is handled by selinux_inode_getxattr hook.
 */
static int selinux_inode_getsecurity(struct inode *inode, const char *name, void **buffer, bool alloc)
{
	u32 size;
	int error;
	char buf[SELINUX_LABEL_LENGTH];
	char *context = NULL;
	struct inode_security_struct *isec;

	/*
	 * If we're not initialized yet, then we can't validate contexts, so
	 * just let vfs_getxattr fall back to using the on-disk xattr.
	 */
	if (!selinux_initialized(&selinux_state) ||
	    strcmp(name, XATTR_SELINUX_SUFFIX))
		return -EOPNOTSUPP;

	/*
	 * If the caller has CAP_MAC_ADMIN, then get the raw context
	 * value even if it is not defined by current policy; otherwise,
	 * use the in-core value under current policy.
	 * Use the non-auditing forms of the permission checks since
	 * getxattr may be called by unprivileged processes commonly
	 * and lack of permission just means that we fall back to the
	 * in-core context value, not a denial.
	 */
	isec = inode_security(inode);
	if (!alloc)
		context = buf;
	if (has_cap_mac_admin(false)) {
		if (alloc) {
			error = security_sid_to_context_force(&selinux_state,
							      isec->sid, &context,
							      &size);
		} else {
			error = security_sid_to_context_force_stack(&selinux_state,
							      isec->sid, &context,
							      &size);
		}
	} else {
		if (alloc) {
			error = security_sid_to_context(&selinux_state, isec->sid,
							&context, &size);
		} else {
			error = security_sid_to_context_stack(&selinux_state, isec->sid,
							&context, &size);
		}
	}
	if (error)
		return error;
	error = size;
	if (alloc)
		*buffer = context;

	return error;
}

static int selinux_inode_setsecurity(struct inode *inode, const char *name,
				     const void *value, size_t size, int flags)
{
	struct inode_security_struct *isec = inode_security_novalidate(inode);
	struct superblock_security_struct *sbsec = inode->i_sb->s_security;
	u32 newsid;
	int rc;

	if (strcmp(name, XATTR_SELINUX_SUFFIX))
		return -EOPNOTSUPP;

	if (!(sbsec->flags & SBLABEL_MNT))
		return -EOPNOTSUPP;

	if (!value || !size)
		return -EACCES;

	rc = security_context_to_sid(&selinux_state, value, size, &newsid,
				     GFP_KERNEL);
	if (rc)
		return rc;

	spin_lock(&isec->lock);
	isec->sclass = inode_mode_to_security_class(inode->i_mode);
	isec->sid = newsid;
	isec->initialized = LABEL_INITIALIZED;
	spin_unlock(&isec->lock);
	return 0;
}

static int selinux_inode_listsecurity(struct inode *inode, char *buffer, size_t buffer_size)
{
	const int len = sizeof(XATTR_NAME_SELINUX);

	if (!selinux_initialized(&selinux_state))
		return 0;

	if (buffer && len <= buffer_size)
		memcpy(buffer, XATTR_NAME_SELINUX, len);
	return len;
}

static void selinux_inode_getsecid(struct inode *inode, u32 *secid)
{
	struct inode_security_struct *isec = inode_security_novalidate(inode);
	*secid = isec->sid;
}

static int selinux_inode_copy_up(struct dentry *src, struct cred **new)
{
	u32 sid;
	struct task_security_struct *tsec;
	struct cred *new_creds = *new;

	if (new_creds == NULL) {
		new_creds = prepare_creds();
		if (!new_creds)
			return -ENOMEM;
	}

	tsec = selinux_cred(new_creds);
	/* Get label from overlay inode and set it in create_sid */
	selinux_inode_getsecid(d_inode(src), &sid);
	tsec->create_sid = sid;
	*new = new_creds;
	return 0;
}

static int selinux_inode_copy_up_xattr(const char *name)
{
	/* The copy_up hook above sets the initial context on an inode, but we
	 * don't then want to overwrite it by blindly copying all the lower
	 * xattrs up.  Instead, we have to filter out SELinux-related xattrs.
	 */
	if (strcmp(name, XATTR_NAME_SELINUX) == 0)
		return 1; /* Discard */
	/*
	 * Any other attribute apart from SELINUX is not claimed, supported
	 * by selinux.
	 */
	return -EOPNOTSUPP;
}

/* kernfs node operations */

static int selinux_kernfs_init_security(struct kernfs_node *kn_dir,
					struct kernfs_node *kn)
{
	const struct task_security_struct *tsec = selinux_cred(current_cred());
	u32 parent_sid, newsid, clen;
	int rc;
	char *context;

	rc = kernfs_xattr_get(kn_dir, XATTR_NAME_SELINUX, NULL, 0);
	if (rc == -ENODATA)
		return 0;
	else if (rc < 0)
		return rc;

	clen = (u32)rc;
	context = kmalloc(clen, GFP_KERNEL);
	if (!context)
		return -ENOMEM;

	rc = kernfs_xattr_get(kn_dir, XATTR_NAME_SELINUX, context, clen);
	if (rc < 0) {
		kfree(context);
		return rc;
	}

	rc = security_context_to_sid(&selinux_state, context, clen, &parent_sid,
				     GFP_KERNEL);
	kfree(context);
	if (rc)
		return rc;

	if (tsec->create_sid) {
		newsid = tsec->create_sid;
	} else {
		u16 secclass = inode_mode_to_security_class(kn->mode);
		struct qstr q;

		q.name = kn->name;
		q.hash_len = hashlen_string(kn_dir, kn->name);

		rc = security_transition_sid(&selinux_state, tsec->sid,
					     parent_sid, secclass, &q,
					     &newsid);
		if (rc)
			return rc;
	}

	rc = security_sid_to_context_force(&selinux_state, newsid,
					   &context, &clen);
	if (rc)
		return rc;

	rc = kernfs_xattr_set(kn, XATTR_NAME_SELINUX, context, clen,
			      XATTR_CREATE);
	kfree(context);
	return rc;
}


/* file security operations */

static int selinux_revalidate_file_permission(struct file *file, int mask)
{
	const struct cred *cred = current_cred();
	struct inode *inode = file_inode(file);

	/* file_mask_to_av won't add FILE__WRITE if MAY_APPEND is set */
	if ((file->f_flags & O_APPEND) && (mask & MAY_WRITE))
		mask |= MAY_APPEND;

	return file_has_perm(cred, file,
			     file_mask_to_av(inode->i_mode, mask));
}

static int selinux_file_permission(struct file *file, int mask)
{
	struct inode *inode = file_inode(file);
	struct file_security_struct *fsec = selinux_file(file);
	struct inode_security_struct *isec;
	u32 sid = current_sid();

	if (!mask)
		/* No permission to check.  Existence test. */
		return 0;

	isec = inode_security(inode);
	if (sid == fsec->sid && fsec->isid == isec->sid &&
	    fsec->pseqno == avc_policy_seqno(&selinux_state))
		/* No change since file_open check. */
		return 0;

	return selinux_revalidate_file_permission(file, mask);
}

static int selinux_file_alloc_security(struct file *file)
{
	struct file_security_struct *fsec = selinux_file(file);
	u32 sid = current_sid();

	fsec->sid = sid;
	fsec->fown_sid = sid;

	return 0;
}

/*
 * Check whether a task has the ioctl permission and cmd
 * operation to an inode.
 */
static int ioctl_has_perm(const struct cred *cred, struct file *file,
		u32 requested, u16 cmd)
{
	struct common_audit_data ad;
	struct file_security_struct *fsec = selinux_file(file);
	struct inode *inode = file_inode(file);
	struct inode_security_struct *isec;
	struct lsm_ioctlop_audit ioctl;
	u32 ssid = cred_sid(cred);
	int rc;
	u8 driver = cmd >> 8;
	u8 xperm = cmd & 0xff;

	ad.type = LSM_AUDIT_DATA_IOCTL_OP;
	ad.u.op = &ioctl;
	ad.u.op->cmd = cmd;
	ad.u.op->path = file->f_path;

	if (ssid != fsec->sid) {
		rc = avc_has_perm(&selinux_state,
				  ssid, fsec->sid,
				SECCLASS_FD,
				FD__USE,
				&ad);
		if (rc)
			goto out;
	}

	if (unlikely(IS_PRIVATE(inode)))
		return 0;

	isec = inode_security(inode);
	rc = avc_has_extended_perms(&selinux_state,
				    ssid, isec->sid, isec->sclass,
				    requested, driver, xperm, &ad);
out:
	return rc;
}

static int selinux_file_ioctl(struct file *file, unsigned int cmd,
			      unsigned long arg)
{
	const struct cred *cred = current_cred();
	int error = 0;

	switch (cmd) {
	case FIONREAD:
	case FIBMAP:
	case FIGETBSZ:
	case FS_IOC_GETFLAGS:
	case FS_IOC_GETVERSION:
		error = file_has_perm(cred, file, FILE__GETATTR);
		break;

	case FS_IOC_SETFLAGS:
	case FS_IOC_SETVERSION:
		error = file_has_perm(cred, file, FILE__SETATTR);
		break;

	/* sys_ioctl() checks */
	case FIONBIO:
	case FIOASYNC:
		error = file_has_perm(cred, file, 0);
		break;

	case KDSKBENT:
	case KDSKBSENT:
		error = cred_has_capability(cred, CAP_SYS_TTY_CONFIG,
					    CAP_OPT_NONE, true);
		break;

	case FIOCLEX:
	case FIONCLEX:
		if (!selinux_policycap_ioctl_skip_cloexec())
			error = ioctl_has_perm(cred, file, FILE__IOCTL, (u16) cmd);
		break;

	/* default case assumes that the command will go
	 * to the file's ioctl() function.
	 */
	default:
		error = ioctl_has_perm(cred, file, FILE__IOCTL, (u16) cmd);
	}
	return error;
}

static int selinux_file_ioctl_compat(struct file *file, unsigned int cmd,
			      unsigned long arg)
{
	/*
	 * If we are in a 64-bit kernel running 32-bit userspace, we need to
	 * make sure we don't compare 32-bit flags to 64-bit flags.
	 */
	switch (cmd) {
	case FS_IOC32_GETFLAGS:
		cmd = FS_IOC_GETFLAGS;
		break;
	case FS_IOC32_SETFLAGS:
		cmd = FS_IOC_SETFLAGS;
		break;
	case FS_IOC32_GETVERSION:
		cmd = FS_IOC_GETVERSION;
		break;
	case FS_IOC32_SETVERSION:
		cmd = FS_IOC_SETVERSION;
		break;
	default:
		break;
	}

	return selinux_file_ioctl(file, cmd, arg);
}

static int default_noexec __ro_after_init;

static int file_map_prot_check(struct file *file, unsigned long prot, int shared)
{
	const struct cred *cred = current_cred();
	u32 sid = cred_sid(cred);
	int rc = 0;

	if (default_noexec &&
	    (prot & PROT_EXEC) && (!file || IS_PRIVATE(file_inode(file)) ||
				   (!shared && (prot & PROT_WRITE)))) {
		/*
		 * We are making executable an anonymous mapping or a
		 * private file mapping that will also be writable.
		 * This has an additional check.
		 */
		rc = avc_has_perm(&selinux_state,
				  sid, sid, SECCLASS_PROCESS,
				  PROCESS__EXECMEM, NULL);
		if (rc)
			goto error;
	}

	if (file) {
		/* read access is always possible with a mapping */
		u32 av = FILE__READ;

		/* write access only matters if the mapping is shared */
		if (shared && (prot & PROT_WRITE))
			av |= FILE__WRITE;

		if (prot & PROT_EXEC)
			av |= FILE__EXECUTE;

		return file_has_perm(cred, file, av);
	}

error:
	return rc;
}

static int selinux_mmap_addr(unsigned long addr)
{
	int rc = 0;

	if (addr < CONFIG_LSM_MMAP_MIN_ADDR) {
		u32 sid = current_sid();
		rc = avc_has_perm(&selinux_state,
				  sid, sid, SECCLASS_MEMPROTECT,
				  MEMPROTECT__MMAP_ZERO, NULL);
	}

	return rc;
}

static int selinux_mmap_file(struct file *file, unsigned long reqprot,
			     unsigned long prot, unsigned long flags)
{
	struct common_audit_data ad;
	int rc;

	if (file) {
		ad.type = LSM_AUDIT_DATA_FILE;
		ad.u.file = file;
		rc = inode_has_perm(current_cred(), file_inode(file),
				    FILE__MAP, &ad);
		if (rc)
			return rc;
	}

	if (checkreqprot_get(&selinux_state))
		prot = reqprot;

	return file_map_prot_check(file, prot,
				   (flags & MAP_TYPE) == MAP_SHARED);
}

static int selinux_file_mprotect(struct vm_area_struct *vma,
				 unsigned long reqprot,
				 unsigned long prot)
{
	const struct cred *cred = current_cred();
	u32 sid = cred_sid(cred);

	if (checkreqprot_get(&selinux_state))
		prot = reqprot;

	if (default_noexec &&
	    (prot & PROT_EXEC) && !(vma->vm_flags & VM_EXEC)) {
		int rc = 0;
		if (vma->vm_start >= vma->vm_mm->start_brk &&
		    vma->vm_end <= vma->vm_mm->brk) {
			rc = avc_has_perm(&selinux_state,
					  sid, sid, SECCLASS_PROCESS,
					  PROCESS__EXECHEAP, NULL);
		} else if (!vma->vm_file &&
			   ((vma->vm_start <= vma->vm_mm->start_stack &&
			     vma->vm_end >= vma->vm_mm->start_stack) ||
			    vma_is_stack_for_current(vma))) {
			rc = avc_has_perm(&selinux_state,
					  sid, sid, SECCLASS_PROCESS,
					  PROCESS__EXECSTACK, NULL);
		} else if (vma->vm_file && vma->anon_vma) {
			/*
			 * We are making executable a file mapping that has
			 * had some COW done. Since pages might have been
			 * written, check ability to execute the possibly
			 * modified content.  This typically should only
			 * occur for text relocations.
			 */
			rc = file_has_perm(cred, vma->vm_file, FILE__EXECMOD);
		}
		if (rc)
			return rc;
	}

	return file_map_prot_check(vma->vm_file, prot, vma->vm_flags&VM_SHARED);
}

static int selinux_file_lock(struct file *file, unsigned int cmd)
{
	const struct cred *cred = current_cred();

	return file_has_perm(cred, file, FILE__LOCK);
}

static int selinux_file_fcntl(struct file *file, unsigned int cmd,
			      unsigned long arg)
{
	const struct cred *cred = current_cred();
	int err = 0;

	switch (cmd) {
	case F_SETFL:
		if ((file->f_flags & O_APPEND) && !(arg & O_APPEND)) {
			err = file_has_perm(cred, file, FILE__WRITE);
			break;
		}
		fallthrough;
	case F_SETOWN:
	case F_SETSIG:
	case F_GETFL:
	case F_GETOWN:
	case F_GETSIG:
	case F_GETOWNER_UIDS:
		/* Just check FD__USE permission */
		err = file_has_perm(cred, file, 0);
		break;
	case F_GETLK:
	case F_SETLK:
	case F_SETLKW:
	case F_OFD_GETLK:
	case F_OFD_SETLK:
	case F_OFD_SETLKW:
#if BITS_PER_LONG == 32
	case F_GETLK64:
	case F_SETLK64:
	case F_SETLKW64:
#endif
		err = file_has_perm(cred, file, FILE__LOCK);
		break;
	}

	return err;
}

static void selinux_file_set_fowner(struct file *file)
{
	struct file_security_struct *fsec;

	fsec = selinux_file(file);
	fsec->fown_sid = current_sid();
}

static int selinux_file_send_sigiotask(struct task_struct *tsk,
				       struct fown_struct *fown, int signum)
{
	struct file *file;
	u32 sid = task_sid(tsk);
	u32 perm;
	struct file_security_struct *fsec;

	/* struct fown_struct is never outside the context of a struct file */
	file = container_of(fown, struct file, f_owner);

	fsec = selinux_file(file);

	if (!signum)
		perm = signal_to_av(SIGIO); /* as per send_sigio_to_task */
	else
		perm = signal_to_av(signum);

	return avc_has_perm(&selinux_state,
			    fsec->fown_sid, sid,
			    SECCLASS_PROCESS, perm, NULL);
}

static int selinux_file_receive(struct file *file)
{
	const struct cred *cred = current_cred();

	return file_has_perm(cred, file, file_to_av(file));
}

static int selinux_file_open(struct file *file)
{
	struct file_security_struct *fsec;
	struct inode_security_struct *isec;

	fsec = selinux_file(file);
	isec = inode_security(file_inode(file));
	/*
	 * Save inode label and policy sequence number
	 * at open-time so that selinux_file_permission
	 * can determine whether revalidation is necessary.
	 * Task label is already saved in the file security
	 * struct as its SID.
	 */
	fsec->isid = isec->sid;
	fsec->pseqno = avc_policy_seqno(&selinux_state);
	/*
	 * Since the inode label or policy seqno may have changed
	 * between the selinux_inode_permission check and the saving
	 * of state above, recheck that access is still permitted.
	 * Otherwise, access might never be revalidated against the
	 * new inode label or new policy.
	 * This check is not redundant - do not remove.
	 */
	return file_path_has_perm(file->f_cred, file, open_file_to_av(file));
}

/* task security operations */

static int selinux_task_alloc(struct task_struct *task,
			      unsigned long clone_flags)
{
	u32 sid = current_sid();

	return avc_has_perm(&selinux_state,
			    sid, sid, SECCLASS_PROCESS, PROCESS__FORK, NULL);
}

/*
 * prepare a new set of credentials for modification
 */
static int selinux_cred_prepare(struct cred *new, const struct cred *old,
				gfp_t gfp)
{
	const struct task_security_struct *old_tsec = selinux_cred(old);
	struct task_security_struct *tsec = selinux_cred(new);

	*tsec = *old_tsec;
	return 0;
}

/*
 * transfer the SELinux data to a blank set of creds
 */
static void selinux_cred_transfer(struct cred *new, const struct cred *old)
{
	const struct task_security_struct *old_tsec = selinux_cred(old);
	struct task_security_struct *tsec = selinux_cred(new);

	*tsec = *old_tsec;
}

static void selinux_cred_getsecid(const struct cred *c, u32 *secid)
{
	*secid = cred_sid(c);
}

/*
 * set the security data for a kernel service
 * - all the creation contexts are set to unlabelled
 */
static int selinux_kernel_act_as(struct cred *new, u32 secid)
{
	struct task_security_struct *tsec = selinux_cred(new);
	u32 sid = current_sid();
	int ret;

	ret = avc_has_perm(&selinux_state,
			   sid, secid,
			   SECCLASS_KERNEL_SERVICE,
			   KERNEL_SERVICE__USE_AS_OVERRIDE,
			   NULL);
	if (ret == 0) {
		tsec->sid = secid;
		tsec->create_sid = 0;
		tsec->keycreate_sid = 0;
		tsec->sockcreate_sid = 0;
	}
	return ret;
}

/*
 * set the file creation context in a security record to the same as the
 * objective context of the specified inode
 */
static int selinux_kernel_create_files_as(struct cred *new, struct inode *inode)
{
	struct inode_security_struct *isec = inode_security(inode);
	struct task_security_struct *tsec = selinux_cred(new);
	u32 sid = current_sid();
	int ret;

	ret = avc_has_perm(&selinux_state,
			   sid, isec->sid,
			   SECCLASS_KERNEL_SERVICE,
			   KERNEL_SERVICE__CREATE_FILES_AS,
			   NULL);

	if (ret == 0)
		tsec->create_sid = isec->sid;
	return ret;
}

static int selinux_kernel_module_request(char *kmod_name)
{
	struct common_audit_data ad;

	ad.type = LSM_AUDIT_DATA_KMOD;
	ad.u.kmod_name = kmod_name;

	return avc_has_perm(&selinux_state,
			    current_sid(), SECINITSID_KERNEL, SECCLASS_SYSTEM,
			    SYSTEM__MODULE_REQUEST, &ad);
}

static int selinux_kernel_module_from_file(struct file *file)
{
	struct common_audit_data ad;
	struct inode_security_struct *isec;
	struct file_security_struct *fsec;
	u32 sid = current_sid();
	int rc;

	/* init_module */
	if (file == NULL)
		return avc_has_perm(&selinux_state,
				    sid, sid, SECCLASS_SYSTEM,
					SYSTEM__MODULE_LOAD, NULL);

	/* finit_module */

	ad.type = LSM_AUDIT_DATA_FILE;
	ad.u.file = file;

	fsec = selinux_file(file);
	if (sid != fsec->sid) {
		rc = avc_has_perm(&selinux_state,
				  sid, fsec->sid, SECCLASS_FD, FD__USE, &ad);
		if (rc)
			return rc;
	}

	isec = inode_security(file_inode(file));
	return avc_has_perm(&selinux_state,
			    sid, isec->sid, SECCLASS_SYSTEM,
				SYSTEM__MODULE_LOAD, &ad);
}

static int selinux_kernel_read_file(struct file *file,
				    enum kernel_read_file_id id,
				    bool contents)
{
	int rc = 0;

	switch (id) {
	case READING_MODULE:
		rc = selinux_kernel_module_from_file(contents ? file : NULL);
		break;
	default:
		break;
	}

	return rc;
}

static int selinux_kernel_load_data(enum kernel_load_data_id id, bool contents)
{
	int rc = 0;

	switch (id) {
	case LOADING_MODULE:
		rc = selinux_kernel_module_from_file(NULL);
	default:
		break;
	}

	return rc;
}

static int selinux_task_setpgid(struct task_struct *p, pid_t pgid)
{
	return avc_has_perm(&selinux_state,
			    current_sid(), task_sid(p), SECCLASS_PROCESS,
			    PROCESS__SETPGID, NULL);
}

static int selinux_task_getpgid(struct task_struct *p)
{
	return avc_has_perm(&selinux_state,
			    current_sid(), task_sid(p), SECCLASS_PROCESS,
			    PROCESS__GETPGID, NULL);
}

static int selinux_task_getsid(struct task_struct *p)
{
	return avc_has_perm(&selinux_state,
			    current_sid(), task_sid(p), SECCLASS_PROCESS,
			    PROCESS__GETSESSION, NULL);
}

static void selinux_task_getsecid(struct task_struct *p, u32 *secid)
{
	*secid = task_sid(p);
}

static int selinux_task_setnice(struct task_struct *p, int nice)
{
	return avc_has_perm(&selinux_state,
			    current_sid(), task_sid(p), SECCLASS_PROCESS,
			    PROCESS__SETSCHED, NULL);
}

static int selinux_task_setioprio(struct task_struct *p, int ioprio)
{
	return avc_has_perm(&selinux_state,
			    current_sid(), task_sid(p), SECCLASS_PROCESS,
			    PROCESS__SETSCHED, NULL);
}

static int selinux_task_getioprio(struct task_struct *p)
{
	return avc_has_perm(&selinux_state,
			    current_sid(), task_sid(p), SECCLASS_PROCESS,
			    PROCESS__GETSCHED, NULL);
}

static int selinux_task_prlimit(const struct cred *cred, const struct cred *tcred,
				unsigned int flags)
{
	u32 av = 0;

	if (!flags)
		return 0;
	if (flags & LSM_PRLIMIT_WRITE)
		av |= PROCESS__SETRLIMIT;
	if (flags & LSM_PRLIMIT_READ)
		av |= PROCESS__GETRLIMIT;
	return avc_has_perm(&selinux_state,
			    cred_sid(cred), cred_sid(tcred),
			    SECCLASS_PROCESS, av, NULL);
}

static int selinux_task_setrlimit(struct task_struct *p, unsigned int resource,
		struct rlimit *new_rlim)
{
	struct rlimit *old_rlim = p->signal->rlim + resource;

	/* Control the ability to change the hard limit (whether
	   lowering or raising it), so that the hard limit can
	   later be used as a safe reset point for the soft limit
	   upon context transitions.  See selinux_bprm_committing_creds. */
	if (old_rlim->rlim_max != new_rlim->rlim_max)
		return avc_has_perm(&selinux_state,
				    current_sid(), task_sid(p),
				    SECCLASS_PROCESS, PROCESS__SETRLIMIT, NULL);

	return 0;
}

static int selinux_task_setscheduler(struct task_struct *p)
{
	return avc_has_perm(&selinux_state,
			    current_sid(), task_sid(p), SECCLASS_PROCESS,
			    PROCESS__SETSCHED, NULL);
}

static int selinux_task_getscheduler(struct task_struct *p)
{
	return avc_has_perm(&selinux_state,
			    current_sid(), task_sid(p), SECCLASS_PROCESS,
			    PROCESS__GETSCHED, NULL);
}

static int selinux_task_movememory(struct task_struct *p)
{
	return avc_has_perm(&selinux_state,
			    current_sid(), task_sid(p), SECCLASS_PROCESS,
			    PROCESS__SETSCHED, NULL);
}

static int selinux_task_kill(struct task_struct *p, struct kernel_siginfo *info,
				int sig, const struct cred *cred)
{
	u32 secid;
	u32 perm;

	if (!sig)
		perm = PROCESS__SIGNULL; /* null signal; existence test */
	else
		perm = signal_to_av(sig);
	if (!cred)
		secid = current_sid();
	else
		secid = cred_sid(cred);
	return avc_has_perm(&selinux_state,
			    secid, task_sid(p), SECCLASS_PROCESS, perm, NULL);
}

static void selinux_task_to_inode(struct task_struct *p,
				  struct inode *inode)
{
	struct inode_security_struct *isec = selinux_inode(inode);
	u32 sid = task_sid(p);

	spin_lock(&isec->lock);
	isec->sclass = inode_mode_to_security_class(inode->i_mode);
	isec->sid = sid;
	isec->initialized = LABEL_INITIALIZED;
	spin_unlock(&isec->lock);
}

/* Returns error only if unable to parse addresses */
static int selinux_parse_skb_ipv4(struct sk_buff *skb,
			struct common_audit_data *ad, u8 *proto)
{
	int offset, ihlen, ret = -EINVAL;
	struct iphdr _iph, *ih;

	offset = skb_network_offset(skb);
	ih = skb_header_pointer(skb, offset, sizeof(_iph), &_iph);
	if (ih == NULL)
		goto out;

	ihlen = ih->ihl * 4;
	if (ihlen < sizeof(_iph))
		goto out;

	ad->u.net->v4info.saddr = ih->saddr;
	ad->u.net->v4info.daddr = ih->daddr;
	ret = 0;

	if (proto)
		*proto = ih->protocol;

	switch (ih->protocol) {
	case IPPROTO_TCP: {
		struct tcphdr _tcph, *th;

		if (ntohs(ih->frag_off) & IP_OFFSET)
			break;

		offset += ihlen;
		th = skb_header_pointer(skb, offset, sizeof(_tcph), &_tcph);
		if (th == NULL)
			break;

		ad->u.net->sport = th->source;
		ad->u.net->dport = th->dest;
		break;
	}

	case IPPROTO_UDP: {
		struct udphdr _udph, *uh;

		if (ntohs(ih->frag_off) & IP_OFFSET)
			break;

		offset += ihlen;
		uh = skb_header_pointer(skb, offset, sizeof(_udph), &_udph);
		if (uh == NULL)
			break;

		ad->u.net->sport = uh->source;
		ad->u.net->dport = uh->dest;
		break;
	}

	case IPPROTO_DCCP: {
		struct dccp_hdr _dccph, *dh;

		if (ntohs(ih->frag_off) & IP_OFFSET)
			break;

		offset += ihlen;
		dh = skb_header_pointer(skb, offset, sizeof(_dccph), &_dccph);
		if (dh == NULL)
			break;

		ad->u.net->sport = dh->dccph_sport;
		ad->u.net->dport = dh->dccph_dport;
		break;
	}

#if IS_ENABLED(CONFIG_IP_SCTP)
	case IPPROTO_SCTP: {
		struct sctphdr _sctph, *sh;

		if (ntohs(ih->frag_off) & IP_OFFSET)
			break;

		offset += ihlen;
		sh = skb_header_pointer(skb, offset, sizeof(_sctph), &_sctph);
		if (sh == NULL)
			break;

		ad->u.net->sport = sh->source;
		ad->u.net->dport = sh->dest;
		break;
	}
#endif
	default:
		break;
	}
out:
	return ret;
}

#if IS_ENABLED(CONFIG_IPV6)

/* Returns error only if unable to parse addresses */
static int selinux_parse_skb_ipv6(struct sk_buff *skb,
			struct common_audit_data *ad, u8 *proto)
{
	u8 nexthdr;
	int ret = -EINVAL, offset;
	struct ipv6hdr _ipv6h, *ip6;
	__be16 frag_off;

	offset = skb_network_offset(skb);
	ip6 = skb_header_pointer(skb, offset, sizeof(_ipv6h), &_ipv6h);
	if (ip6 == NULL)
		goto out;

	ad->u.net->v6info.saddr = ip6->saddr;
	ad->u.net->v6info.daddr = ip6->daddr;
	ret = 0;

	nexthdr = ip6->nexthdr;
	offset += sizeof(_ipv6h);
	offset = ipv6_skip_exthdr(skb, offset, &nexthdr, &frag_off);
	if (offset < 0)
		goto out;

	if (proto)
		*proto = nexthdr;

	switch (nexthdr) {
	case IPPROTO_TCP: {
		struct tcphdr _tcph, *th;

		th = skb_header_pointer(skb, offset, sizeof(_tcph), &_tcph);
		if (th == NULL)
			break;

		ad->u.net->sport = th->source;
		ad->u.net->dport = th->dest;
		break;
	}

	case IPPROTO_UDP: {
		struct udphdr _udph, *uh;

		uh = skb_header_pointer(skb, offset, sizeof(_udph), &_udph);
		if (uh == NULL)
			break;

		ad->u.net->sport = uh->source;
		ad->u.net->dport = uh->dest;
		break;
	}

	case IPPROTO_DCCP: {
		struct dccp_hdr _dccph, *dh;

		dh = skb_header_pointer(skb, offset, sizeof(_dccph), &_dccph);
		if (dh == NULL)
			break;

		ad->u.net->sport = dh->dccph_sport;
		ad->u.net->dport = dh->dccph_dport;
		break;
	}

#if IS_ENABLED(CONFIG_IP_SCTP)
	case IPPROTO_SCTP: {
		struct sctphdr _sctph, *sh;

		sh = skb_header_pointer(skb, offset, sizeof(_sctph), &_sctph);
		if (sh == NULL)
			break;

		ad->u.net->sport = sh->source;
		ad->u.net->dport = sh->dest;
		break;
	}
#endif
	/* includes fragments */
	default:
		break;
	}
out:
	return ret;
}

#endif /* IPV6 */

static int selinux_parse_skb(struct sk_buff *skb, struct common_audit_data *ad,
			     char **_addrp, int src, u8 *proto)
{
	char *addrp;
	int ret;

	switch (ad->u.net->family) {
	case PF_INET:
		ret = selinux_parse_skb_ipv4(skb, ad, proto);
		if (ret)
			goto parse_error;
		addrp = (char *)(src ? &ad->u.net->v4info.saddr :
				       &ad->u.net->v4info.daddr);
		goto okay;

#if IS_ENABLED(CONFIG_IPV6)
	case PF_INET6:
		ret = selinux_parse_skb_ipv6(skb, ad, proto);
		if (ret)
			goto parse_error;
		addrp = (char *)(src ? &ad->u.net->v6info.saddr :
				       &ad->u.net->v6info.daddr);
		goto okay;
#endif	/* IPV6 */
	default:
		addrp = NULL;
		goto okay;
	}

parse_error:
	pr_warn(
	       "SELinux: failure in selinux_parse_skb(),"
	       " unable to parse packet\n");
	return ret;

okay:
	if (_addrp)
		*_addrp = addrp;
	return 0;
}

/**
 * selinux_skb_peerlbl_sid - Determine the peer label of a packet
 * @skb: the packet
 * @family: protocol family
 * @sid: the packet's peer label SID
 *
 * Description:
 * Check the various different forms of network peer labeling and determine
 * the peer label/SID for the packet; most of the magic actually occurs in
 * the security server function security_net_peersid_cmp().  The function
 * returns zero if the value in @sid is valid (although it may be SECSID_NULL)
 * or -EACCES if @sid is invalid due to inconsistencies with the different
 * peer labels.
 *
 */
static int selinux_skb_peerlbl_sid(struct sk_buff *skb, u16 family, u32 *sid)
{
	int err;
	u32 xfrm_sid;
	u32 nlbl_sid;
	u32 nlbl_type;

	err = selinux_xfrm_skb_sid(skb, &xfrm_sid);
	if (unlikely(err))
		return -EACCES;
	err = selinux_netlbl_skbuff_getsid(skb, family, &nlbl_type, &nlbl_sid);
	if (unlikely(err))
		return -EACCES;

	err = security_net_peersid_resolve(&selinux_state, nlbl_sid,
					   nlbl_type, xfrm_sid, sid);
	if (unlikely(err)) {
		pr_warn(
		       "SELinux: failure in selinux_skb_peerlbl_sid(),"
		       " unable to determine packet's peer label\n");
		return -EACCES;
	}

	return 0;
}

/**
 * selinux_conn_sid - Determine the child socket label for a connection
 * @sk_sid: the parent socket's SID
 * @skb_sid: the packet's SID
 * @conn_sid: the resulting connection SID
 *
 * If @skb_sid is valid then the user:role:type information from @sk_sid is
 * combined with the MLS information from @skb_sid in order to create
 * @conn_sid.  If @skb_sid is not valid then @conn_sid is simply a copy
 * of @sk_sid.  Returns zero on success, negative values on failure.
 *
 */
static int selinux_conn_sid(u32 sk_sid, u32 skb_sid, u32 *conn_sid)
{
	int err = 0;

	if (skb_sid != SECSID_NULL)
		err = security_sid_mls_copy(&selinux_state, sk_sid, skb_sid,
					    conn_sid);
	else
		*conn_sid = sk_sid;

	return err;
}

/* socket security operations */

static int socket_sockcreate_sid(const struct task_security_struct *tsec,
				 u16 secclass, u32 *socksid)
{
	if (tsec->sockcreate_sid > SECSID_NULL) {
		*socksid = tsec->sockcreate_sid;
		return 0;
	}

	return security_transition_sid(&selinux_state, tsec->sid, tsec->sid,
				       secclass, NULL, socksid);
}

static int sock_has_perm(struct sock *sk, u32 perms)
{
	struct sk_security_struct *sksec = sk->sk_security;
	struct common_audit_data ad;
	struct lsm_network_audit net = {0,};

	if (sksec->sid == SECINITSID_KERNEL)
		return 0;

	ad.type = LSM_AUDIT_DATA_NET;
	ad.u.net = &net;
	ad.u.net->sk = sk;

	return avc_has_perm(&selinux_state,
			    current_sid(), sksec->sid, sksec->sclass, perms,
			    &ad);
}

static int selinux_socket_create(int family, int type,
				 int protocol, int kern)
{
	const struct task_security_struct *tsec = selinux_cred(current_cred());
	u32 newsid;
	u16 secclass;
	int rc;

	if (kern)
		return 0;

	secclass = socket_type_to_security_class(family, type, protocol);
	rc = socket_sockcreate_sid(tsec, secclass, &newsid);
	if (rc)
		return rc;

	return avc_has_perm(&selinux_state,
			    tsec->sid, newsid, secclass, SOCKET__CREATE, NULL);
}

static int selinux_socket_post_create(struct socket *sock, int family,
				      int type, int protocol, int kern)
{
	const struct task_security_struct *tsec = selinux_cred(current_cred());
	struct inode_security_struct *isec = inode_security_novalidate(SOCK_INODE(sock));
	struct sk_security_struct *sksec;
	u16 sclass = socket_type_to_security_class(family, type, protocol);
	u32 sid = SECINITSID_KERNEL;
	int err = 0;

	if (!kern) {
		err = socket_sockcreate_sid(tsec, sclass, &sid);
		if (err)
			return err;
	}

	isec->sclass = sclass;
	isec->sid = sid;
	isec->initialized = LABEL_INITIALIZED;

	if (sock->sk) {
		sksec = sock->sk->sk_security;
		sksec->sclass = sclass;
		sksec->sid = sid;
		/* Allows detection of the first association on this socket */
		if (sksec->sclass == SECCLASS_SCTP_SOCKET)
			sksec->sctp_assoc_state = SCTP_ASSOC_UNSET;

		err = selinux_netlbl_socket_post_create(sock->sk, family);
	}

	return err;
}

static int selinux_socket_socketpair(struct socket *socka,
				     struct socket *sockb)
{
	struct sk_security_struct *sksec_a = socka->sk->sk_security;
	struct sk_security_struct *sksec_b = sockb->sk->sk_security;

	sksec_a->peer_sid = sksec_b->sid;
	sksec_b->peer_sid = sksec_a->sid;

	return 0;
}

/* Range of port numbers used to automatically bind.
   Need to determine whether we should perform a name_bind
   permission check between the socket and the port number. */

static int selinux_socket_bind(struct socket *sock, struct sockaddr *address, int addrlen)
{
	struct sock *sk = sock->sk;
	struct sk_security_struct *sksec = sk->sk_security;
	u16 family;
	int err;

	err = sock_has_perm(sk, SOCKET__BIND);
	if (err)
		goto out;

	/* If PF_INET or PF_INET6, check name_bind permission for the port. */
	family = sk->sk_family;
	if (family == PF_INET || family == PF_INET6) {
		char *addrp;
		struct common_audit_data ad;
		struct lsm_network_audit net = {0,};
		struct sockaddr_in *addr4 = NULL;
		struct sockaddr_in6 *addr6 = NULL;
		u16 family_sa;
		unsigned short snum;
		u32 sid, node_perm;

		/*
		 * sctp_bindx(3) calls via selinux_sctp_bind_connect()
		 * that validates multiple binding addresses. Because of this
		 * need to check address->sa_family as it is possible to have
		 * sk->sk_family = PF_INET6 with addr->sa_family = AF_INET.
		 */
		if (addrlen < offsetofend(struct sockaddr, sa_family))
			return -EINVAL;
		family_sa = address->sa_family;
		switch (family_sa) {
		case AF_UNSPEC:
		case AF_INET:
			if (addrlen < sizeof(struct sockaddr_in))
				return -EINVAL;
			addr4 = (struct sockaddr_in *)address;
			if (family_sa == AF_UNSPEC) {
				if (family == PF_INET6) {
					/* Length check from inet6_bind_sk() */
					if (addrlen < SIN6_LEN_RFC2133)
						return -EINVAL;
					/* Family check from __inet6_bind() */
					goto err_af;
				}
				/* see __inet_bind(), we only want to allow
				 * AF_UNSPEC if the address is INADDR_ANY
				 */
				if (addr4->sin_addr.s_addr != htonl(INADDR_ANY))
					goto err_af;
				family_sa = AF_INET;
			}
			snum = ntohs(addr4->sin_port);
			addrp = (char *)&addr4->sin_addr.s_addr;
			break;
		case AF_INET6:
			if (addrlen < SIN6_LEN_RFC2133)
				return -EINVAL;
			addr6 = (struct sockaddr_in6 *)address;
			snum = ntohs(addr6->sin6_port);
			addrp = (char *)&addr6->sin6_addr.s6_addr;
			break;
		default:
			goto err_af;
		}

		ad.type = LSM_AUDIT_DATA_NET;
		ad.u.net = &net;
		ad.u.net->sport = htons(snum);
		ad.u.net->family = family_sa;

		if (snum) {
			int low, high;

			inet_get_local_port_range(sock_net(sk), &low, &high);

			if (inet_port_requires_bind_service(sock_net(sk), snum) ||
			    snum < low || snum > high) {
				err = sel_netport_sid(sk->sk_protocol,
						      snum, &sid);
				if (err)
					goto out;
				err = avc_has_perm(&selinux_state,
						   sksec->sid, sid,
						   sksec->sclass,
						   SOCKET__NAME_BIND, &ad);
				if (err)
					goto out;
			}
		}

		switch (sksec->sclass) {
		case SECCLASS_TCP_SOCKET:
			node_perm = TCP_SOCKET__NODE_BIND;
			break;

		case SECCLASS_UDP_SOCKET:
			node_perm = UDP_SOCKET__NODE_BIND;
			break;

		case SECCLASS_DCCP_SOCKET:
			node_perm = DCCP_SOCKET__NODE_BIND;
			break;

		case SECCLASS_SCTP_SOCKET:
			node_perm = SCTP_SOCKET__NODE_BIND;
			break;

		default:
			node_perm = RAWIP_SOCKET__NODE_BIND;
			break;
		}

		err = sel_netnode_sid(addrp, family_sa, &sid);
		if (err)
			goto out;

		if (family_sa == AF_INET)
			ad.u.net->v4info.saddr = addr4->sin_addr.s_addr;
		else
			ad.u.net->v6info.saddr = addr6->sin6_addr;

		err = avc_has_perm(&selinux_state,
				   sksec->sid, sid,
				   sksec->sclass, node_perm, &ad);
		if (err)
			goto out;
	}
out:
	return err;
err_af:
	/* Note that SCTP services expect -EINVAL, others -EAFNOSUPPORT. */
	if (sksec->sclass == SECCLASS_SCTP_SOCKET)
		return -EINVAL;
	return -EAFNOSUPPORT;
}

/* This supports connect(2) and SCTP connect services such as sctp_connectx(3)
 * and sctp_sendmsg(3) as described in Documentation/security/SCTP.rst
 */
static int selinux_socket_connect_helper(struct socket *sock,
					 struct sockaddr *address, int addrlen)
{
	struct sock *sk = sock->sk;
	struct sk_security_struct *sksec = sk->sk_security;
	int err;

	err = sock_has_perm(sk, SOCKET__CONNECT);
	if (err)
		return err;
	if (addrlen < offsetofend(struct sockaddr, sa_family))
		return -EINVAL;

	/* connect(AF_UNSPEC) has special handling, as it is a documented
	 * way to disconnect the socket
	 */
	if (address->sa_family == AF_UNSPEC)
		return 0;

	/*
	 * If a TCP, DCCP or SCTP socket, check name_connect permission
	 * for the port.
	 */
	if (sksec->sclass == SECCLASS_TCP_SOCKET ||
	    sksec->sclass == SECCLASS_DCCP_SOCKET ||
	    sksec->sclass == SECCLASS_SCTP_SOCKET) {
		struct common_audit_data ad;
		struct lsm_network_audit net = {0,};
		struct sockaddr_in *addr4 = NULL;
		struct sockaddr_in6 *addr6 = NULL;
		unsigned short snum;
		u32 sid, perm;

		/* sctp_connectx(3) calls via selinux_sctp_bind_connect()
		 * that validates multiple connect addresses. Because of this
		 * need to check address->sa_family as it is possible to have
		 * sk->sk_family = PF_INET6 with addr->sa_family = AF_INET.
		 */
		switch (address->sa_family) {
		case AF_INET:
			addr4 = (struct sockaddr_in *)address;
			if (addrlen < sizeof(struct sockaddr_in))
				return -EINVAL;
			snum = ntohs(addr4->sin_port);
			break;
		case AF_INET6:
			addr6 = (struct sockaddr_in6 *)address;
			if (addrlen < SIN6_LEN_RFC2133)
				return -EINVAL;
			snum = ntohs(addr6->sin6_port);
			break;
		default:
			/* Note that SCTP services expect -EINVAL, whereas
			 * others expect -EAFNOSUPPORT.
			 */
			if (sksec->sclass == SECCLASS_SCTP_SOCKET)
				return -EINVAL;
			else
				return -EAFNOSUPPORT;
		}

		err = sel_netport_sid(sk->sk_protocol, snum, &sid);
		if (err)
			return err;

		switch (sksec->sclass) {
		case SECCLASS_TCP_SOCKET:
			perm = TCP_SOCKET__NAME_CONNECT;
			break;
		case SECCLASS_DCCP_SOCKET:
			perm = DCCP_SOCKET__NAME_CONNECT;
			break;
		case SECCLASS_SCTP_SOCKET:
			perm = SCTP_SOCKET__NAME_CONNECT;
			break;
		}

		ad.type = LSM_AUDIT_DATA_NET;
		ad.u.net = &net;
		ad.u.net->dport = htons(snum);
		ad.u.net->family = address->sa_family;
		err = avc_has_perm(&selinux_state,
				   sksec->sid, sid, sksec->sclass, perm, &ad);
		if (err)
			return err;
	}

	return 0;
}

/* Supports connect(2), see comments in selinux_socket_connect_helper() */
static int selinux_socket_connect(struct socket *sock,
				  struct sockaddr *address, int addrlen)
{
	int err;
	struct sock *sk = sock->sk;

	err = selinux_socket_connect_helper(sock, address, addrlen);
	if (err)
		return err;

	return selinux_netlbl_socket_connect(sk, address);
}

static int selinux_socket_listen(struct socket *sock, int backlog)
{
	return sock_has_perm(sock->sk, SOCKET__LISTEN);
}

static int selinux_socket_accept(struct socket *sock, struct socket *newsock)
{
	int err;
	struct inode_security_struct *isec;
	struct inode_security_struct *newisec;
	u16 sclass;
	u32 sid;

	err = sock_has_perm(sock->sk, SOCKET__ACCEPT);
	if (err)
		return err;

	isec = inode_security_novalidate(SOCK_INODE(sock));
	spin_lock(&isec->lock);
	sclass = isec->sclass;
	sid = isec->sid;
	spin_unlock(&isec->lock);

	newisec = inode_security_novalidate(SOCK_INODE(newsock));
	newisec->sclass = sclass;
	newisec->sid = sid;
	newisec->initialized = LABEL_INITIALIZED;

	return 0;
}

static int selinux_socket_sendmsg(struct socket *sock, struct msghdr *msg,
				  int size)
{
	return sock_has_perm(sock->sk, SOCKET__WRITE);
}

static int selinux_socket_recvmsg(struct socket *sock, struct msghdr *msg,
				  int size, int flags)
{
	return sock_has_perm(sock->sk, SOCKET__READ);
}

static int selinux_socket_getsockname(struct socket *sock)
{
	return sock_has_perm(sock->sk, SOCKET__GETATTR);
}

static int selinux_socket_getpeername(struct socket *sock)
{
	return sock_has_perm(sock->sk, SOCKET__GETATTR);
}

static int selinux_socket_setsockopt(struct socket *sock, int level, int optname)
{
	int err;

	err = sock_has_perm(sock->sk, SOCKET__SETOPT);
	if (err)
		return err;

	return selinux_netlbl_socket_setsockopt(sock, level, optname);
}

static int selinux_socket_getsockopt(struct socket *sock, int level,
				     int optname)
{
	return sock_has_perm(sock->sk, SOCKET__GETOPT);
}

static int selinux_socket_shutdown(struct socket *sock, int how)
{
	return sock_has_perm(sock->sk, SOCKET__SHUTDOWN);
}

static int selinux_socket_unix_stream_connect(struct sock *sock,
					      struct sock *other,
					      struct sock *newsk)
{
	struct sk_security_struct *sksec_sock = sock->sk_security;
	struct sk_security_struct *sksec_other = other->sk_security;
	struct sk_security_struct *sksec_new = newsk->sk_security;
	struct common_audit_data ad;
	struct lsm_network_audit net = {0,};
	int err;

	ad.type = LSM_AUDIT_DATA_NET;
	ad.u.net = &net;
	ad.u.net->sk = other;

	err = avc_has_perm(&selinux_state,
			   sksec_sock->sid, sksec_other->sid,
			   sksec_other->sclass,
			   UNIX_STREAM_SOCKET__CONNECTTO, &ad);
	if (err)
		return err;

	/* server child socket */
	sksec_new->peer_sid = sksec_sock->sid;
	err = security_sid_mls_copy(&selinux_state, sksec_other->sid,
				    sksec_sock->sid, &sksec_new->sid);
	if (err)
		return err;

	/* connecting socket */
	sksec_sock->peer_sid = sksec_new->sid;

	return 0;
}

static int selinux_socket_unix_may_send(struct socket *sock,
					struct socket *other)
{
	struct sk_security_struct *ssec = sock->sk->sk_security;
	struct sk_security_struct *osec = other->sk->sk_security;
	struct common_audit_data ad;
	struct lsm_network_audit net = {0,};

	ad.type = LSM_AUDIT_DATA_NET;
	ad.u.net = &net;
	ad.u.net->sk = other->sk;

	return avc_has_perm(&selinux_state,
			    ssec->sid, osec->sid, osec->sclass, SOCKET__SENDTO,
			    &ad);
}

static int selinux_inet_sys_rcv_skb(struct net *ns, int ifindex,
				    char *addrp, u16 family, u32 peer_sid,
				    struct common_audit_data *ad)
{
	int err;
	u32 if_sid;
	u32 node_sid;

	err = sel_netif_sid(ns, ifindex, &if_sid);
	if (err)
		return err;
	err = avc_has_perm(&selinux_state,
			   peer_sid, if_sid,
			   SECCLASS_NETIF, NETIF__INGRESS, ad);
	if (err)
		return err;

	err = sel_netnode_sid(addrp, family, &node_sid);
	if (err)
		return err;
	return avc_has_perm(&selinux_state,
			    peer_sid, node_sid,
			    SECCLASS_NODE, NODE__RECVFROM, ad);
}

static int selinux_sock_rcv_skb_compat(struct sock *sk, struct sk_buff *skb,
				       u16 family)
{
	int err = 0;
	struct sk_security_struct *sksec = sk->sk_security;
	u32 sk_sid = sksec->sid;
	struct common_audit_data ad;
	struct lsm_network_audit net = {0,};
	char *addrp;

	ad.type = LSM_AUDIT_DATA_NET;
	ad.u.net = &net;
	ad.u.net->netif = skb->skb_iif;
	ad.u.net->family = family;
	err = selinux_parse_skb(skb, &ad, &addrp, 1, NULL);
	if (err)
		return err;

	if (selinux_secmark_enabled()) {
		err = avc_has_perm(&selinux_state,
				   sk_sid, skb->secmark, SECCLASS_PACKET,
				   PACKET__RECV, &ad);
		if (err)
			return err;
	}

	err = selinux_netlbl_sock_rcv_skb(sksec, skb, family, &ad);
	if (err)
		return err;
	err = selinux_xfrm_sock_rcv_skb(sksec->sid, skb, &ad);

	return err;
}

static int selinux_socket_sock_rcv_skb(struct sock *sk, struct sk_buff *skb)
{
	int err;
	struct sk_security_struct *sksec = sk->sk_security;
	u16 family = sk->sk_family;
	u32 sk_sid = sksec->sid;
	struct common_audit_data ad;
	struct lsm_network_audit net = {0,};
	char *addrp;
	u8 secmark_active;
	u8 peerlbl_active;

	if (family != PF_INET && family != PF_INET6)
		return 0;

	/* Handle mapped IPv4 packets arriving via IPv6 sockets */
	if (family == PF_INET6 && skb->protocol == htons(ETH_P_IP))
		family = PF_INET;

	/* If any sort of compatibility mode is enabled then handoff processing
	 * to the selinux_sock_rcv_skb_compat() function to deal with the
	 * special handling.  We do this in an attempt to keep this function
	 * as fast and as clean as possible. */
	if (!selinux_policycap_netpeer())
		return selinux_sock_rcv_skb_compat(sk, skb, family);

	secmark_active = selinux_secmark_enabled();
	peerlbl_active = selinux_peerlbl_enabled();
	if (!secmark_active && !peerlbl_active)
		return 0;

	ad.type = LSM_AUDIT_DATA_NET;
	ad.u.net = &net;
	ad.u.net->netif = skb->skb_iif;
	ad.u.net->family = family;
	err = selinux_parse_skb(skb, &ad, &addrp, 1, NULL);
	if (err)
		return err;

	if (peerlbl_active) {
		u32 peer_sid;

		err = selinux_skb_peerlbl_sid(skb, family, &peer_sid);
		if (err)
			return err;
		err = selinux_inet_sys_rcv_skb(sock_net(sk), skb->skb_iif,
					       addrp, family, peer_sid, &ad);
		if (err) {
			selinux_netlbl_err(skb, family, err, 0);
			return err;
		}
		err = avc_has_perm(&selinux_state,
				   sk_sid, peer_sid, SECCLASS_PEER,
				   PEER__RECV, &ad);
		if (err) {
			selinux_netlbl_err(skb, family, err, 0);
			return err;
		}
	}

	if (secmark_active) {
		err = avc_has_perm(&selinux_state,
				   sk_sid, skb->secmark, SECCLASS_PACKET,
				   PACKET__RECV, &ad);
		if (err)
			return err;
	}

	return err;
}

static int selinux_socket_getpeersec_stream(struct socket *sock,
					    sockptr_t optval, sockptr_t optlen,
					    unsigned int len)
{
	int err = 0;
<<<<<<< HEAD
	char buf[SELINUX_LABEL_LENGTH];
	char *scontext = buf;
=======
	char *scontext = NULL;
>>>>>>> 2bef82f1
	u32 scontext_len;
	struct sk_security_struct *sksec = sock->sk->sk_security;
	u32 peer_sid = SECSID_NULL;

	if (sksec->sclass == SECCLASS_UNIX_STREAM_SOCKET ||
	    sksec->sclass == SECCLASS_TCP_SOCKET ||
	    sksec->sclass == SECCLASS_SCTP_SOCKET)
		peer_sid = sksec->peer_sid;
	if (peer_sid == SECSID_NULL)
		return -ENOPROTOOPT;

	err = security_sid_to_context_stack(&selinux_state, peer_sid, &scontext,
				      &scontext_len);
	if (err)
		return err;
	if (scontext_len > len) {
		err = -ERANGE;
		goto out_len;
	}

	if (copy_to_sockptr(optval, scontext, scontext_len))
		err = -EFAULT;
out_len:
	if (copy_to_sockptr(optlen, &scontext_len, sizeof(scontext_len)))
		err = -EFAULT;

	return err;
}

static int selinux_socket_getpeersec_dgram(struct socket *sock, struct sk_buff *skb, u32 *secid)
{
	u32 peer_secid = SECSID_NULL;
	u16 family;
	struct inode_security_struct *isec;

	if (skb && skb->protocol == htons(ETH_P_IP))
		family = PF_INET;
	else if (skb && skb->protocol == htons(ETH_P_IPV6))
		family = PF_INET6;
	else if (sock)
		family = sock->sk->sk_family;
	else
		goto out;

	if (sock && family == PF_UNIX) {
		isec = inode_security_novalidate(SOCK_INODE(sock));
		peer_secid = isec->sid;
	} else if (skb)
		selinux_skb_peerlbl_sid(skb, family, &peer_secid);

out:
	*secid = peer_secid;
	if (peer_secid == SECSID_NULL)
		return -EINVAL;
	return 0;
}

static int selinux_sk_alloc_security(struct sock *sk, int family, gfp_t priority)
{
	struct sk_security_struct *sksec = sk->sk_security;

#ifdef CONFIG_NETLABEL
	memset(sksec, 0, offsetof(struct sk_security_struct, sid));
#endif
	sksec->peer_sid = SECINITSID_UNLABELED;
	sksec->sid = SECINITSID_UNLABELED;
	sksec->sclass = SECCLASS_SOCKET;
	selinux_netlbl_sk_security_reset(sksec);

	return 0;
}

static void selinux_sk_free_security(struct sock *sk)
{
	struct sk_security_struct *sksec = sk->sk_security;

	selinux_netlbl_sk_security_free(sksec);
}

static void selinux_sk_clone_security(const struct sock *sk, struct sock *newsk)
{
	const struct sk_security_struct *sksec = sk->sk_security;
	struct sk_security_struct *newsksec = newsk->sk_security;

	newsksec->sid = sksec->sid;
	newsksec->peer_sid = sksec->peer_sid;
	newsksec->sclass = sksec->sclass;

	selinux_netlbl_sk_security_reset(newsksec);
}

static void selinux_sk_getsecid(struct sock *sk, u32 *secid)
{
	if (!sk)
		*secid = SECINITSID_ANY_SOCKET;
	else {
		struct sk_security_struct *sksec = sk->sk_security;

		*secid = sksec->sid;
	}
}

static void selinux_sock_graft(struct sock *sk, struct socket *parent)
{
	struct inode_security_struct *isec =
		inode_security_novalidate(SOCK_INODE(parent));
	struct sk_security_struct *sksec = sk->sk_security;

	if (sk->sk_family == PF_INET || sk->sk_family == PF_INET6 ||
	    sk->sk_family == PF_UNIX)
		isec->sid = sksec->sid;
	sksec->sclass = isec->sclass;
}

/* Called whenever SCTP receives an INIT chunk. This happens when an incoming
 * connect(2), sctp_connectx(3) or sctp_sendmsg(3) (with no association
 * already present).
 */
static int selinux_sctp_assoc_request(struct sctp_endpoint *ep,
				      struct sk_buff *skb)
{
	struct sk_security_struct *sksec = ep->base.sk->sk_security;
	struct common_audit_data ad;
	struct lsm_network_audit net = {0,};
	u8 peerlbl_active;
	u32 peer_sid = SECINITSID_UNLABELED;
	u32 conn_sid;
	int err = 0;

	if (!selinux_policycap_extsockclass())
		return 0;

	peerlbl_active = selinux_peerlbl_enabled();

	if (peerlbl_active) {
		/* This will return peer_sid = SECSID_NULL if there are
		 * no peer labels, see security_net_peersid_resolve().
		 */
		err = selinux_skb_peerlbl_sid(skb, ep->base.sk->sk_family,
					      &peer_sid);
		if (err)
			return err;

		if (peer_sid == SECSID_NULL)
			peer_sid = SECINITSID_UNLABELED;
	}

	if (sksec->sctp_assoc_state == SCTP_ASSOC_UNSET) {
		sksec->sctp_assoc_state = SCTP_ASSOC_SET;

		/* Here as first association on socket. As the peer SID
		 * was allowed by peer recv (and the netif/node checks),
		 * then it is approved by policy and used as the primary
		 * peer SID for getpeercon(3).
		 */
		sksec->peer_sid = peer_sid;
	} else if  (sksec->peer_sid != peer_sid) {
		/* Other association peer SIDs are checked to enforce
		 * consistency among the peer SIDs.
		 */
		ad.type = LSM_AUDIT_DATA_NET;
		ad.u.net = &net;
		ad.u.net->sk = ep->base.sk;
		err = avc_has_perm(&selinux_state,
				   sksec->peer_sid, peer_sid, sksec->sclass,
				   SCTP_SOCKET__ASSOCIATION, &ad);
		if (err)
			return err;
	}

	/* Compute the MLS component for the connection and store
	 * the information in ep. This will be used by SCTP TCP type
	 * sockets and peeled off connections as they cause a new
	 * socket to be generated. selinux_sctp_sk_clone() will then
	 * plug this into the new socket.
	 */
	err = selinux_conn_sid(sksec->sid, peer_sid, &conn_sid);
	if (err)
		return err;

	ep->secid = conn_sid;
	ep->peer_secid = peer_sid;

	/* Set any NetLabel labels including CIPSO/CALIPSO options. */
	return selinux_netlbl_sctp_assoc_request(ep, skb);
}

/* Check if sctp IPv4/IPv6 addresses are valid for binding or connecting
 * based on their @optname.
 */
static int selinux_sctp_bind_connect(struct sock *sk, int optname,
				     struct sockaddr *address,
				     int addrlen)
{
	int len, err = 0, walk_size = 0;
	void *addr_buf;
	struct sockaddr *addr;
	struct socket *sock;

	if (!selinux_policycap_extsockclass())
		return 0;

	/* Process one or more addresses that may be IPv4 or IPv6 */
	sock = sk->sk_socket;
	addr_buf = address;

	while (walk_size < addrlen) {
		if (walk_size + sizeof(sa_family_t) > addrlen)
			return -EINVAL;

		addr = addr_buf;
		switch (addr->sa_family) {
		case AF_UNSPEC:
		case AF_INET:
			len = sizeof(struct sockaddr_in);
			break;
		case AF_INET6:
			len = sizeof(struct sockaddr_in6);
			break;
		default:
			return -EINVAL;
		}

		if (walk_size + len > addrlen)
			return -EINVAL;

		err = -EINVAL;
		switch (optname) {
		/* Bind checks */
		case SCTP_PRIMARY_ADDR:
		case SCTP_SET_PEER_PRIMARY_ADDR:
		case SCTP_SOCKOPT_BINDX_ADD:
			err = selinux_socket_bind(sock, addr, len);
			break;
		/* Connect checks */
		case SCTP_SOCKOPT_CONNECTX:
		case SCTP_PARAM_SET_PRIMARY:
		case SCTP_PARAM_ADD_IP:
		case SCTP_SENDMSG_CONNECT:
			err = selinux_socket_connect_helper(sock, addr, len);
			if (err)
				return err;

			/* As selinux_sctp_bind_connect() is called by the
			 * SCTP protocol layer, the socket is already locked,
			 * therefore selinux_netlbl_socket_connect_locked()
			 * is called here. The situations handled are:
			 * sctp_connectx(3), sctp_sendmsg(3), sendmsg(2),
			 * whenever a new IP address is added or when a new
			 * primary address is selected.
			 * Note that an SCTP connect(2) call happens before
			 * the SCTP protocol layer and is handled via
			 * selinux_socket_connect().
			 */
			err = selinux_netlbl_socket_connect_locked(sk, addr);
			break;
		}

		if (err)
			return err;

		addr_buf += len;
		walk_size += len;
	}

	return 0;
}

/* Called whenever a new socket is created by accept(2) or sctp_peeloff(3). */
static void selinux_sctp_sk_clone(struct sctp_endpoint *ep, struct sock *sk,
				  struct sock *newsk)
{
	struct sk_security_struct *sksec = sk->sk_security;
	struct sk_security_struct *newsksec = newsk->sk_security;

	/* If policy does not support SECCLASS_SCTP_SOCKET then call
	 * the non-sctp clone version.
	 */
	if (!selinux_policycap_extsockclass())
		return selinux_sk_clone_security(sk, newsk);

	newsksec->sid = ep->secid;
	newsksec->peer_sid = ep->peer_secid;
	newsksec->sclass = sksec->sclass;
	selinux_netlbl_sctp_sk_clone(sk, newsk);
}

static int selinux_inet_conn_request(struct sock *sk, struct sk_buff *skb,
				     struct request_sock *req)
{
	struct sk_security_struct *sksec = sk->sk_security;
	int err;
	u16 family = req->rsk_ops->family;
	u32 connsid;
	u32 peersid;

	err = selinux_skb_peerlbl_sid(skb, family, &peersid);
	if (err)
		return err;
	err = selinux_conn_sid(sksec->sid, peersid, &connsid);
	if (err)
		return err;
	req->secid = connsid;
	req->peer_secid = peersid;

	return selinux_netlbl_inet_conn_request(req, family);
}

static void selinux_inet_csk_clone(struct sock *newsk,
				   const struct request_sock *req)
{
	struct sk_security_struct *newsksec = newsk->sk_security;

	newsksec->sid = req->secid;
	newsksec->peer_sid = req->peer_secid;
	/* NOTE: Ideally, we should also get the isec->sid for the
	   new socket in sync, but we don't have the isec available yet.
	   So we will wait until sock_graft to do it, by which
	   time it will have been created and available. */

	/* We don't need to take any sort of lock here as we are the only
	 * thread with access to newsksec */
	selinux_netlbl_inet_csk_clone(newsk, req->rsk_ops->family);
}

static void selinux_inet_conn_established(struct sock *sk, struct sk_buff *skb)
{
	u16 family = sk->sk_family;
	struct sk_security_struct *sksec = sk->sk_security;

	/* handle mapped IPv4 packets arriving via IPv6 sockets */
	if (family == PF_INET6 && skb->protocol == htons(ETH_P_IP))
		family = PF_INET;

	selinux_skb_peerlbl_sid(skb, family, &sksec->peer_sid);
}

static int selinux_secmark_relabel_packet(u32 sid)
{
	const struct task_security_struct *__tsec;
	u32 tsid;

	__tsec = selinux_cred(current_cred());
	tsid = __tsec->sid;

	return avc_has_perm(&selinux_state,
			    tsid, sid, SECCLASS_PACKET, PACKET__RELABELTO,
			    NULL);
}

static void selinux_secmark_refcount_inc(void)
{
	atomic_inc(&selinux_secmark_refcount);
}

static void selinux_secmark_refcount_dec(void)
{
	atomic_dec(&selinux_secmark_refcount);
}

static void selinux_req_classify_flow(const struct request_sock *req,
				      struct flowi_common *flic)
{
	flic->flowic_secid = req->secid;
}

static int selinux_tun_dev_alloc_security(void **security)
{
	struct tun_security_struct *tunsec;

	tunsec = kzalloc(sizeof(*tunsec), GFP_KERNEL);
	if (!tunsec)
		return -ENOMEM;
	tunsec->sid = current_sid();

	*security = tunsec;
	return 0;
}

static void selinux_tun_dev_free_security(void *security)
{
	kfree(security);
}

static int selinux_tun_dev_create(void)
{
	u32 sid = current_sid();

	/* we aren't taking into account the "sockcreate" SID since the socket
	 * that is being created here is not a socket in the traditional sense,
	 * instead it is a private sock, accessible only to the kernel, and
	 * representing a wide range of network traffic spanning multiple
	 * connections unlike traditional sockets - check the TUN driver to
	 * get a better understanding of why this socket is special */

	return avc_has_perm(&selinux_state,
			    sid, sid, SECCLASS_TUN_SOCKET, TUN_SOCKET__CREATE,
			    NULL);
}

static int selinux_tun_dev_attach_queue(void *security)
{
	struct tun_security_struct *tunsec = security;

	return avc_has_perm(&selinux_state,
			    current_sid(), tunsec->sid, SECCLASS_TUN_SOCKET,
			    TUN_SOCKET__ATTACH_QUEUE, NULL);
}

static int selinux_tun_dev_attach(struct sock *sk, void *security)
{
	struct tun_security_struct *tunsec = security;
	struct sk_security_struct *sksec = sk->sk_security;

	/* we don't currently perform any NetLabel based labeling here and it
	 * isn't clear that we would want to do so anyway; while we could apply
	 * labeling without the support of the TUN user the resulting labeled
	 * traffic from the other end of the connection would almost certainly
	 * cause confusion to the TUN user that had no idea network labeling
	 * protocols were being used */

	sksec->sid = tunsec->sid;
	sksec->sclass = SECCLASS_TUN_SOCKET;

	return 0;
}

static int selinux_tun_dev_open(void *security)
{
	struct tun_security_struct *tunsec = security;
	u32 sid = current_sid();
	int err;

	err = avc_has_perm(&selinux_state,
			   sid, tunsec->sid, SECCLASS_TUN_SOCKET,
			   TUN_SOCKET__RELABELFROM, NULL);
	if (err)
		return err;
	err = avc_has_perm(&selinux_state,
			   sid, sid, SECCLASS_TUN_SOCKET,
			   TUN_SOCKET__RELABELTO, NULL);
	if (err)
		return err;
	tunsec->sid = sid;

	return 0;
}

#ifdef CONFIG_NETFILTER

static unsigned int selinux_ip_forward(struct sk_buff *skb,
				       const struct net_device *indev,
				       u16 family)
{
	int err;
	char *addrp;
	u32 peer_sid;
	struct common_audit_data ad;
	struct lsm_network_audit net = {0,};
	u8 secmark_active;
	u8 netlbl_active;
	u8 peerlbl_active;

	if (!selinux_policycap_netpeer())
		return NF_ACCEPT;

	secmark_active = selinux_secmark_enabled();
	netlbl_active = netlbl_enabled();
	peerlbl_active = selinux_peerlbl_enabled();
	if (!secmark_active && !peerlbl_active)
		return NF_ACCEPT;

	if (selinux_skb_peerlbl_sid(skb, family, &peer_sid) != 0)
		return NF_DROP;

	ad.type = LSM_AUDIT_DATA_NET;
	ad.u.net = &net;
	ad.u.net->netif = indev->ifindex;
	ad.u.net->family = family;
	if (selinux_parse_skb(skb, &ad, &addrp, 1, NULL) != 0)
		return NF_DROP;

	if (peerlbl_active) {
		err = selinux_inet_sys_rcv_skb(dev_net(indev), indev->ifindex,
					       addrp, family, peer_sid, &ad);
		if (err) {
			selinux_netlbl_err(skb, family, err, 1);
			return NF_DROP;
		}
	}

	if (secmark_active)
		if (avc_has_perm(&selinux_state,
				 peer_sid, skb->secmark,
				 SECCLASS_PACKET, PACKET__FORWARD_IN, &ad))
			return NF_DROP;

	if (netlbl_active)
		/* we do this in the FORWARD path and not the POST_ROUTING
		 * path because we want to make sure we apply the necessary
		 * labeling before IPsec is applied so we can leverage AH
		 * protection */
		if (selinux_netlbl_skbuff_setsid(skb, family, peer_sid) != 0)
			return NF_DROP;

	return NF_ACCEPT;
}

static unsigned int selinux_ipv4_forward(void *priv,
					 struct sk_buff *skb,
					 const struct nf_hook_state *state)
{
	return selinux_ip_forward(skb, state->in, PF_INET);
}

#if IS_ENABLED(CONFIG_IPV6)
static unsigned int selinux_ipv6_forward(void *priv,
					 struct sk_buff *skb,
					 const struct nf_hook_state *state)
{
	return selinux_ip_forward(skb, state->in, PF_INET6);
}
#endif	/* IPV6 */

static unsigned int selinux_ip_output(struct sk_buff *skb,
				      u16 family)
{
	struct sock *sk;
	u32 sid;

	if (!netlbl_enabled())
		return NF_ACCEPT;

	/* we do this in the LOCAL_OUT path and not the POST_ROUTING path
	 * because we want to make sure we apply the necessary labeling
	 * before IPsec is applied so we can leverage AH protection */
	sk = skb->sk;
	if (sk) {
		struct sk_security_struct *sksec;

		if (sk_listener(sk))
			/* if the socket is the listening state then this
			 * packet is a SYN-ACK packet which means it needs to
			 * be labeled based on the connection/request_sock and
			 * not the parent socket.  unfortunately, we can't
			 * lookup the request_sock yet as it isn't queued on
			 * the parent socket until after the SYN-ACK is sent.
			 * the "solution" is to simply pass the packet as-is
			 * as any IP option based labeling should be copied
			 * from the initial connection request (in the IP
			 * layer).  it is far from ideal, but until we get a
			 * security label in the packet itself this is the
			 * best we can do. */
			return NF_ACCEPT;

		/* standard practice, label using the parent socket */
		sksec = sk->sk_security;
		sid = sksec->sid;
	} else
		sid = SECINITSID_KERNEL;
	if (selinux_netlbl_skbuff_setsid(skb, family, sid) != 0)
		return NF_DROP;

	return NF_ACCEPT;
}

static unsigned int selinux_ipv4_output(void *priv,
					struct sk_buff *skb,
					const struct nf_hook_state *state)
{
	return selinux_ip_output(skb, PF_INET);
}

#if IS_ENABLED(CONFIG_IPV6)
static unsigned int selinux_ipv6_output(void *priv,
					struct sk_buff *skb,
					const struct nf_hook_state *state)
{
	return selinux_ip_output(skb, PF_INET6);
}
#endif	/* IPV6 */

static unsigned int selinux_ip_postroute_compat(struct sk_buff *skb,
						int ifindex,
						u16 family)
{
	struct sock *sk = skb_to_full_sk(skb);
	struct sk_security_struct *sksec;
	struct common_audit_data ad;
	struct lsm_network_audit net = {0,};
	char *addrp;
	u8 proto = 0;

	if (sk == NULL)
		return NF_ACCEPT;
	sksec = sk->sk_security;

	ad.type = LSM_AUDIT_DATA_NET;
	ad.u.net = &net;
	ad.u.net->netif = ifindex;
	ad.u.net->family = family;
	if (selinux_parse_skb(skb, &ad, &addrp, 0, &proto))
		return NF_DROP;

	if (selinux_secmark_enabled())
		if (avc_has_perm(&selinux_state,
				 sksec->sid, skb->secmark,
				 SECCLASS_PACKET, PACKET__SEND, &ad))
			return NF_DROP_ERR(-ECONNREFUSED);

	if (selinux_xfrm_postroute_last(sksec->sid, skb, &ad, proto))
		return NF_DROP_ERR(-ECONNREFUSED);

	return NF_ACCEPT;
}

static unsigned int selinux_ip_postroute(struct sk_buff *skb,
					 const struct net_device *outdev,
					 u16 family)
{
	u32 secmark_perm;
	u32 peer_sid;
	int ifindex = outdev->ifindex;
	struct sock *sk;
	struct common_audit_data ad;
	struct lsm_network_audit net = {0,};
	char *addrp;
	u8 secmark_active;
	u8 peerlbl_active;

	/* If any sort of compatibility mode is enabled then handoff processing
	 * to the selinux_ip_postroute_compat() function to deal with the
	 * special handling.  We do this in an attempt to keep this function
	 * as fast and as clean as possible. */
	if (!selinux_policycap_netpeer())
		return selinux_ip_postroute_compat(skb, ifindex, family);

	secmark_active = selinux_secmark_enabled();
	peerlbl_active = selinux_peerlbl_enabled();
	if (!secmark_active && !peerlbl_active)
		return NF_ACCEPT;

	sk = skb_to_full_sk(skb);

#ifdef CONFIG_XFRM
	/* If skb->dst->xfrm is non-NULL then the packet is undergoing an IPsec
	 * packet transformation so allow the packet to pass without any checks
	 * since we'll have another chance to perform access control checks
	 * when the packet is on it's final way out.
	 * NOTE: there appear to be some IPv6 multicast cases where skb->dst
	 *       is NULL, in this case go ahead and apply access control.
	 * NOTE: if this is a local socket (skb->sk != NULL) that is in the
	 *       TCP listening state we cannot wait until the XFRM processing
	 *       is done as we will miss out on the SA label if we do;
	 *       unfortunately, this means more work, but it is only once per
	 *       connection. */
	if (skb_dst(skb) != NULL && skb_dst(skb)->xfrm != NULL &&
	    !(sk && sk_listener(sk)))
		return NF_ACCEPT;
#endif

	if (sk == NULL) {
		/* Without an associated socket the packet is either coming
		 * from the kernel or it is being forwarded; check the packet
		 * to determine which and if the packet is being forwarded
		 * query the packet directly to determine the security label. */
		if (skb->skb_iif) {
			secmark_perm = PACKET__FORWARD_OUT;
			if (selinux_skb_peerlbl_sid(skb, family, &peer_sid))
				return NF_DROP;
		} else {
			secmark_perm = PACKET__SEND;
			peer_sid = SECINITSID_KERNEL;
		}
	} else if (sk_listener(sk)) {
		/* Locally generated packet but the associated socket is in the
		 * listening state which means this is a SYN-ACK packet.  In
		 * this particular case the correct security label is assigned
		 * to the connection/request_sock but unfortunately we can't
		 * query the request_sock as it isn't queued on the parent
		 * socket until after the SYN-ACK packet is sent; the only
		 * viable choice is to regenerate the label like we do in
		 * selinux_inet_conn_request().  See also selinux_ip_output()
		 * for similar problems. */
		u32 skb_sid;
		struct sk_security_struct *sksec;

		sksec = sk->sk_security;
		if (selinux_skb_peerlbl_sid(skb, family, &skb_sid))
			return NF_DROP;
		/* At this point, if the returned skb peerlbl is SECSID_NULL
		 * and the packet has been through at least one XFRM
		 * transformation then we must be dealing with the "final"
		 * form of labeled IPsec packet; since we've already applied
		 * all of our access controls on this packet we can safely
		 * pass the packet. */
		if (skb_sid == SECSID_NULL) {
			switch (family) {
			case PF_INET:
				if (IPCB(skb)->flags & IPSKB_XFRM_TRANSFORMED)
					return NF_ACCEPT;
				break;
			case PF_INET6:
				if (IP6CB(skb)->flags & IP6SKB_XFRM_TRANSFORMED)
					return NF_ACCEPT;
				break;
			default:
				return NF_DROP_ERR(-ECONNREFUSED);
			}
		}
		if (selinux_conn_sid(sksec->sid, skb_sid, &peer_sid))
			return NF_DROP;
		secmark_perm = PACKET__SEND;
	} else {
		/* Locally generated packet, fetch the security label from the
		 * associated socket. */
		struct sk_security_struct *sksec = sk->sk_security;
		peer_sid = sksec->sid;
		secmark_perm = PACKET__SEND;
	}

	ad.type = LSM_AUDIT_DATA_NET;
	ad.u.net = &net;
	ad.u.net->netif = ifindex;
	ad.u.net->family = family;
	if (selinux_parse_skb(skb, &ad, &addrp, 0, NULL))
		return NF_DROP;

	if (secmark_active)
		if (avc_has_perm(&selinux_state,
				 peer_sid, skb->secmark,
				 SECCLASS_PACKET, secmark_perm, &ad))
			return NF_DROP_ERR(-ECONNREFUSED);

	if (peerlbl_active) {
		u32 if_sid;
		u32 node_sid;

		if (sel_netif_sid(dev_net(outdev), ifindex, &if_sid))
			return NF_DROP;
		if (avc_has_perm(&selinux_state,
				 peer_sid, if_sid,
				 SECCLASS_NETIF, NETIF__EGRESS, &ad))
			return NF_DROP_ERR(-ECONNREFUSED);

		if (sel_netnode_sid(addrp, family, &node_sid))
			return NF_DROP;
		if (avc_has_perm(&selinux_state,
				 peer_sid, node_sid,
				 SECCLASS_NODE, NODE__SENDTO, &ad))
			return NF_DROP_ERR(-ECONNREFUSED);
	}

	return NF_ACCEPT;
}

static unsigned int selinux_ipv4_postroute(void *priv,
					   struct sk_buff *skb,
					   const struct nf_hook_state *state)
{
	return selinux_ip_postroute(skb, state->out, PF_INET);
}

#if IS_ENABLED(CONFIG_IPV6)
static unsigned int selinux_ipv6_postroute(void *priv,
					   struct sk_buff *skb,
					   const struct nf_hook_state *state)
{
	return selinux_ip_postroute(skb, state->out, PF_INET6);
}
#endif	/* IPV6 */

#endif	/* CONFIG_NETFILTER */

static int selinux_netlink_send(struct sock *sk, struct sk_buff *skb)
{
	int rc = 0;
	unsigned int msg_len;
	unsigned int data_len = skb->len;
	unsigned char *data = skb->data;
	struct nlmsghdr *nlh;
	struct sk_security_struct *sksec = sk->sk_security;
	u16 sclass = sksec->sclass;
	u32 perm;

	while (data_len >= nlmsg_total_size(0)) {
		nlh = (struct nlmsghdr *)data;

		/* NOTE: the nlmsg_len field isn't reliably set by some netlink
		 *       users which means we can't reject skb's with bogus
		 *       length fields; our solution is to follow what
		 *       netlink_rcv_skb() does and simply skip processing at
		 *       messages with length fields that are clearly junk
		 */
		if (nlh->nlmsg_len < NLMSG_HDRLEN || nlh->nlmsg_len > data_len)
			return 0;

		rc = selinux_nlmsg_lookup(sclass, nlh->nlmsg_type, &perm);
		if (rc == 0) {
			rc = sock_has_perm(sk, perm);
			if (rc)
				return rc;
		} else if (rc == -EINVAL) {
			/* -EINVAL is a missing msg/perm mapping */
			pr_warn_ratelimited("SELinux: unrecognized netlink"
				" message: protocol=%hu nlmsg_type=%hu sclass=%s"
				" pid=%d comm=%s\n",
				sk->sk_protocol, nlh->nlmsg_type,
				secclass_map[sclass - 1].name,
				task_pid_nr(current), current->comm);
			if (enforcing_enabled(&selinux_state) &&
			    !security_get_allow_unknown(&selinux_state))
				return rc;
			rc = 0;
		} else if (rc == -ENOENT) {
			/* -ENOENT is a missing socket/class mapping, ignore */
			rc = 0;
		} else {
			return rc;
		}

		/* move to the next message after applying netlink padding */
		msg_len = NLMSG_ALIGN(nlh->nlmsg_len);
		if (msg_len >= data_len)
			return 0;
		data_len -= msg_len;
		data += msg_len;
	}

	return rc;
}

static void ipc_init_security(struct ipc_security_struct *isec, u16 sclass)
{
	isec->sclass = sclass;
	isec->sid = current_sid();
}

static int ipc_has_perm(struct kern_ipc_perm *ipc_perms,
			u32 perms)
{
	struct ipc_security_struct *isec;
	struct common_audit_data ad;
	u32 sid = current_sid();

	isec = selinux_ipc(ipc_perms);

	ad.type = LSM_AUDIT_DATA_IPC;
	ad.u.ipc_id = ipc_perms->key;

	return avc_has_perm(&selinux_state,
			    sid, isec->sid, isec->sclass, perms, &ad);
}

static int selinux_msg_msg_alloc_security(struct msg_msg *msg)
{
	struct msg_security_struct *msec;

	msec = selinux_msg_msg(msg);
	msec->sid = SECINITSID_UNLABELED;

	return 0;
}

/* message queue security operations */
static int selinux_msg_queue_alloc_security(struct kern_ipc_perm *msq)
{
	struct ipc_security_struct *isec;
	struct common_audit_data ad;
	u32 sid = current_sid();
	int rc;

	isec = selinux_ipc(msq);
	ipc_init_security(isec, SECCLASS_MSGQ);

	ad.type = LSM_AUDIT_DATA_IPC;
	ad.u.ipc_id = msq->key;

	rc = avc_has_perm(&selinux_state,
			  sid, isec->sid, SECCLASS_MSGQ,
			  MSGQ__CREATE, &ad);
	return rc;
}

static int selinux_msg_queue_associate(struct kern_ipc_perm *msq, int msqflg)
{
	struct ipc_security_struct *isec;
	struct common_audit_data ad;
	u32 sid = current_sid();

	isec = selinux_ipc(msq);

	ad.type = LSM_AUDIT_DATA_IPC;
	ad.u.ipc_id = msq->key;

	return avc_has_perm(&selinux_state,
			    sid, isec->sid, SECCLASS_MSGQ,
			    MSGQ__ASSOCIATE, &ad);
}

static int selinux_msg_queue_msgctl(struct kern_ipc_perm *msq, int cmd)
{
	int err;
	int perms;

	switch (cmd) {
	case IPC_INFO:
	case MSG_INFO:
		/* No specific object, just general system-wide information. */
		return avc_has_perm(&selinux_state,
				    current_sid(), SECINITSID_KERNEL,
				    SECCLASS_SYSTEM, SYSTEM__IPC_INFO, NULL);
	case IPC_STAT:
	case MSG_STAT:
	case MSG_STAT_ANY:
		perms = MSGQ__GETATTR | MSGQ__ASSOCIATE;
		break;
	case IPC_SET:
		perms = MSGQ__SETATTR;
		break;
	case IPC_RMID:
		perms = MSGQ__DESTROY;
		break;
	default:
		return 0;
	}

	err = ipc_has_perm(msq, perms);
	return err;
}

static int selinux_msg_queue_msgsnd(struct kern_ipc_perm *msq, struct msg_msg *msg, int msqflg)
{
	struct ipc_security_struct *isec;
	struct msg_security_struct *msec;
	struct common_audit_data ad;
	u32 sid = current_sid();
	int rc;

	isec = selinux_ipc(msq);
	msec = selinux_msg_msg(msg);

	/*
	 * First time through, need to assign label to the message
	 */
	if (msec->sid == SECINITSID_UNLABELED) {
		/*
		 * Compute new sid based on current process and
		 * message queue this message will be stored in
		 */
		rc = security_transition_sid(&selinux_state, sid, isec->sid,
					     SECCLASS_MSG, NULL, &msec->sid);
		if (rc)
			return rc;
	}

	ad.type = LSM_AUDIT_DATA_IPC;
	ad.u.ipc_id = msq->key;

	/* Can this process write to the queue? */
	rc = avc_has_perm(&selinux_state,
			  sid, isec->sid, SECCLASS_MSGQ,
			  MSGQ__WRITE, &ad);
	if (!rc)
		/* Can this process send the message */
		rc = avc_has_perm(&selinux_state,
				  sid, msec->sid, SECCLASS_MSG,
				  MSG__SEND, &ad);
	if (!rc)
		/* Can the message be put in the queue? */
		rc = avc_has_perm(&selinux_state,
				  msec->sid, isec->sid, SECCLASS_MSGQ,
				  MSGQ__ENQUEUE, &ad);

	return rc;
}

static int selinux_msg_queue_msgrcv(struct kern_ipc_perm *msq, struct msg_msg *msg,
				    struct task_struct *target,
				    long type, int mode)
{
	struct ipc_security_struct *isec;
	struct msg_security_struct *msec;
	struct common_audit_data ad;
	u32 sid = task_sid(target);
	int rc;

	isec = selinux_ipc(msq);
	msec = selinux_msg_msg(msg);

	ad.type = LSM_AUDIT_DATA_IPC;
	ad.u.ipc_id = msq->key;

	rc = avc_has_perm(&selinux_state,
			  sid, isec->sid,
			  SECCLASS_MSGQ, MSGQ__READ, &ad);
	if (!rc)
		rc = avc_has_perm(&selinux_state,
				  sid, msec->sid,
				  SECCLASS_MSG, MSG__RECEIVE, &ad);
	return rc;
}

/* Shared Memory security operations */
static int selinux_shm_alloc_security(struct kern_ipc_perm *shp)
{
	struct ipc_security_struct *isec;
	struct common_audit_data ad;
	u32 sid = current_sid();
	int rc;

	isec = selinux_ipc(shp);
	ipc_init_security(isec, SECCLASS_SHM);

	ad.type = LSM_AUDIT_DATA_IPC;
	ad.u.ipc_id = shp->key;

	rc = avc_has_perm(&selinux_state,
			  sid, isec->sid, SECCLASS_SHM,
			  SHM__CREATE, &ad);
	return rc;
}

static int selinux_shm_associate(struct kern_ipc_perm *shp, int shmflg)
{
	struct ipc_security_struct *isec;
	struct common_audit_data ad;
	u32 sid = current_sid();

	isec = selinux_ipc(shp);

	ad.type = LSM_AUDIT_DATA_IPC;
	ad.u.ipc_id = shp->key;

	return avc_has_perm(&selinux_state,
			    sid, isec->sid, SECCLASS_SHM,
			    SHM__ASSOCIATE, &ad);
}

/* Note, at this point, shp is locked down */
static int selinux_shm_shmctl(struct kern_ipc_perm *shp, int cmd)
{
	int perms;
	int err;

	switch (cmd) {
	case IPC_INFO:
	case SHM_INFO:
		/* No specific object, just general system-wide information. */
		return avc_has_perm(&selinux_state,
				    current_sid(), SECINITSID_KERNEL,
				    SECCLASS_SYSTEM, SYSTEM__IPC_INFO, NULL);
	case IPC_STAT:
	case SHM_STAT:
	case SHM_STAT_ANY:
		perms = SHM__GETATTR | SHM__ASSOCIATE;
		break;
	case IPC_SET:
		perms = SHM__SETATTR;
		break;
	case SHM_LOCK:
	case SHM_UNLOCK:
		perms = SHM__LOCK;
		break;
	case IPC_RMID:
		perms = SHM__DESTROY;
		break;
	default:
		return 0;
	}

	err = ipc_has_perm(shp, perms);
	return err;
}

static int selinux_shm_shmat(struct kern_ipc_perm *shp,
			     char __user *shmaddr, int shmflg)
{
	u32 perms;

	if (shmflg & SHM_RDONLY)
		perms = SHM__READ;
	else
		perms = SHM__READ | SHM__WRITE;

	return ipc_has_perm(shp, perms);
}

/* Semaphore security operations */
static int selinux_sem_alloc_security(struct kern_ipc_perm *sma)
{
	struct ipc_security_struct *isec;
	struct common_audit_data ad;
	u32 sid = current_sid();
	int rc;

	isec = selinux_ipc(sma);
	ipc_init_security(isec, SECCLASS_SEM);

	ad.type = LSM_AUDIT_DATA_IPC;
	ad.u.ipc_id = sma->key;

	rc = avc_has_perm(&selinux_state,
			  sid, isec->sid, SECCLASS_SEM,
			  SEM__CREATE, &ad);
	return rc;
}

static int selinux_sem_associate(struct kern_ipc_perm *sma, int semflg)
{
	struct ipc_security_struct *isec;
	struct common_audit_data ad;
	u32 sid = current_sid();

	isec = selinux_ipc(sma);

	ad.type = LSM_AUDIT_DATA_IPC;
	ad.u.ipc_id = sma->key;

	return avc_has_perm(&selinux_state,
			    sid, isec->sid, SECCLASS_SEM,
			    SEM__ASSOCIATE, &ad);
}

/* Note, at this point, sma is locked down */
static int selinux_sem_semctl(struct kern_ipc_perm *sma, int cmd)
{
	int err;
	u32 perms;

	switch (cmd) {
	case IPC_INFO:
	case SEM_INFO:
		/* No specific object, just general system-wide information. */
		return avc_has_perm(&selinux_state,
				    current_sid(), SECINITSID_KERNEL,
				    SECCLASS_SYSTEM, SYSTEM__IPC_INFO, NULL);
	case GETPID:
	case GETNCNT:
	case GETZCNT:
		perms = SEM__GETATTR;
		break;
	case GETVAL:
	case GETALL:
		perms = SEM__READ;
		break;
	case SETVAL:
	case SETALL:
		perms = SEM__WRITE;
		break;
	case IPC_RMID:
		perms = SEM__DESTROY;
		break;
	case IPC_SET:
		perms = SEM__SETATTR;
		break;
	case IPC_STAT:
	case SEM_STAT:
	case SEM_STAT_ANY:
		perms = SEM__GETATTR | SEM__ASSOCIATE;
		break;
	default:
		return 0;
	}

	err = ipc_has_perm(sma, perms);
	return err;
}

static int selinux_sem_semop(struct kern_ipc_perm *sma,
			     struct sembuf *sops, unsigned nsops, int alter)
{
	u32 perms;

	if (alter)
		perms = SEM__READ | SEM__WRITE;
	else
		perms = SEM__READ;

	return ipc_has_perm(sma, perms);
}

static int selinux_ipc_permission(struct kern_ipc_perm *ipcp, short flag)
{
	u32 av = 0;

	av = 0;
	if (flag & S_IRUGO)
		av |= IPC__UNIX_READ;
	if (flag & S_IWUGO)
		av |= IPC__UNIX_WRITE;

	if (av == 0)
		return 0;

	return ipc_has_perm(ipcp, av);
}

static void selinux_ipc_getsecid(struct kern_ipc_perm *ipcp, u32 *secid)
{
	struct ipc_security_struct *isec = selinux_ipc(ipcp);
	*secid = isec->sid;
}

static void selinux_d_instantiate(struct dentry *dentry, struct inode *inode)
{
	if (inode)
		inode_doinit_with_dentry(inode, dentry);
}

static int selinux_getprocattr(struct task_struct *p,
			       char *name, char **value)
{
	const struct task_security_struct *__tsec;
	u32 sid;
	int error;
	unsigned len;

	rcu_read_lock();
	__tsec = selinux_cred(__task_cred(p));

	if (current != p) {
		error = avc_has_perm(&selinux_state,
				     current_sid(), __tsec->sid,
				     SECCLASS_PROCESS, PROCESS__GETATTR, NULL);
		if (error)
			goto bad;
	}

	if (!strcmp(name, "current"))
		sid = __tsec->sid;
	else if (!strcmp(name, "prev"))
		sid = __tsec->osid;
	else if (!strcmp(name, "exec"))
		sid = __tsec->exec_sid;
	else if (!strcmp(name, "fscreate"))
		sid = __tsec->create_sid;
	else if (!strcmp(name, "keycreate"))
		sid = __tsec->keycreate_sid;
	else if (!strcmp(name, "sockcreate"))
		sid = __tsec->sockcreate_sid;
	else {
		error = -EINVAL;
		goto bad;
	}
	rcu_read_unlock();

	if (!sid)
		return 0;

	error = security_sid_to_context(&selinux_state, sid, value, &len);
	if (error)
		return error;
	return len;

bad:
	rcu_read_unlock();
	return error;
}

static int selinux_setprocattr(const char *name, void *value, size_t size)
{
	struct task_security_struct *tsec;
	struct cred *new;
	u32 mysid = current_sid(), sid = 0, ptsid;
	int error;
	char *str = value;

	/*
	 * Basic control over ability to set these attributes at all.
	 */
	if (!strcmp(name, "exec"))
		error = avc_has_perm(&selinux_state,
				     mysid, mysid, SECCLASS_PROCESS,
				     PROCESS__SETEXEC, NULL);
	else if (!strcmp(name, "fscreate"))
		error = avc_has_perm(&selinux_state,
				     mysid, mysid, SECCLASS_PROCESS,
				     PROCESS__SETFSCREATE, NULL);
	else if (!strcmp(name, "keycreate"))
		error = avc_has_perm(&selinux_state,
				     mysid, mysid, SECCLASS_PROCESS,
				     PROCESS__SETKEYCREATE, NULL);
	else if (!strcmp(name, "sockcreate"))
		error = avc_has_perm(&selinux_state,
				     mysid, mysid, SECCLASS_PROCESS,
				     PROCESS__SETSOCKCREATE, NULL);
	else if (!strcmp(name, "current"))
		error = avc_has_perm(&selinux_state,
				     mysid, mysid, SECCLASS_PROCESS,
				     PROCESS__SETCURRENT, NULL);
	else
		error = -EINVAL;
	if (error)
		return error;

	/* Obtain a SID for the context, if one was specified. */
	if (size && str[0] && str[0] != '\n') {
		if (str[size-1] == '\n') {
			str[size-1] = 0;
			size--;
		}
		error = security_context_to_sid(&selinux_state, value, size,
						&sid, GFP_KERNEL);
		if (error == -EINVAL && !strcmp(name, "fscreate")) {
			if (!has_cap_mac_admin(true)) {
				struct audit_buffer *ab;
				size_t audit_size;

				/* We strip a nul only if it is at the end, otherwise the
				 * context contains a nul and we should audit that */
				if (str[size - 1] == '\0')
					audit_size = size - 1;
				else
					audit_size = size;
				ab = audit_log_start(audit_context(),
						     GFP_ATOMIC,
						     AUDIT_SELINUX_ERR);
				audit_log_format(ab, "op=fscreate invalid_context=");
				audit_log_n_untrustedstring(ab, value, audit_size);
				audit_log_end(ab);

				return error;
			}
			error = security_context_to_sid_force(
						      &selinux_state,
						      value, size, &sid);
		}
		if (error)
			return error;
	}

	new = prepare_creds();
	if (!new)
		return -ENOMEM;

	/* Permission checking based on the specified context is
	   performed during the actual operation (execve,
	   open/mkdir/...), when we know the full context of the
	   operation.  See selinux_bprm_creds_for_exec for the execve
	   checks and may_create for the file creation checks. The
	   operation will then fail if the context is not permitted. */
	tsec = selinux_cred(new);
	if (!strcmp(name, "exec")) {
		tsec->exec_sid = sid;
	} else if (!strcmp(name, "fscreate")) {
		tsec->create_sid = sid;
	} else if (!strcmp(name, "keycreate")) {
		if (sid) {
			error = avc_has_perm(&selinux_state, mysid, sid,
					     SECCLASS_KEY, KEY__CREATE, NULL);
			if (error)
				goto abort_change;
		}
		tsec->keycreate_sid = sid;
	} else if (!strcmp(name, "sockcreate")) {
		tsec->sockcreate_sid = sid;
	} else if (!strcmp(name, "current")) {
		error = -EINVAL;
		if (sid == 0)
			goto abort_change;

		/* Only allow single threaded processes to change context */
		error = -EPERM;
		if (!current_is_single_threaded()) {
			error = security_bounded_transition(&selinux_state,
							    tsec->sid, sid);
			if (error)
				goto abort_change;
		}

		/* Check permissions for the transition. */
		error = avc_has_perm(&selinux_state,
				     tsec->sid, sid, SECCLASS_PROCESS,
				     PROCESS__DYNTRANSITION, NULL);
		if (error)
			goto abort_change;

		/* Check for ptracing, and update the task SID if ok.
		   Otherwise, leave SID unchanged and fail. */
		ptsid = ptrace_parent_sid();
		if (ptsid != 0) {
			error = avc_has_perm(&selinux_state,
					     ptsid, sid, SECCLASS_PROCESS,
					     PROCESS__PTRACE, NULL);
			if (error)
				goto abort_change;
		}

		tsec->sid = sid;
	} else {
		error = -EINVAL;
		goto abort_change;
	}

	commit_creds(new);
	return size;

abort_change:
	abort_creds(new);
	return error;
}

static int selinux_ismaclabel(const char *name)
{
	return (strcmp(name, XATTR_SELINUX_SUFFIX) == 0);
}

static int selinux_secid_to_secctx(u32 secid, char **secdata, u32 *seclen)
{
	return security_sid_to_context(&selinux_state, secid,
				       secdata, seclen);
}

static int selinux_secctx_to_secid(const char *secdata, u32 seclen, u32 *secid)
{
	return security_context_to_sid(&selinux_state, secdata, seclen,
				       secid, GFP_KERNEL);
}

static void selinux_release_secctx(char *secdata, u32 seclen)
{
	kfree(secdata);
}

static void selinux_inode_invalidate_secctx(struct inode *inode)
{
	struct inode_security_struct *isec = selinux_inode(inode);

	spin_lock(&isec->lock);
	isec->initialized = LABEL_INVALID;
	spin_unlock(&isec->lock);
}

/*
 *	called with inode->i_mutex locked
 */
static int selinux_inode_notifysecctx(struct inode *inode, void *ctx, u32 ctxlen)
{
	int rc = selinux_inode_setsecurity(inode, XATTR_SELINUX_SUFFIX,
					   ctx, ctxlen, 0);
	/* Do not return error when suppressing label (SBLABEL_MNT not set). */
	return rc == -EOPNOTSUPP ? 0 : rc;
}

/*
 *	called with inode->i_mutex locked
 */
static int selinux_inode_setsecctx(struct dentry *dentry, void *ctx, u32 ctxlen)
{
	return __vfs_setxattr_noperm(dentry, XATTR_NAME_SELINUX, ctx, ctxlen, 0);
}

static int selinux_inode_getsecctx(struct inode *inode, void **ctx, u32 *ctxlen)
{
	int len = 0;
	len = selinux_inode_getsecurity(inode, XATTR_SELINUX_SUFFIX,
						ctx, true);
	if (len < 0)
		return len;
	*ctxlen = len;
	return 0;
}
#ifdef CONFIG_KEYS

static int selinux_key_alloc(struct key *k, const struct cred *cred,
			     unsigned long flags)
{
	const struct task_security_struct *tsec;
	struct key_security_struct *ksec;

	ksec = kzalloc(sizeof(struct key_security_struct), GFP_KERNEL);
	if (!ksec)
		return -ENOMEM;

	tsec = selinux_cred(cred);
	if (tsec->keycreate_sid)
		ksec->sid = tsec->keycreate_sid;
	else
		ksec->sid = tsec->sid;

	k->security = ksec;
	return 0;
}

static void selinux_key_free(struct key *k)
{
	struct key_security_struct *ksec = k->security;

	k->security = NULL;
	kfree(ksec);
}

static int selinux_key_permission(key_ref_t key_ref,
				  const struct cred *cred,
				  enum key_need_perm need_perm)
{
	struct key *key;
	struct key_security_struct *ksec;
	u32 perm, sid;

	switch (need_perm) {
	case KEY_NEED_VIEW:
		perm = KEY__VIEW;
		break;
	case KEY_NEED_READ:
		perm = KEY__READ;
		break;
	case KEY_NEED_WRITE:
		perm = KEY__WRITE;
		break;
	case KEY_NEED_SEARCH:
		perm = KEY__SEARCH;
		break;
	case KEY_NEED_LINK:
		perm = KEY__LINK;
		break;
	case KEY_NEED_SETATTR:
		perm = KEY__SETATTR;
		break;
	case KEY_NEED_UNLINK:
	case KEY_SYSADMIN_OVERRIDE:
	case KEY_AUTHTOKEN_OVERRIDE:
	case KEY_DEFER_PERM_CHECK:
		return 0;
	default:
		WARN_ON(1);
		return -EPERM;

	}

	sid = cred_sid(cred);
	key = key_ref_to_ptr(key_ref);
	ksec = key->security;

	return avc_has_perm(&selinux_state,
			    sid, ksec->sid, SECCLASS_KEY, perm, NULL);
}

static int selinux_key_getsecurity(struct key *key, char **_buffer)
{
	struct key_security_struct *ksec = key->security;
	char *context = NULL;
	unsigned len;
	int rc;

	rc = security_sid_to_context(&selinux_state, ksec->sid,
				     &context, &len);
	if (!rc)
		rc = len;
	*_buffer = context;
	return rc;
}

#ifdef CONFIG_KEY_NOTIFICATIONS
static int selinux_watch_key(struct key *key)
{
	struct key_security_struct *ksec = key->security;
	u32 sid = current_sid();

	return avc_has_perm(&selinux_state,
			    sid, ksec->sid, SECCLASS_KEY, KEY__VIEW, NULL);
}
#endif
#endif

#ifdef CONFIG_SECURITY_INFINIBAND
static int selinux_ib_pkey_access(void *ib_sec, u64 subnet_prefix, u16 pkey_val)
{
	struct common_audit_data ad;
	int err;
	u32 sid = 0;
	struct ib_security_struct *sec = ib_sec;
	struct lsm_ibpkey_audit ibpkey;

	err = sel_ib_pkey_sid(subnet_prefix, pkey_val, &sid);
	if (err)
		return err;

	ad.type = LSM_AUDIT_DATA_IBPKEY;
	ibpkey.subnet_prefix = subnet_prefix;
	ibpkey.pkey = pkey_val;
	ad.u.ibpkey = &ibpkey;
	return avc_has_perm(&selinux_state,
			    sec->sid, sid,
			    SECCLASS_INFINIBAND_PKEY,
			    INFINIBAND_PKEY__ACCESS, &ad);
}

static int selinux_ib_endport_manage_subnet(void *ib_sec, const char *dev_name,
					    u8 port_num)
{
	struct common_audit_data ad;
	int err;
	u32 sid = 0;
	struct ib_security_struct *sec = ib_sec;
	struct lsm_ibendport_audit ibendport;

	err = security_ib_endport_sid(&selinux_state, dev_name, port_num,
				      &sid);

	if (err)
		return err;

	ad.type = LSM_AUDIT_DATA_IBENDPORT;
	strncpy(ibendport.dev_name, dev_name, sizeof(ibendport.dev_name));
	ibendport.port = port_num;
	ad.u.ibendport = &ibendport;
	return avc_has_perm(&selinux_state,
			    sec->sid, sid,
			    SECCLASS_INFINIBAND_ENDPORT,
			    INFINIBAND_ENDPORT__MANAGE_SUBNET, &ad);
}

static int selinux_ib_alloc_security(void **ib_sec)
{
	struct ib_security_struct *sec;

	sec = kzalloc(sizeof(*sec), GFP_KERNEL);
	if (!sec)
		return -ENOMEM;
	sec->sid = current_sid();

	*ib_sec = sec;
	return 0;
}

static void selinux_ib_free_security(void *ib_sec)
{
	kfree(ib_sec);
}
#endif

#ifdef CONFIG_BPF_SYSCALL
static int selinux_bpf(int cmd, union bpf_attr *attr,
				     unsigned int size)
{
	u32 sid = current_sid();
	int ret;

	switch (cmd) {
	case BPF_MAP_CREATE:
		ret = avc_has_perm(&selinux_state,
				   sid, sid, SECCLASS_BPF, BPF__MAP_CREATE,
				   NULL);
		break;
	case BPF_PROG_LOAD:
		ret = avc_has_perm(&selinux_state,
				   sid, sid, SECCLASS_BPF, BPF__PROG_LOAD,
				   NULL);
		break;
	default:
		ret = 0;
		break;
	}

	return ret;
}

static u32 bpf_map_fmode_to_av(fmode_t fmode)
{
	u32 av = 0;

	if (fmode & FMODE_READ)
		av |= BPF__MAP_READ;
	if (fmode & FMODE_WRITE)
		av |= BPF__MAP_WRITE;
	return av;
}

/* This function will check the file pass through unix socket or binder to see
 * if it is a bpf related object. And apply correspinding checks on the bpf
 * object based on the type. The bpf maps and programs, not like other files and
 * socket, are using a shared anonymous inode inside the kernel as their inode.
 * So checking that inode cannot identify if the process have privilege to
 * access the bpf object and that's why we have to add this additional check in
 * selinux_file_receive and selinux_binder_transfer_files.
 */
static int bpf_fd_pass(struct file *file, u32 sid)
{
	struct bpf_security_struct *bpfsec;
	struct bpf_prog *prog;
	struct bpf_map *map;
	int ret;

	if (file->f_op == &bpf_map_fops) {
		map = file->private_data;
		bpfsec = map->security;
		ret = avc_has_perm(&selinux_state,
				   sid, bpfsec->sid, SECCLASS_BPF,
				   bpf_map_fmode_to_av(file->f_mode), NULL);
		if (ret)
			return ret;
	} else if (file->f_op == &bpf_prog_fops) {
		prog = file->private_data;
		bpfsec = prog->aux->security;
		ret = avc_has_perm(&selinux_state,
				   sid, bpfsec->sid, SECCLASS_BPF,
				   BPF__PROG_RUN, NULL);
		if (ret)
			return ret;
	}
	return 0;
}

static int selinux_bpf_map(struct bpf_map *map, fmode_t fmode)
{
	u32 sid = current_sid();
	struct bpf_security_struct *bpfsec;

	bpfsec = map->security;
	return avc_has_perm(&selinux_state,
			    sid, bpfsec->sid, SECCLASS_BPF,
			    bpf_map_fmode_to_av(fmode), NULL);
}

static int selinux_bpf_prog(struct bpf_prog *prog)
{
	u32 sid = current_sid();
	struct bpf_security_struct *bpfsec;

	bpfsec = prog->aux->security;
	return avc_has_perm(&selinux_state,
			    sid, bpfsec->sid, SECCLASS_BPF,
			    BPF__PROG_RUN, NULL);
}

static int selinux_bpf_map_alloc(struct bpf_map *map)
{
	struct bpf_security_struct *bpfsec;

	bpfsec = kzalloc(sizeof(*bpfsec), GFP_KERNEL);
	if (!bpfsec)
		return -ENOMEM;

	bpfsec->sid = current_sid();
	map->security = bpfsec;

	return 0;
}

static void selinux_bpf_map_free(struct bpf_map *map)
{
	struct bpf_security_struct *bpfsec = map->security;

	map->security = NULL;
	kfree(bpfsec);
}

static int selinux_bpf_prog_alloc(struct bpf_prog_aux *aux)
{
	struct bpf_security_struct *bpfsec;

	bpfsec = kzalloc(sizeof(*bpfsec), GFP_KERNEL);
	if (!bpfsec)
		return -ENOMEM;

	bpfsec->sid = current_sid();
	aux->security = bpfsec;

	return 0;
}

static void selinux_bpf_prog_free(struct bpf_prog_aux *aux)
{
	struct bpf_security_struct *bpfsec = aux->security;

	aux->security = NULL;
	kfree(bpfsec);
}
#endif

struct lsm_blob_sizes selinux_blob_sizes __lsm_ro_after_init = {
	.lbs_cred = sizeof(struct task_security_struct),
	.lbs_file = sizeof(struct file_security_struct),
	.lbs_inode = sizeof(struct inode_security_struct),
	.lbs_ipc = sizeof(struct ipc_security_struct),
	.lbs_msg_msg = sizeof(struct msg_security_struct),
};

#ifdef CONFIG_PERF_EVENTS
static int selinux_perf_event_open(struct perf_event_attr *attr, int type)
{
	u32 requested, sid = current_sid();

	if (type == PERF_SECURITY_OPEN)
		requested = PERF_EVENT__OPEN;
	else if (type == PERF_SECURITY_CPU)
		requested = PERF_EVENT__CPU;
	else if (type == PERF_SECURITY_KERNEL)
		requested = PERF_EVENT__KERNEL;
	else if (type == PERF_SECURITY_TRACEPOINT)
		requested = PERF_EVENT__TRACEPOINT;
	else
		return -EINVAL;

	return avc_has_perm(&selinux_state, sid, sid, SECCLASS_PERF_EVENT,
			    requested, NULL);
}

static int selinux_perf_event_alloc(struct perf_event *event)
{
	struct perf_event_security_struct *perfsec;

	perfsec = kzalloc(sizeof(*perfsec), GFP_KERNEL);
	if (!perfsec)
		return -ENOMEM;

	perfsec->sid = current_sid();
	event->security = perfsec;

	return 0;
}

static void selinux_perf_event_free(struct perf_event *event)
{
	struct perf_event_security_struct *perfsec = event->security;

	event->security = NULL;
	kfree(perfsec);
}

static int selinux_perf_event_read(struct perf_event *event)
{
	struct perf_event_security_struct *perfsec = event->security;
	u32 sid = current_sid();

	return avc_has_perm(&selinux_state, sid, perfsec->sid,
			    SECCLASS_PERF_EVENT, PERF_EVENT__READ, NULL);
}

static int selinux_perf_event_write(struct perf_event *event)
{
	struct perf_event_security_struct *perfsec = event->security;
	u32 sid = current_sid();

	return avc_has_perm(&selinux_state, sid, perfsec->sid,
			    SECCLASS_PERF_EVENT, PERF_EVENT__WRITE, NULL);
}
#endif

/*
 * IMPORTANT NOTE: When adding new hooks, please be careful to keep this order:
 * 1. any hooks that don't belong to (2.) or (3.) below,
 * 2. hooks that both access structures allocated by other hooks, and allocate
 *    structures that can be later accessed by other hooks (mostly "cloning"
 *    hooks),
 * 3. hooks that only allocate structures that can be later accessed by other
 *    hooks ("allocating" hooks).
 *
 * Please follow block comment delimiters in the list to keep this order.
 *
 * This ordering is needed for SELinux runtime disable to work at least somewhat
 * safely. Breaking the ordering rules above might lead to NULL pointer derefs
 * when disabling SELinux at runtime.
 */
static struct security_hook_list selinux_hooks[] __lsm_ro_after_init = {
	LSM_HOOK_INIT(binder_set_context_mgr, selinux_binder_set_context_mgr),
	LSM_HOOK_INIT(binder_transaction, selinux_binder_transaction),
	LSM_HOOK_INIT(binder_transfer_binder, selinux_binder_transfer_binder),
	LSM_HOOK_INIT(binder_transfer_file, selinux_binder_transfer_file),

	LSM_HOOK_INIT(ptrace_access_check, selinux_ptrace_access_check),
	LSM_HOOK_INIT(ptrace_traceme, selinux_ptrace_traceme),
	LSM_HOOK_INIT(capget, selinux_capget),
	LSM_HOOK_INIT(capset, selinux_capset),
	LSM_HOOK_INIT(capable, selinux_capable),
	LSM_HOOK_INIT(quotactl, selinux_quotactl),
	LSM_HOOK_INIT(quota_on, selinux_quota_on),
	LSM_HOOK_INIT(syslog, selinux_syslog),
	LSM_HOOK_INIT(vm_enough_memory, selinux_vm_enough_memory),

	LSM_HOOK_INIT(netlink_send, selinux_netlink_send),

	LSM_HOOK_INIT(bprm_creds_for_exec, selinux_bprm_creds_for_exec),
	LSM_HOOK_INIT(bprm_committing_creds, selinux_bprm_committing_creds),
	LSM_HOOK_INIT(bprm_committed_creds, selinux_bprm_committed_creds),

	LSM_HOOK_INIT(sb_free_security, selinux_sb_free_security),
	LSM_HOOK_INIT(sb_free_mnt_opts, selinux_free_mnt_opts),
	LSM_HOOK_INIT(sb_remount, selinux_sb_remount),
	LSM_HOOK_INIT(sb_kern_mount, selinux_sb_kern_mount),
	LSM_HOOK_INIT(sb_show_options, selinux_sb_show_options),
	LSM_HOOK_INIT(sb_statfs, selinux_sb_statfs),
	LSM_HOOK_INIT(sb_mount, selinux_mount),
	LSM_HOOK_INIT(sb_umount, selinux_umount),
	LSM_HOOK_INIT(sb_set_mnt_opts, selinux_set_mnt_opts),
	LSM_HOOK_INIT(sb_clone_mnt_opts, selinux_sb_clone_mnt_opts),

	LSM_HOOK_INIT(move_mount, selinux_move_mount),

	LSM_HOOK_INIT(dentry_init_security, selinux_dentry_init_security),
	LSM_HOOK_INIT(dentry_create_files_as, selinux_dentry_create_files_as),

	LSM_HOOK_INIT(inode_free_security, selinux_inode_free_security),
	LSM_HOOK_INIT(inode_init_security, selinux_inode_init_security),
	LSM_HOOK_INIT(inode_init_security_anon, selinux_inode_init_security_anon),
	LSM_HOOK_INIT(inode_create, selinux_inode_create),
	LSM_HOOK_INIT(inode_link, selinux_inode_link),
	LSM_HOOK_INIT(inode_unlink, selinux_inode_unlink),
	LSM_HOOK_INIT(inode_symlink, selinux_inode_symlink),
	LSM_HOOK_INIT(inode_mkdir, selinux_inode_mkdir),
	LSM_HOOK_INIT(inode_rmdir, selinux_inode_rmdir),
	LSM_HOOK_INIT(inode_mknod, selinux_inode_mknod),
	LSM_HOOK_INIT(inode_rename, selinux_inode_rename),
	LSM_HOOK_INIT(inode_readlink, selinux_inode_readlink),
	LSM_HOOK_INIT(inode_follow_link, selinux_inode_follow_link),
	LSM_HOOK_INIT(inode_permission, selinux_inode_permission),
	LSM_HOOK_INIT(inode_setattr, selinux_inode_setattr),
	LSM_HOOK_INIT(inode_getattr, selinux_inode_getattr),
	LSM_HOOK_INIT(inode_setxattr, selinux_inode_setxattr),
	LSM_HOOK_INIT(inode_post_setxattr, selinux_inode_post_setxattr),
	LSM_HOOK_INIT(inode_getxattr, selinux_inode_getxattr),
	LSM_HOOK_INIT(inode_listxattr, selinux_inode_listxattr),
	LSM_HOOK_INIT(inode_removexattr, selinux_inode_removexattr),
	LSM_HOOK_INIT(inode_getsecurity, selinux_inode_getsecurity),
	LSM_HOOK_INIT(inode_setsecurity, selinux_inode_setsecurity),
	LSM_HOOK_INIT(inode_listsecurity, selinux_inode_listsecurity),
	LSM_HOOK_INIT(inode_getsecid, selinux_inode_getsecid),
	LSM_HOOK_INIT(inode_copy_up, selinux_inode_copy_up),
	LSM_HOOK_INIT(inode_copy_up_xattr, selinux_inode_copy_up_xattr),
	LSM_HOOK_INIT(path_notify, selinux_path_notify),

	LSM_HOOK_INIT(kernfs_init_security, selinux_kernfs_init_security),

	LSM_HOOK_INIT(file_permission, selinux_file_permission),
	LSM_HOOK_INIT(file_alloc_security, selinux_file_alloc_security),
	LSM_HOOK_INIT(file_ioctl, selinux_file_ioctl),
	LSM_HOOK_INIT(file_ioctl_compat, selinux_file_ioctl_compat),
	LSM_HOOK_INIT(mmap_file, selinux_mmap_file),
	LSM_HOOK_INIT(mmap_addr, selinux_mmap_addr),
	LSM_HOOK_INIT(file_mprotect, selinux_file_mprotect),
	LSM_HOOK_INIT(file_lock, selinux_file_lock),
	LSM_HOOK_INIT(file_fcntl, selinux_file_fcntl),
	LSM_HOOK_INIT(file_set_fowner, selinux_file_set_fowner),
	LSM_HOOK_INIT(file_send_sigiotask, selinux_file_send_sigiotask),
	LSM_HOOK_INIT(file_receive, selinux_file_receive),

	LSM_HOOK_INIT(file_open, selinux_file_open),

	LSM_HOOK_INIT(task_alloc, selinux_task_alloc),
	LSM_HOOK_INIT(cred_prepare, selinux_cred_prepare),
	LSM_HOOK_INIT(cred_transfer, selinux_cred_transfer),
	LSM_HOOK_INIT(cred_getsecid, selinux_cred_getsecid),
	LSM_HOOK_INIT(kernel_act_as, selinux_kernel_act_as),
	LSM_HOOK_INIT(kernel_create_files_as, selinux_kernel_create_files_as),
	LSM_HOOK_INIT(kernel_module_request, selinux_kernel_module_request),
	LSM_HOOK_INIT(kernel_load_data, selinux_kernel_load_data),
	LSM_HOOK_INIT(kernel_read_file, selinux_kernel_read_file),
	LSM_HOOK_INIT(task_setpgid, selinux_task_setpgid),
	LSM_HOOK_INIT(task_getpgid, selinux_task_getpgid),
	LSM_HOOK_INIT(task_getsid, selinux_task_getsid),
	LSM_HOOK_INIT(task_getsecid, selinux_task_getsecid),
	LSM_HOOK_INIT(task_setnice, selinux_task_setnice),
	LSM_HOOK_INIT(task_setioprio, selinux_task_setioprio),
	LSM_HOOK_INIT(task_getioprio, selinux_task_getioprio),
	LSM_HOOK_INIT(task_prlimit, selinux_task_prlimit),
	LSM_HOOK_INIT(task_setrlimit, selinux_task_setrlimit),
	LSM_HOOK_INIT(task_setscheduler, selinux_task_setscheduler),
	LSM_HOOK_INIT(task_getscheduler, selinux_task_getscheduler),
	LSM_HOOK_INIT(task_movememory, selinux_task_movememory),
	LSM_HOOK_INIT(task_kill, selinux_task_kill),
	LSM_HOOK_INIT(task_to_inode, selinux_task_to_inode),

	LSM_HOOK_INIT(ipc_permission, selinux_ipc_permission),
	LSM_HOOK_INIT(ipc_getsecid, selinux_ipc_getsecid),

	LSM_HOOK_INIT(msg_queue_associate, selinux_msg_queue_associate),
	LSM_HOOK_INIT(msg_queue_msgctl, selinux_msg_queue_msgctl),
	LSM_HOOK_INIT(msg_queue_msgsnd, selinux_msg_queue_msgsnd),
	LSM_HOOK_INIT(msg_queue_msgrcv, selinux_msg_queue_msgrcv),

	LSM_HOOK_INIT(shm_associate, selinux_shm_associate),
	LSM_HOOK_INIT(shm_shmctl, selinux_shm_shmctl),
	LSM_HOOK_INIT(shm_shmat, selinux_shm_shmat),

	LSM_HOOK_INIT(sem_associate, selinux_sem_associate),
	LSM_HOOK_INIT(sem_semctl, selinux_sem_semctl),
	LSM_HOOK_INIT(sem_semop, selinux_sem_semop),

	LSM_HOOK_INIT(d_instantiate, selinux_d_instantiate),

	LSM_HOOK_INIT(getprocattr, selinux_getprocattr),
	LSM_HOOK_INIT(setprocattr, selinux_setprocattr),

	LSM_HOOK_INIT(ismaclabel, selinux_ismaclabel),
	LSM_HOOK_INIT(secctx_to_secid, selinux_secctx_to_secid),
	LSM_HOOK_INIT(release_secctx, selinux_release_secctx),
	LSM_HOOK_INIT(inode_invalidate_secctx, selinux_inode_invalidate_secctx),
	LSM_HOOK_INIT(inode_notifysecctx, selinux_inode_notifysecctx),
	LSM_HOOK_INIT(inode_setsecctx, selinux_inode_setsecctx),

	LSM_HOOK_INIT(unix_stream_connect, selinux_socket_unix_stream_connect),
	LSM_HOOK_INIT(unix_may_send, selinux_socket_unix_may_send),

	LSM_HOOK_INIT(socket_create, selinux_socket_create),
	LSM_HOOK_INIT(socket_post_create, selinux_socket_post_create),
	LSM_HOOK_INIT(socket_socketpair, selinux_socket_socketpair),
	LSM_HOOK_INIT(socket_bind, selinux_socket_bind),
	LSM_HOOK_INIT(socket_connect, selinux_socket_connect),
	LSM_HOOK_INIT(socket_listen, selinux_socket_listen),
	LSM_HOOK_INIT(socket_accept, selinux_socket_accept),
	LSM_HOOK_INIT(socket_sendmsg, selinux_socket_sendmsg),
	LSM_HOOK_INIT(socket_recvmsg, selinux_socket_recvmsg),
	LSM_HOOK_INIT(socket_getsockname, selinux_socket_getsockname),
	LSM_HOOK_INIT(socket_getpeername, selinux_socket_getpeername),
	LSM_HOOK_INIT(socket_getsockopt, selinux_socket_getsockopt),
	LSM_HOOK_INIT(socket_setsockopt, selinux_socket_setsockopt),
	LSM_HOOK_INIT(socket_shutdown, selinux_socket_shutdown),
	LSM_HOOK_INIT(socket_sock_rcv_skb, selinux_socket_sock_rcv_skb),
	LSM_HOOK_INIT(socket_getpeersec_stream,
			selinux_socket_getpeersec_stream),
	LSM_HOOK_INIT(socket_getpeersec_dgram, selinux_socket_getpeersec_dgram),
	LSM_HOOK_INIT(sk_free_security, selinux_sk_free_security),
	LSM_HOOK_INIT(sk_clone_security, selinux_sk_clone_security),
	LSM_HOOK_INIT(sk_getsecid, selinux_sk_getsecid),
	LSM_HOOK_INIT(sock_graft, selinux_sock_graft),
	LSM_HOOK_INIT(sctp_assoc_request, selinux_sctp_assoc_request),
	LSM_HOOK_INIT(sctp_sk_clone, selinux_sctp_sk_clone),
	LSM_HOOK_INIT(sctp_bind_connect, selinux_sctp_bind_connect),
	LSM_HOOK_INIT(inet_conn_request, selinux_inet_conn_request),
	LSM_HOOK_INIT(inet_csk_clone, selinux_inet_csk_clone),
	LSM_HOOK_INIT(inet_conn_established, selinux_inet_conn_established),
	LSM_HOOK_INIT(secmark_relabel_packet, selinux_secmark_relabel_packet),
	LSM_HOOK_INIT(secmark_refcount_inc, selinux_secmark_refcount_inc),
	LSM_HOOK_INIT(secmark_refcount_dec, selinux_secmark_refcount_dec),
	LSM_HOOK_INIT(req_classify_flow, selinux_req_classify_flow),
	LSM_HOOK_INIT(tun_dev_free_security, selinux_tun_dev_free_security),
	LSM_HOOK_INIT(tun_dev_create, selinux_tun_dev_create),
	LSM_HOOK_INIT(tun_dev_attach_queue, selinux_tun_dev_attach_queue),
	LSM_HOOK_INIT(tun_dev_attach, selinux_tun_dev_attach),
	LSM_HOOK_INIT(tun_dev_open, selinux_tun_dev_open),
#ifdef CONFIG_SECURITY_INFINIBAND
	LSM_HOOK_INIT(ib_pkey_access, selinux_ib_pkey_access),
	LSM_HOOK_INIT(ib_endport_manage_subnet,
		      selinux_ib_endport_manage_subnet),
	LSM_HOOK_INIT(ib_free_security, selinux_ib_free_security),
#endif
#ifdef CONFIG_SECURITY_NETWORK_XFRM
	LSM_HOOK_INIT(xfrm_policy_free_security, selinux_xfrm_policy_free),
	LSM_HOOK_INIT(xfrm_policy_delete_security, selinux_xfrm_policy_delete),
	LSM_HOOK_INIT(xfrm_state_free_security, selinux_xfrm_state_free),
	LSM_HOOK_INIT(xfrm_state_delete_security, selinux_xfrm_state_delete),
	LSM_HOOK_INIT(xfrm_policy_lookup, selinux_xfrm_policy_lookup),
	LSM_HOOK_INIT(xfrm_state_pol_flow_match,
			selinux_xfrm_state_pol_flow_match),
	LSM_HOOK_INIT(xfrm_decode_session, selinux_xfrm_decode_session),
#endif

#ifdef CONFIG_KEYS
	LSM_HOOK_INIT(key_free, selinux_key_free),
	LSM_HOOK_INIT(key_permission, selinux_key_permission),
	LSM_HOOK_INIT(key_getsecurity, selinux_key_getsecurity),
#ifdef CONFIG_KEY_NOTIFICATIONS
	LSM_HOOK_INIT(watch_key, selinux_watch_key),
#endif
#endif

#ifdef CONFIG_AUDIT
	LSM_HOOK_INIT(audit_rule_known, selinux_audit_rule_known),
	LSM_HOOK_INIT(audit_rule_match, selinux_audit_rule_match),
	LSM_HOOK_INIT(audit_rule_free, selinux_audit_rule_free),
#endif

#ifdef CONFIG_BPF_SYSCALL
	LSM_HOOK_INIT(bpf, selinux_bpf),
	LSM_HOOK_INIT(bpf_map, selinux_bpf_map),
	LSM_HOOK_INIT(bpf_prog, selinux_bpf_prog),
	LSM_HOOK_INIT(bpf_map_free_security, selinux_bpf_map_free),
	LSM_HOOK_INIT(bpf_prog_free_security, selinux_bpf_prog_free),
#endif

#ifdef CONFIG_PERF_EVENTS
	LSM_HOOK_INIT(perf_event_open, selinux_perf_event_open),
	LSM_HOOK_INIT(perf_event_free, selinux_perf_event_free),
	LSM_HOOK_INIT(perf_event_read, selinux_perf_event_read),
	LSM_HOOK_INIT(perf_event_write, selinux_perf_event_write),
#endif

	/*
	 * PUT "CLONING" (ACCESSING + ALLOCATING) HOOKS HERE
	 */
	LSM_HOOK_INIT(fs_context_dup, selinux_fs_context_dup),
	LSM_HOOK_INIT(fs_context_parse_param, selinux_fs_context_parse_param),
	LSM_HOOK_INIT(sb_eat_lsm_opts, selinux_sb_eat_lsm_opts),
	LSM_HOOK_INIT(sb_add_mnt_opt, selinux_add_mnt_opt),
#ifdef CONFIG_SECURITY_NETWORK_XFRM
	LSM_HOOK_INIT(xfrm_policy_clone_security, selinux_xfrm_policy_clone),
#endif

	/*
	 * PUT "ALLOCATING" HOOKS HERE
	 */
	LSM_HOOK_INIT(msg_msg_alloc_security, selinux_msg_msg_alloc_security),
	LSM_HOOK_INIT(msg_queue_alloc_security,
		      selinux_msg_queue_alloc_security),
	LSM_HOOK_INIT(shm_alloc_security, selinux_shm_alloc_security),
	LSM_HOOK_INIT(sb_alloc_security, selinux_sb_alloc_security),
	LSM_HOOK_INIT(inode_alloc_security, selinux_inode_alloc_security),
	LSM_HOOK_INIT(sem_alloc_security, selinux_sem_alloc_security),
	LSM_HOOK_INIT(secid_to_secctx, selinux_secid_to_secctx),
	LSM_HOOK_INIT(inode_getsecctx, selinux_inode_getsecctx),
	LSM_HOOK_INIT(sk_alloc_security, selinux_sk_alloc_security),
	LSM_HOOK_INIT(tun_dev_alloc_security, selinux_tun_dev_alloc_security),
#ifdef CONFIG_SECURITY_INFINIBAND
	LSM_HOOK_INIT(ib_alloc_security, selinux_ib_alloc_security),
#endif
#ifdef CONFIG_SECURITY_NETWORK_XFRM
	LSM_HOOK_INIT(xfrm_policy_alloc_security, selinux_xfrm_policy_alloc),
	LSM_HOOK_INIT(xfrm_state_alloc, selinux_xfrm_state_alloc),
	LSM_HOOK_INIT(xfrm_state_alloc_acquire,
		      selinux_xfrm_state_alloc_acquire),
#endif
#ifdef CONFIG_KEYS
	LSM_HOOK_INIT(key_alloc, selinux_key_alloc),
#endif
#ifdef CONFIG_AUDIT
	LSM_HOOK_INIT(audit_rule_init, selinux_audit_rule_init),
#endif
#ifdef CONFIG_BPF_SYSCALL
	LSM_HOOK_INIT(bpf_map_alloc_security, selinux_bpf_map_alloc),
	LSM_HOOK_INIT(bpf_prog_alloc_security, selinux_bpf_prog_alloc),
#endif
#ifdef CONFIG_PERF_EVENTS
	LSM_HOOK_INIT(perf_event_alloc, selinux_perf_event_alloc),
#endif
};

static __init int selinux_init(void)
{
	pr_info("SELinux:  Initializing.\n");

	memset(&selinux_state, 0, sizeof(selinux_state));
	enforcing_set(&selinux_state, selinux_enforcing_boot);
	checkreqprot_set(&selinux_state, selinux_checkreqprot_boot);
	selinux_avc_init(&selinux_state.avc);
	mutex_init(&selinux_state.status_lock);
	mutex_init(&selinux_state.policy_mutex);

	/* Set the security state for the initial task. */
	cred_init_security();

	default_noexec = !(VM_DATA_DEFAULT_FLAGS & VM_EXEC);

	avc_init();

	avtab_cache_init();

	ebitmap_cache_init();

	hashtab_cache_init();

	security_add_hooks(selinux_hooks, ARRAY_SIZE(selinux_hooks), "selinux");

	if (avc_add_callback(selinux_netcache_avc_callback, AVC_CALLBACK_RESET))
		panic("SELinux: Unable to register AVC netcache callback\n");

	if (avc_add_callback(selinux_lsm_notifier_avc_callback, AVC_CALLBACK_RESET))
		panic("SELinux: Unable to register AVC LSM notifier callback\n");

	if (selinux_enforcing_boot)
		pr_debug("SELinux:  Starting in enforcing mode\n");
	else
		pr_debug("SELinux:  Starting in permissive mode\n");

	fs_validate_description("selinux", selinux_fs_parameters);

	return 0;
}

static void delayed_superblock_init(struct super_block *sb, void *unused)
{
	selinux_set_mnt_opts(sb, NULL, 0, NULL);
}

void selinux_complete_init(void)
{
	pr_debug("SELinux:  Completing initialization.\n");

	/* Set up any superblocks initialized prior to the policy load. */
	pr_debug("SELinux:  Setting up existing superblocks.\n");
	iterate_supers(delayed_superblock_init, NULL);
}

/* SELinux requires early initialization in order to label
   all processes and objects when they are created. */
DEFINE_LSM(selinux) = {
	.name = "selinux",
	.flags = LSM_FLAG_LEGACY_MAJOR | LSM_FLAG_EXCLUSIVE,
	.enabled = &selinux_enabled_boot,
	.blobs = &selinux_blob_sizes,
	.init = selinux_init,
};

#if defined(CONFIG_NETFILTER)

static const struct nf_hook_ops selinux_nf_ops[] = {
	{
		.hook =		selinux_ipv4_postroute,
		.pf =		NFPROTO_IPV4,
		.hooknum =	NF_INET_POST_ROUTING,
		.priority =	NF_IP_PRI_SELINUX_LAST,
	},
	{
		.hook =		selinux_ipv4_forward,
		.pf =		NFPROTO_IPV4,
		.hooknum =	NF_INET_FORWARD,
		.priority =	NF_IP_PRI_SELINUX_FIRST,
	},
	{
		.hook =		selinux_ipv4_output,
		.pf =		NFPROTO_IPV4,
		.hooknum =	NF_INET_LOCAL_OUT,
		.priority =	NF_IP_PRI_SELINUX_FIRST,
	},
#if IS_ENABLED(CONFIG_IPV6)
	{
		.hook =		selinux_ipv6_postroute,
		.pf =		NFPROTO_IPV6,
		.hooknum =	NF_INET_POST_ROUTING,
		.priority =	NF_IP6_PRI_SELINUX_LAST,
	},
	{
		.hook =		selinux_ipv6_forward,
		.pf =		NFPROTO_IPV6,
		.hooknum =	NF_INET_FORWARD,
		.priority =	NF_IP6_PRI_SELINUX_FIRST,
	},
	{
		.hook =		selinux_ipv6_output,
		.pf =		NFPROTO_IPV6,
		.hooknum =	NF_INET_LOCAL_OUT,
		.priority =	NF_IP6_PRI_SELINUX_FIRST,
	},
#endif	/* IPV6 */
};

static int __net_init selinux_nf_register(struct net *net)
{
	return nf_register_net_hooks(net, selinux_nf_ops,
				     ARRAY_SIZE(selinux_nf_ops));
}

static void __net_exit selinux_nf_unregister(struct net *net)
{
	nf_unregister_net_hooks(net, selinux_nf_ops,
				ARRAY_SIZE(selinux_nf_ops));
}

static struct pernet_operations selinux_net_ops = {
	.init = selinux_nf_register,
	.exit = selinux_nf_unregister,
};

static int __init selinux_nf_ip_init(void)
{
	int err;

	if (!selinux_enabled_boot)
		return 0;

	pr_debug("SELinux:  Registering netfilter hooks\n");

	err = register_pernet_subsys(&selinux_net_ops);
	if (err)
		panic("SELinux: register_pernet_subsys: error %d\n", err);

	return 0;
}
__initcall(selinux_nf_ip_init);

#ifdef CONFIG_SECURITY_SELINUX_DISABLE
static void selinux_nf_ip_exit(void)
{
	pr_debug("SELinux:  Unregistering netfilter hooks\n");

	unregister_pernet_subsys(&selinux_net_ops);
}
#endif

#else /* CONFIG_NETFILTER */

#ifdef CONFIG_SECURITY_SELINUX_DISABLE
#define selinux_nf_ip_exit()
#endif

#endif /* CONFIG_NETFILTER */

#ifdef CONFIG_SECURITY_SELINUX_DISABLE
int selinux_disable(struct selinux_state *state)
{
	if (selinux_initialized(state)) {
		/* Not permitted after initial policy load. */
		return -EINVAL;
	}

	if (selinux_disabled(state)) {
		/* Only do this once. */
		return -EINVAL;
	}

	selinux_mark_disabled(state);

	pr_info("SELinux:  Disabled at runtime.\n");

	/*
	 * Unregister netfilter hooks.
	 * Must be done before security_delete_hooks() to avoid breaking
	 * runtime disable.
	 */
	selinux_nf_ip_exit();

	security_delete_hooks(selinux_hooks, ARRAY_SIZE(selinux_hooks));

	/* Try to destroy the avc node cache */
	avc_disable();

	/* Unregister selinuxfs. */
	exit_sel_fs();

	return 0;
}
#endif<|MERGE_RESOLUTION|>--- conflicted
+++ resolved
@@ -5188,12 +5188,8 @@
 					    unsigned int len)
 {
 	int err = 0;
-<<<<<<< HEAD
 	char buf[SELINUX_LABEL_LENGTH];
 	char *scontext = buf;
-=======
-	char *scontext = NULL;
->>>>>>> 2bef82f1
 	u32 scontext_len;
 	struct sk_security_struct *sksec = sock->sk->sk_security;
 	u32 peer_sid = SECSID_NULL;
