// SPDX-License-Identifier: GPL-2.0-or-later
/*
 * Copyright (C) 2015-2017 Josh Poimboeuf <jpoimboe@redhat.com>
 */

/*
 * objtool check:
 *
 * This command analyzes every .o file and ensures the validity of its stack
 * trace metadata.  It enforces a set of rules on asm code and C inline
 * assembly code so that stack traces can be reliable.
 *
 * For more information, see tools/objtool/Documentation/stack-validation.txt.
 */

#include <subcmd/parse-options.h>
#include <string.h>
#include "builtin.h"
#include "objtool.h"

<<<<<<< HEAD
bool no_fp, no_unreachable, retpoline, module, backtrace, uaccess, stats, validate_dup, vmlinux, mcount, noinstr;
=======
bool no_fp, no_unreachable, retpoline, module, backtrace, uaccess, stats,
     validate_dup, vmlinux, sls, unret, rethunk;
>>>>>>> 50349345

static const char * const check_usage[] = {
	"objtool check [<options>] file.o",
	NULL,
};

const struct option check_options[] = {
	OPT_BOOLEAN('f', "no-fp", &no_fp, "Skip frame pointer validation"),
	OPT_BOOLEAN('u', "no-unreachable", &no_unreachable, "Skip 'unreachable instruction' warnings"),
	OPT_BOOLEAN('r', "retpoline", &retpoline, "Validate retpoline assumptions"),
	OPT_BOOLEAN(0,   "rethunk", &rethunk, "validate and annotate rethunk usage"),
	OPT_BOOLEAN(0,   "unret", &unret, "validate entry unret placement"),
	OPT_BOOLEAN('m', "module", &module, "Indicates the object will be part of a kernel module"),
	OPT_BOOLEAN('b', "backtrace", &backtrace, "unwind on error"),
	OPT_BOOLEAN('a', "uaccess", &uaccess, "enable uaccess checking"),
	OPT_BOOLEAN('s', "stats", &stats, "print statistics"),
	OPT_BOOLEAN('d', "duplicate", &validate_dup, "duplicate validation for vmlinux.o"),
	OPT_BOOLEAN('n', "noinstr", &noinstr, "noinstr validation for vmlinux.o"),
	OPT_BOOLEAN('l', "vmlinux", &vmlinux, "vmlinux.o validation"),
<<<<<<< HEAD
	OPT_BOOLEAN('M', "mcount", &mcount, "generate __mcount_loc"),
=======
	OPT_BOOLEAN('S', "sls", &sls, "validate straight-line-speculation"),
>>>>>>> 50349345
	OPT_END(),
};

int cmd_check(int argc, const char **argv)
{
	const char *objname;
	struct objtool_file *file;
	int ret;

	argc = parse_options(argc, argv, check_options, check_usage, 0);

	if (argc != 1)
		usage_with_options(check_usage, check_options);

	objname = argv[0];

	file = objtool_open_read(objname);
	if (!file)
		return 1;

	ret = check(file);
	if (ret)
		return ret;

	if (file->elf->changed)
		return elf_write(file->elf);

	return 0;
}<|MERGE_RESOLUTION|>--- conflicted
+++ resolved
@@ -18,12 +18,8 @@
 #include "builtin.h"
 #include "objtool.h"
 
-<<<<<<< HEAD
-bool no_fp, no_unreachable, retpoline, module, backtrace, uaccess, stats, validate_dup, vmlinux, mcount, noinstr;
-=======
 bool no_fp, no_unreachable, retpoline, module, backtrace, uaccess, stats,
-     validate_dup, vmlinux, sls, unret, rethunk;
->>>>>>> 50349345
+     validate_dup, vmlinux, mcount, noinstr, sls, unret, rethunk;
 
 static const char * const check_usage[] = {
 	"objtool check [<options>] file.o",
@@ -43,11 +39,8 @@
 	OPT_BOOLEAN('d', "duplicate", &validate_dup, "duplicate validation for vmlinux.o"),
 	OPT_BOOLEAN('n', "noinstr", &noinstr, "noinstr validation for vmlinux.o"),
 	OPT_BOOLEAN('l', "vmlinux", &vmlinux, "vmlinux.o validation"),
-<<<<<<< HEAD
 	OPT_BOOLEAN('M', "mcount", &mcount, "generate __mcount_loc"),
-=======
 	OPT_BOOLEAN('S', "sls", &sls, "validate straight-line-speculation"),
->>>>>>> 50349345
 	OPT_END(),
 };
 
