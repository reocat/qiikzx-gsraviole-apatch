--- conflicted
+++ resolved
@@ -117,13 +117,8 @@
 
 		if (err != buf) {
 			size_t len = strlen(err);
-<<<<<<< HEAD
-			char *c = mempcpy(buf, err, min(buflen - 1, len));
-			*c = '\0';
-=======
 			memcpy(buf, err, min(buflen - 1, len));
 			*(buf + min(buflen - 1, len)) = '\0';
->>>>>>> 4a8e43fe
 		}
 
 		return 0;
